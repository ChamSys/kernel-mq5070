/*
 * Insignal's Exynos4412 based Origen board device tree source
 *
 * Copyright (c) 2012-2013 Samsung Electronics Co., Ltd.
 *		http://www.samsung.com
 *
 * Device tree source file for Insignal's Origen board which is based on
 * Samsung's Exynos4412 SoC.
 *
 * This program is free software; you can redistribute it and/or modify
 * it under the terms of the GNU General Public License version 2 as
 * published by the Free Software Foundation.
*/

/dts-v1/;
#include "exynos4412.dtsi"
#include <dt-bindings/gpio/gpio.h>
#include <dt-bindings/input/input.h>
#include "exynos-mfc-reserved-memory.dtsi"

/ {
	model = "Insignal Origen evaluation board based on Exynos4412";
	compatible = "insignal,origen4412", "samsung,exynos4412", "samsung,exynos4";

	memory {
		reg = <0x40000000 0x40000000>;
	};

	chosen {
		bootargs ="console=ttySAC2,115200";
		stdout-path = &serial_2;
	};

	firmware@0203F000 {
		compatible = "samsung,secure-firmware";
		reg = <0x0203F000 0x1000>;
	};

	regulators {
		compatible = "simple-bus";
		#address-cells = <1>;
		#size-cells = <0>;

		mmc_reg: regulator@0 {
			compatible = "regulator-fixed";
			reg = <0>;
			regulator-name = "VMEM_VDD_2.8V";
			regulator-min-microvolt = <2800000>;
			regulator-max-microvolt = <2800000>;
			gpio = <&gpx1 1 GPIO_ACTIVE_HIGH>;
			enable-active-high;
		};
	};

	display-timings {
		native-mode = <&timing0>;
		timing0: timing {
			clock-frequency = <47500000>;
			hactive = <1024>;
			vactive = <600>;
			hfront-porch = <64>;
			hback-porch = <16>;
			hsync-len = <48>;
			vback-porch = <64>;
			vfront-porch = <16>;
			vsync-len = <3>;
		};
	};

	fixed-rate-clocks {
		xxti {
			compatible = "samsung,clock-xxti";
			clock-frequency = <0>;
		};

		xusbxti {
			compatible = "samsung,clock-xusbxti";
			clock-frequency = <24000000>;
		};
	};
};

&cpu0 {
	cpu0-supply = <&buck2_reg>;
};

&exynos_usbphy {
	status = "okay";
};

&ehci {
	samsung,vbus-gpio = <&gpx3 5 1>;
	status = "okay";

	port@1{
		status = "okay";
	};
	port@2 {
		status = "okay";
	};
};

&fimd {
	pinctrl-0 = <&lcd_clk &lcd_data24 &pwm1_out>;
	pinctrl-names = "default";
	status = "okay";
};

&i2c_0 {
	#address-cells = <1>;
	#size-cells = <0>;
	samsung,i2c-sda-delay = <100>;
	samsung,i2c-max-bus-freq = <20000>;
	pinctrl-0 = <&i2c0_bus>;
	pinctrl-names = "default";
	status = "okay";

	s5m8767_pmic@66 {
		compatible = "samsung,s5m8767-pmic";
		reg = <0x66>;

		s5m8767,pmic-buck-default-dvs-idx = <3>;

		s5m8767,pmic-buck-dvs-gpios = <&gpx2 3 GPIO_ACTIVE_HIGH>,
						 <&gpx2 4 GPIO_ACTIVE_HIGH>,
						 <&gpx2 5 GPIO_ACTIVE_HIGH>;

		s5m8767,pmic-buck-ds-gpios = <&gpm3 5 GPIO_ACTIVE_HIGH>,
						<&gpm3 6 GPIO_ACTIVE_HIGH>,
						<&gpm3 7 GPIO_ACTIVE_HIGH>;

		s5m8767,pmic-buck2-dvs-voltage = <1250000>, <1200000>,
						 <1200000>, <1200000>,
						 <1200000>, <1200000>,
						 <1200000>, <1200000>;

		s5m8767,pmic-buck3-dvs-voltage = <1100000>, <1100000>,
						 <1100000>, <1100000>,
						 <1100000>, <1100000>,
						 <1100000>, <1100000>;

		s5m8767,pmic-buck4-dvs-voltage = <1200000>, <1200000>,
						 <1200000>, <1200000>,
						 <1200000>, <1200000>,
						 <1200000>, <1200000>;

		regulators {
			ldo1_reg: LDO1 {
				regulator-name = "VDD_ALIVE";
				regulator-min-microvolt = <1100000>;
				regulator-max-microvolt = <1100000>;
				regulator-always-on;
				regulator-boot-on;
				op_mode = <1>; /* Normal Mode */
			};

			ldo2_reg: LDO2 {
				regulator-name = "VDDQ_M12";
				regulator-min-microvolt = <1200000>;
				regulator-max-microvolt = <1200000>;
				regulator-always-on;
				op_mode = <1>; /* Normal Mode */
			};

			ldo3_reg: LDO3 {
				regulator-name = "VDDIOAP_18";
				regulator-min-microvolt = <1800000>;
				regulator-max-microvolt = <1800000>;
				regulator-always-on;
				op_mode = <1>; /* Normal Mode */
			};

			ldo4_reg: LDO4 {
				regulator-name = "VDDQ_PRE";
				regulator-min-microvolt = <1800000>;
				regulator-max-microvolt = <1800000>;
				regulator-always-on;
				op_mode = <1>; /* Normal Mode */
			};

			ldo5_reg: LDO5 {
				regulator-name = "VDD18_2M";
				regulator-min-microvolt = <1800000>;
				regulator-max-microvolt = <1800000>;
				regulator-always-on;
				op_mode = <1>; /* Normal Mode */
			};

			ldo6_reg: LDO6 {
				regulator-name = "VDD10_MPLL";
				regulator-min-microvolt = <1000000>;
				regulator-max-microvolt = <1000000>;
				regulator-always-on;
				op_mode = <1>; /* Normal Mode */
			};

			ldo7_reg: LDO7 {
				regulator-name = "VDD10_XPLL";
				regulator-min-microvolt = <1000000>;
				regulator-max-microvolt = <1000000>;
				regulator-always-on;
				op_mode = <1>; /* Normal Mode */
			};

			ldo8_reg: LDO8 {
				regulator-name = "VDD10_MIPI";
				regulator-min-microvolt = <1000000>;
				regulator-max-microvolt = <1000000>;
				regulator-always-on;
				op_mode = <1>; /* Normal Mode */
			};

			ldo9_reg: LDO9 {
				regulator-name = "VDD33_LCD";
				regulator-min-microvolt = <3300000>;
				regulator-max-microvolt = <3300000>;
				regulator-always-on;
				op_mode = <1>; /* Normal Mode */
			};

			ldo10_reg: LDO10 {
				regulator-name = "VDD18_MIPI";
				regulator-min-microvolt = <1800000>;
				regulator-max-microvolt = <1800000>;
				regulator-always-on;
				op_mode = <1>; /* Normal Mode */
			};

			ldo11_reg: LDO11 {
				regulator-name = "VDD18_ABB1";
				regulator-min-microvolt = <1800000>;
				regulator-max-microvolt = <1800000>;
				regulator-always-on;
				op_mode = <1>; /* Normal Mode */
			};

			ldo12_reg: LDO12 {
				regulator-name = "VDD33_UOTG";
				regulator-min-microvolt = <3300000>;
				regulator-max-microvolt = <3300000>;
				regulator-always-on;
				op_mode = <1>; /* Normal Mode */
			};

			ldo13_reg: LDO13 {
				regulator-name = "VDDIOPERI_18";
				regulator-min-microvolt = <1800000>;
				regulator-max-microvolt = <1800000>;
				regulator-always-on;
				op_mode = <1>; /* Normal Mode */
			};

			ldo14_reg: LDO14 {
				regulator-name = "VDD18_ABB02";
				regulator-min-microvolt = <1800000>;
				regulator-max-microvolt = <1800000>;
				regulator-always-on;
				op_mode = <1>; /* Normal Mode */
			};

			ldo15_reg: LDO15 {
				regulator-name = "VDD10_USH";
				regulator-min-microvolt = <1000000>;
				regulator-max-microvolt = <1000000>;
				regulator-always-on;
				op_mode = <1>; /* Normal Mode */
			};

			ldo16_reg: LDO16 {
				regulator-name = "VDD18_HSIC";
				regulator-min-microvolt = <1800000>;
				regulator-max-microvolt = <1800000>;
				regulator-always-on;
				op_mode = <1>; /* Normal Mode */
			};

			ldo17_reg: LDO17 {
				regulator-name = "VDDIOAP_MMC012_28";
				regulator-min-microvolt = <2800000>;
				regulator-max-microvolt = <2800000>;
				regulator-always-on;
				op_mode = <1>; /* Normal Mode */
			};

			ldo18_reg: LDO18 {
				regulator-name = "VDDIOPERI_28";
				regulator-min-microvolt = <2800000>;
				regulator-max-microvolt = <2800000>;
				regulator-always-on;
				op_mode = <1>; /* Normal Mode */
			};

			ldo19_reg: LDO19 {
				regulator-name = "DVDD25";
				regulator-min-microvolt = <2500000>;
				regulator-max-microvolt = <2500000>;
				regulator-always-on;
				op_mode = <1>; /* Normal Mode */
			};

			ldo20_reg: LDO20 {
				regulator-name = "VDD28_CAM";
				regulator-min-microvolt = <2800000>;
				regulator-max-microvolt = <2800000>;
				regulator-always-on;
				op_mode = <1>; /* Normal Mode */
			};

			ldo21_reg: LDO21 {
				regulator-name = "VDD28_AF";
				regulator-min-microvolt = <2800000>;
				regulator-max-microvolt = <2800000>;
				regulator-always-on;
				op_mode = <1>; /* Normal Mode */
			};

			ldo22_reg: LDO22 {
				regulator-name = "VDDA28_2M";
				regulator-min-microvolt = <2800000>;
				regulator-max-microvolt = <2800000>;
				regulator-always-on;
				op_mode = <1>; /* Normal Mode */
			};

			ldo23_reg: LDO23 {
				regulator-name = "VDD28_TF";
				regulator-min-microvolt = <2800000>;
				regulator-max-microvolt = <2800000>;
				regulator-always-on;
				op_mode = <1>; /* Normal Mode */
			};

			ldo24_reg: LDO24 {
				regulator-name = "VDD33_A31";
				regulator-min-microvolt = <3300000>;
				regulator-max-microvolt = <3300000>;
				regulator-always-on;
				op_mode = <1>; /* Normal Mode */
			};

			ldo25_reg: LDO25 {
				regulator-name = "VDD18_CAM";
				regulator-min-microvolt = <1800000>;
				regulator-max-microvolt = <1800000>;
				regulator-always-on;
				op_mode = <1>; /* Normal Mode */
			};

			ldo26_reg: LDO26 {
				regulator-name = "VDD18_A31";
				regulator-min-microvolt = <1800000>;
				regulator-max-microvolt = <1800000>;
				regulator-always-on;
				op_mode = <1>; /* Normal Mode */
			};

			ldo27_reg: LDO27 {
				regulator-name = "GPS_1V8";
				regulator-min-microvolt = <1800000>;
				regulator-max-microvolt = <1800000>;
				regulator-always-on;
				op_mode = <1>; /* Normal Mode */
			};

			ldo28_reg: LDO28 {
				regulator-name = "DVDD12";
				regulator-min-microvolt = <1200000>;
				regulator-max-microvolt = <1200000>;
				regulator-always-on;
				op_mode = <1>; /* Normal Mode */
			};

			buck1_reg: BUCK1 {
				regulator-name = "vdd_mif";
				regulator-min-microvolt = <950000>;
				regulator-max-microvolt	= <1100000>;
				regulator-always-on;
				regulator-boot-on;
				op_mode = <1>; /* Normal Mode */
			};

			buck2_reg: BUCK2 {
				regulator-name = "vdd_arm";
				regulator-min-microvolt = <900000>;
				regulator-max-microvolt	= <1350000>;
				regulator-always-on;
				regulator-boot-on;
				op_mode = <1>; /* Normal Mode */
			};

			buck3_reg: BUCK3 {
				regulator-name = "vdd_int";
				regulator-min-microvolt = <900000>;
				regulator-max-microvolt	= <1200000>;
				regulator-always-on;
				regulator-boot-on;
				op_mode = <1>; /* Normal Mode */
			};

			buck4_reg: BUCK4 {
				regulator-name = "vdd_g3d";
				regulator-min-microvolt = <750000>;
				regulator-max-microvolt	= <1500000>;
				regulator-always-on;
				regulator-boot-on;
				op_mode = <1>; /* Normal Mode */
			};

			buck5_reg: BUCK5 {
				regulator-name = "vdd_m12";
				regulator-min-microvolt = <750000>;
				regulator-max-microvolt	= <1500000>;
				regulator-always-on;
				regulator-boot-on;
				op_mode = <1>; /* Normal Mode */
			};

			buck6_reg: BUCK6 {
				regulator-name = "vdd12_5m";
				regulator-min-microvolt = <750000>;
				regulator-max-microvolt	= <1500000>;
				regulator-always-on;
				regulator-boot-on;
				op_mode = <1>; /* Normal Mode */
			};

			buck9_reg: BUCK9 {
				regulator-name = "vddf28_emmc";
				regulator-min-microvolt = <750000>;
				regulator-max-microvolt	= <3000000>;
				regulator-always-on;
				regulator-boot-on;
				op_mode = <1>; /* Normal Mode */
			};
		};
	};
};

&keypad {
	samsung,keypad-num-rows = <3>;
	samsung,keypad-num-columns = <2>;
	linux,keypad-no-autorepeat;
	wakeup-source;
	pinctrl-0 = <&keypad_rows &keypad_cols>;
	pinctrl-names = "default";
	status = "okay";

	key_home {
		keypad,row = <0>;
		keypad,column = <0>;
		linux,code = <KEY_HOME>;
	};

	key_down {
		keypad,row = <0>;
		keypad,column = <1>;
		linux,code = <KEY_DOWN>;
	};

	key_up {
		keypad,row = <1>;
		keypad,column = <0>;
		linux,code = <KEY_UP>;
	};

	key_menu {
		keypad,row = <1>;
		keypad,column = <1>;
		linux,code = <KEY_MENU>;
	};

	key_back {
		keypad,row = <2>;
		keypad,column = <0>;
		linux,code = <KEY_BACK>;
	};

	key_enter {
		keypad,row = <2>;
		keypad,column = <1>;
		linux,code = <KEY_ENTER>;
	};
};

<<<<<<< HEAD
&mfc {
	memory-region = <&mfc_left>, <&mfc_right>;
	status = "okay";
};

=======
>>>>>>> d95eabc7
&mshc_0 {
	pinctrl-0 = <&sd4_clk &sd4_cmd &sd4_bus4 &sd4_bus8>;
	pinctrl-names = "default";
	status = "okay";

	num-slots = <1>;
	broken-cd;
	card-detect-delay = <200>;
	samsung,dw-mshc-ciu-div = <3>;
	samsung,dw-mshc-sdr-timing = <2 3>;
	samsung,dw-mshc-ddr-timing = <1 2>;
	bus-width = <8>;
	cap-mmc-highspeed;
};

&pinctrl_1 {
	keypad_rows: keypad-rows {
		samsung,pins = "gpx2-0", "gpx2-1", "gpx2-2";
		samsung,pin-function = <3>;
		samsung,pin-pud = <3>;
		samsung,pin-drv = <0>;
	};

	keypad_cols: keypad-cols {
		samsung,pins = "gpx1-0", "gpx1-1";
		samsung,pin-function = <3>;
		samsung,pin-pud = <0>;
		samsung,pin-drv = <0>;
	};
};

&rtc {
	status = "okay";
};

&sdhci_2 {
	bus-width = <4>;
	pinctrl-0 = <&sd2_clk &sd2_cmd &sd2_bus4 &sd2_cd>;
	pinctrl-names = "default";
	vmmc-supply = <&mmc_reg>;
	status = "okay";
};

&serial_0 {
	status = "okay";
};

&serial_1 {
	status = "okay";
};

&serial_2 {
	status = "okay";
};

&serial_3 {
	status = "okay";
};

&watchdog {
	status = "okay";
};<|MERGE_RESOLUTION|>--- conflicted
+++ resolved
@@ -482,14 +482,6 @@
 	};
 };
 
-<<<<<<< HEAD
-&mfc {
-	memory-region = <&mfc_left>, <&mfc_right>;
-	status = "okay";
-};
-
-=======
->>>>>>> d95eabc7
 &mshc_0 {
 	pinctrl-0 = <&sd4_clk &sd4_cmd &sd4_bus4 &sd4_bus8>;
 	pinctrl-names = "default";
