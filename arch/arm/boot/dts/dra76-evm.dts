--- conflicted
+++ resolved
@@ -124,53 +124,52 @@
 		regulator-max-microvolt = <1800000>;
 	};
 
-<<<<<<< HEAD
-	hdmi0: connector {
-		compatible = "hdmi-connector";
-		label = "hdmi";
-
-		type = "a";
-
-		port {
-			hdmi_connector_in: endpoint {
-				remote-endpoint = <&tpd12s015_out>;
-			};
-		};
-	};
-
-	tpd12s015: encoder {
-		compatible = "ti,tpd12s015";
-
-		gpios = <&gpio7 30 GPIO_ACTIVE_HIGH>,   /* gpio7_30, CT CP HPD */
-			<&gpio7 31 GPIO_ACTIVE_HIGH>,   /* gpio7_31, LS OE */
-			<&gpio7 12 GPIO_ACTIVE_HIGH>;   /* gpio7_12/sp1_cs2, HPD */
-
-		ports {
-			#address-cells = <1>;
-			#size-cells = <0>;
-
-			port@0 {
-				reg = <0>;
-
-				tpd12s015_in: endpoint {
-					remote-endpoint = <&hdmi_out>;
-				};
-			};
-
-			port@1 {
-				reg = <1>;
-
-				tpd12s015_out: endpoint {
-					remote-endpoint = <&hdmi_connector_in>;
-				};
-			};
-		};
-=======
 	clk_ov5640_fixed: clock {
 		compatible = "fixed-clock";
 		#clock-cells = <0>;
 		clock-frequency = <24000000>;
->>>>>>> 1a209516
+	};
+
+	hdmi0: connector {
+		compatible = "hdmi-connector";
+		label = "hdmi";
+
+		type = "a";
+
+		port {
+			hdmi_connector_in: endpoint {
+				remote-endpoint = <&tpd12s015_out>;
+			};
+		};
+	};
+
+	tpd12s015: encoder {
+		compatible = "ti,tpd12s015";
+
+		gpios = <&gpio7 30 GPIO_ACTIVE_HIGH>,   /* gpio7_30, CT CP HPD */
+			<&gpio7 31 GPIO_ACTIVE_HIGH>,   /* gpio7_31, LS OE */
+			<&gpio7 12 GPIO_ACTIVE_HIGH>;   /* gpio7_12/sp1_cs2, HPD */
+
+		ports {
+			#address-cells = <1>;
+			#size-cells = <0>;
+
+			port@0 {
+				reg = <0>;
+
+				tpd12s015_in: endpoint {
+					remote-endpoint = <&hdmi_out>;
+				};
+			};
+
+			port@1 {
+				reg = <1>;
+
+				tpd12s015_out: endpoint {
+					remote-endpoint = <&hdmi_connector_in>;
+				};
+			};
+		};
 	};
 };
 
