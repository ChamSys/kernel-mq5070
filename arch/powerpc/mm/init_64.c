/*
 *  PowerPC version
 *    Copyright (C) 1995-1996 Gary Thomas (gdt@linuxppc.org)
 *
 *  Modifications by Paul Mackerras (PowerMac) (paulus@cs.anu.edu.au)
 *  and Cort Dougan (PReP) (cort@cs.nmt.edu)
 *    Copyright (C) 1996 Paul Mackerras
 *
 *  Derived from "arch/i386/mm/init.c"
 *    Copyright (C) 1991, 1992, 1993, 1994  Linus Torvalds
 *
 *  Dave Engebretsen <engebret@us.ibm.com>
 *      Rework for PPC64 port.
 *
 *  This program is free software; you can redistribute it and/or
 *  modify it under the terms of the GNU General Public License
 *  as published by the Free Software Foundation; either version
 *  2 of the License, or (at your option) any later version.
 *
 */

#undef DEBUG

#include <linux/signal.h>
#include <linux/sched.h>
#include <linux/kernel.h>
#include <linux/errno.h>
#include <linux/string.h>
#include <linux/types.h>
#include <linux/mman.h>
#include <linux/mm.h>
#include <linux/swap.h>
#include <linux/stddef.h>
#include <linux/vmalloc.h>
#include <linux/init.h>
#include <linux/delay.h>
#include <linux/bootmem.h>
#include <linux/highmem.h>
#include <linux/idr.h>
#include <linux/nodemask.h>
#include <linux/module.h>
#include <linux/poison.h>
#include <linux/memblock.h>
#include <linux/hugetlb.h>
#include <linux/slab.h>

#include <asm/pgalloc.h>
#include <asm/page.h>
#include <asm/prom.h>
#include <asm/rtas.h>
#include <asm/io.h>
#include <asm/mmu_context.h>
#include <asm/pgtable.h>
#include <asm/mmu.h>
#include <asm/uaccess.h>
#include <asm/smp.h>
#include <asm/machdep.h>
#include <asm/tlb.h>
#include <asm/eeh.h>
#include <asm/processor.h>
#include <asm/mmzone.h>
#include <asm/cputable.h>
#include <asm/sections.h>
#include <asm/iommu.h>
#include <asm/vdso.h>

#include "mmu_decl.h"

#ifdef CONFIG_PPC_STD_MMU_64
#if PGTABLE_RANGE > USER_VSID_RANGE
#warning Limited user VSID range means pagetable space is wasted
#endif

#if (TASK_SIZE_USER64 < PGTABLE_RANGE) && (TASK_SIZE_USER64 < USER_VSID_RANGE)
#warning TASK_SIZE is smaller than it needs to be.
#endif
#endif /* CONFIG_PPC_STD_MMU_64 */

phys_addr_t memstart_addr = ~0;
EXPORT_SYMBOL_GPL(memstart_addr);
phys_addr_t kernstart_addr;
EXPORT_SYMBOL_GPL(kernstart_addr);

static void pgd_ctor(void *addr)
{
	memset(addr, 0, PGD_TABLE_SIZE);
}

static void pmd_ctor(void *addr)
{
#ifdef CONFIG_TRANSPARENT_HUGEPAGE
	memset(addr, 0, PMD_TABLE_SIZE * 2);
#else
	memset(addr, 0, PMD_TABLE_SIZE);
#endif
}

struct kmem_cache *pgtable_cache[MAX_PGTABLE_INDEX_SIZE];

/*
 * Create a kmem_cache() for pagetables.  This is not used for PTE
 * pages - they're linked to struct page, come from the normal free
 * pages pool and have a different entry size (see real_pte_t) to
 * everything else.  Caches created by this function are used for all
 * the higher level pagetables, and for hugepage pagetables.
 */
void pgtable_cache_add(unsigned shift, void (*ctor)(void *))
{
	char *name;
	unsigned long table_size = sizeof(void *) << shift;
	unsigned long align = table_size;

	/* When batching pgtable pointers for RCU freeing, we store
	 * the index size in the low bits.  Table alignment must be
	 * big enough to fit it.
	 *
	 * Likewise, hugeapge pagetable pointers contain a (different)
	 * shift value in the low bits.  All tables must be aligned so
	 * as to leave enough 0 bits in the address to contain it. */
	unsigned long minalign = max(MAX_PGTABLE_INDEX_SIZE + 1,
				     HUGEPD_SHIFT_MASK + 1);
	struct kmem_cache *new;

	/* It would be nice if this was a BUILD_BUG_ON(), but at the
	 * moment, gcc doesn't seem to recognize is_power_of_2 as a
	 * constant expression, so so much for that. */
	BUG_ON(!is_power_of_2(minalign));
	BUG_ON((shift < 1) || (shift > MAX_PGTABLE_INDEX_SIZE));

	if (PGT_CACHE(shift))
		return; /* Already have a cache of this size */

	align = max_t(unsigned long, align, minalign);
	name = kasprintf(GFP_KERNEL, "pgtable-2^%d", shift);
	new = kmem_cache_create(name, table_size, align, 0, ctor);
	pgtable_cache[shift - 1] = new;
	pr_debug("Allocated pgtable cache for order %d\n", shift);
}


void pgtable_cache_init(void)
{
	pgtable_cache_add(PGD_INDEX_SIZE, pgd_ctor);
	pgtable_cache_add(PMD_CACHE_INDEX, pmd_ctor);
	if (!PGT_CACHE(PGD_INDEX_SIZE) || !PGT_CACHE(PMD_CACHE_INDEX))
		panic("Couldn't allocate pgtable caches");
	/* In all current configs, when the PUD index exists it's the
	 * same size as either the pgd or pmd index.  Verify that the
	 * initialization above has also created a PUD cache.  This
	 * will need re-examiniation if we add new possibilities for
	 * the pagetable layout. */
	BUG_ON(PUD_INDEX_SIZE && !PGT_CACHE(PUD_INDEX_SIZE));
}

#ifdef CONFIG_SPARSEMEM_VMEMMAP
/*
 * Given an address within the vmemmap, determine the pfn of the page that
 * represents the start of the section it is within.  Note that we have to
 * do this by hand as the proffered address may not be correctly aligned.
 * Subtraction of non-aligned pointers produces undefined results.
 */
static unsigned long __meminit vmemmap_section_start(unsigned long page)
{
	unsigned long offset = page - ((unsigned long)(vmemmap));

	/* Return the pfn of the start of the section. */
	return (offset / sizeof(struct page)) & PAGE_SECTION_MASK;
}

/*
 * Check if this vmemmap page is already initialised.  If any section
 * which overlaps this vmemmap page is initialised then this page is
 * initialised already.
 */
static int __meminit vmemmap_populated(unsigned long start, int page_size)
{
	unsigned long end = start + page_size;

	for (; start < end; start += (PAGES_PER_SECTION * sizeof(struct page)))
		if (pfn_valid(vmemmap_section_start(start)))
			return 1;

	return 0;
}

/* On hash-based CPUs, the vmemmap is bolted in the hash table.
 *
 * On Book3E CPUs, the vmemmap is currently mapped in the top half of
 * the vmalloc space using normal page tables, though the size of
 * pages encoded in the PTEs can be different
 */

#ifdef CONFIG_PPC_BOOK3E
static void __meminit vmemmap_create_mapping(unsigned long start,
					     unsigned long page_size,
					     unsigned long phys)
{
	/* Create a PTE encoding without page size */
	unsigned long i, flags = _PAGE_PRESENT | _PAGE_ACCESSED |
		_PAGE_KERNEL_RW;

	/* PTEs only contain page size encodings up to 32M */
	BUG_ON(mmu_psize_defs[mmu_vmemmap_psize].enc > 0xf);

	/* Encode the size in the PTE */
	flags |= mmu_psize_defs[mmu_vmemmap_psize].enc << 8;

	/* For each PTE for that area, map things. Note that we don't
	 * increment phys because all PTEs are of the large size and
	 * thus must have the low bits clear
	 */
	for (i = 0; i < page_size; i += PAGE_SIZE)
		BUG_ON(map_kernel_page(start + i, phys, flags));
}
#else /* CONFIG_PPC_BOOK3E */
static void __meminit vmemmap_create_mapping(unsigned long start,
					     unsigned long page_size,
					     unsigned long phys)
{
	int  mapped = htab_bolt_mapping(start, start + page_size, phys,
					pgprot_val(PAGE_KERNEL),
					mmu_vmemmap_psize,
					mmu_kernel_ssize);
	BUG_ON(mapped < 0);
}
#endif /* CONFIG_PPC_BOOK3E */

struct vmemmap_backing *vmemmap_list;

static __meminit struct vmemmap_backing * vmemmap_list_alloc(int node)
{
	static struct vmemmap_backing *next;
	static int num_left;

	/* allocate a page when required and hand out chunks */
	if (!next || !num_left) {
		next = vmemmap_alloc_block(PAGE_SIZE, node);
		if (unlikely(!next)) {
			WARN_ON(1);
			return NULL;
		}
		num_left = PAGE_SIZE / sizeof(struct vmemmap_backing);
	}

	num_left--;

	return next++;
}

static __meminit void vmemmap_list_populate(unsigned long phys,
					    unsigned long start,
					    int node)
{
	struct vmemmap_backing *vmem_back;

	vmem_back = vmemmap_list_alloc(node);
	if (unlikely(!vmem_back)) {
		WARN_ON(1);
		return;
	}

	vmem_back->phys = phys;
	vmem_back->virt_addr = start;
	vmem_back->list = vmemmap_list;

	vmemmap_list = vmem_back;
}

int __meminit vmemmap_populate(unsigned long start, unsigned long end, int node)
{
	unsigned long page_size = 1 << mmu_psize_defs[mmu_vmemmap_psize].shift;

	/* Align to the page size of the linear mapping. */
	start = _ALIGN_DOWN(start, page_size);

	pr_debug("vmemmap_populate %lx..%lx, node %d\n", start, end, node);

	for (; start < end; start += page_size) {
		void *p;

		if (vmemmap_populated(start, page_size))
			continue;

		p = vmemmap_alloc_block(page_size, node);
		if (!p)
			return -ENOMEM;

		vmemmap_list_populate(__pa(p), start, node);

		pr_debug("      * %016lx..%016lx allocated at %p\n",
			 start, start + page_size, p);

		vmemmap_create_mapping(start, page_size, __pa(p));
	}

	return 0;
}

void vmemmap_free(unsigned long start, unsigned long end)
{
}

void register_page_bootmem_memmap(unsigned long section_nr,
				  struct page *start_page, unsigned long size)
{
}
<<<<<<< HEAD
#endif /* CONFIG_SPARSEMEM_VMEMMAP */
=======

/*
 * We do not have access to the sparsemem vmemmap, so we fallback to
 * walking the list of sparsemem blocks which we already maintain for
 * the sake of crashdump. In the long run, we might want to maintain
 * a tree if performance of that linear walk becomes a problem.
 *
 * realmode_pfn_to_page functions can fail due to:
 * 1) As real sparsemem blocks do not lay in RAM continously (they
 * are in virtual address space which is not available in the real mode),
 * the requested page struct can be split between blocks so get_page/put_page
 * may fail.
 * 2) When huge pages are used, the get_page/put_page API will fail
 * in real mode as the linked addresses in the page struct are virtual
 * too.
 */
struct page *realmode_pfn_to_page(unsigned long pfn)
{
	struct vmemmap_backing *vmem_back;
	struct page *page;
	unsigned long page_size = 1 << mmu_psize_defs[mmu_vmemmap_psize].shift;
	unsigned long pg_va = (unsigned long) pfn_to_page(pfn);

	for (vmem_back = vmemmap_list; vmem_back; vmem_back = vmem_back->list) {
		if (pg_va < vmem_back->virt_addr)
			continue;

		/* Check that page struct is not split between real pages */
		if ((pg_va + sizeof(struct page)) >
				(vmem_back->virt_addr + page_size))
			return NULL;

		page = (struct page *) (vmem_back->phys + pg_va -
				vmem_back->virt_addr);
		return page;
	}

	return NULL;
}
EXPORT_SYMBOL_GPL(realmode_pfn_to_page);

#elif defined(CONFIG_FLATMEM)

struct page *realmode_pfn_to_page(unsigned long pfn)
{
	struct page *page = pfn_to_page(pfn);
	return page;
}
EXPORT_SYMBOL_GPL(realmode_pfn_to_page);

#endif /* CONFIG_SPARSEMEM_VMEMMAP/CONFIG_FLATMEM */
>>>>>>> d8ec26d7
<|MERGE_RESOLUTION|>--- conflicted
+++ resolved
@@ -304,9 +304,6 @@
 				  struct page *start_page, unsigned long size)
 {
 }
-<<<<<<< HEAD
-#endif /* CONFIG_SPARSEMEM_VMEMMAP */
-=======
 
 /*
  * We do not have access to the sparsemem vmemmap, so we fallback to
@@ -357,5 +354,4 @@
 }
 EXPORT_SYMBOL_GPL(realmode_pfn_to_page);
 
-#endif /* CONFIG_SPARSEMEM_VMEMMAP/CONFIG_FLATMEM */
->>>>>>> d8ec26d7
+#endif /* CONFIG_SPARSEMEM_VMEMMAP/CONFIG_FLATMEM */