/*
 * Driver for Regulator part of Palmas PMIC Chips
 *
 * Copyright 2011-2013 Texas Instruments Inc.
 *
 * Author: Graeme Gregory <gg@slimlogic.co.uk>
 * Author: Ian Lartey <ian@slimlogic.co.uk>
 *
 *  This program is free software; you can redistribute it and/or modify it
 *  under  the terms of the GNU General  Public License as published by the
 *  Free Software Foundation;  either version 2 of the License, or (at your
 *  option) any later version.
 *
 */

#include <linux/kernel.h>
#include <linux/module.h>
#include <linux/init.h>
#include <linux/err.h>
#include <linux/platform_device.h>
#include <linux/regulator/driver.h>
#include <linux/regulator/machine.h>
#include <linux/slab.h>
#include <linux/regmap.h>
#include <linux/mfd/palmas.h>
#include <linux/of.h>
#include <linux/of_platform.h>
#include <linux/regulator/of_regulator.h>

static const struct regulator_linear_range smps_low_ranges[] = {
	REGULATOR_LINEAR_RANGE(0, 0x0, 0x0, 0),
	REGULATOR_LINEAR_RANGE(500000, 0x1, 0x6, 0),
	REGULATOR_LINEAR_RANGE(510000, 0x7, 0x79, 10000),
	REGULATOR_LINEAR_RANGE(1650000, 0x7A, 0x7f, 0),
};

static const struct regulator_linear_range smps_high_ranges[] = {
	REGULATOR_LINEAR_RANGE(0, 0x0, 0x0, 0),
	REGULATOR_LINEAR_RANGE(1000000, 0x1, 0x6, 0),
	REGULATOR_LINEAR_RANGE(1020000, 0x7, 0x79, 20000),
	REGULATOR_LINEAR_RANGE(3300000, 0x7A, 0x7f, 0),
};

static struct regs_info palmas_regs_info[] = {
	{
		.name		= "SMPS12",
		.sname		= "smps1-in",
		.vsel_addr	= PALMAS_SMPS12_VOLTAGE,
		.ctrl_addr	= PALMAS_SMPS12_CTRL,
		.tstep_addr	= PALMAS_SMPS12_TSTEP,
		.sleep_id	= PALMAS_EXTERNAL_REQSTR_ID_SMPS12,
	},
	{
		.name		= "SMPS123",
		.sname		= "smps1-in",
		.vsel_addr	= PALMAS_SMPS12_VOLTAGE,
		.ctrl_addr	= PALMAS_SMPS12_CTRL,
		.tstep_addr	= PALMAS_SMPS12_TSTEP,
		.sleep_id	= PALMAS_EXTERNAL_REQSTR_ID_SMPS12,
	},
	{
		.name		= "SMPS3",
		.sname		= "smps3-in",
		.vsel_addr	= PALMAS_SMPS3_VOLTAGE,
		.ctrl_addr	= PALMAS_SMPS3_CTRL,
		.sleep_id	= PALMAS_EXTERNAL_REQSTR_ID_SMPS3,
	},
	{
		.name		= "SMPS45",
		.sname		= "smps4-in",
		.vsel_addr	= PALMAS_SMPS45_VOLTAGE,
		.ctrl_addr	= PALMAS_SMPS45_CTRL,
		.tstep_addr	= PALMAS_SMPS45_TSTEP,
		.sleep_id	= PALMAS_EXTERNAL_REQSTR_ID_SMPS45,
	},
	{
		.name		= "SMPS457",
		.sname		= "smps4-in",
		.vsel_addr	= PALMAS_SMPS45_VOLTAGE,
		.ctrl_addr	= PALMAS_SMPS45_CTRL,
		.tstep_addr	= PALMAS_SMPS45_TSTEP,
		.sleep_id	= PALMAS_EXTERNAL_REQSTR_ID_SMPS45,
	},
	{
		.name		= "SMPS6",
		.sname		= "smps6-in",
		.vsel_addr	= PALMAS_SMPS6_VOLTAGE,
		.ctrl_addr	= PALMAS_SMPS6_CTRL,
		.tstep_addr	= PALMAS_SMPS6_TSTEP,
		.sleep_id	= PALMAS_EXTERNAL_REQSTR_ID_SMPS6,
	},
	{
		.name		= "SMPS7",
		.sname		= "smps7-in",
		.vsel_addr	= PALMAS_SMPS7_VOLTAGE,
		.ctrl_addr	= PALMAS_SMPS7_CTRL,
		.sleep_id	= PALMAS_EXTERNAL_REQSTR_ID_SMPS7,
	},
	{
		.name		= "SMPS8",
		.sname		= "smps8-in",
		.vsel_addr	= PALMAS_SMPS8_VOLTAGE,
		.ctrl_addr	= PALMAS_SMPS8_CTRL,
		.tstep_addr	= PALMAS_SMPS8_TSTEP,
		.sleep_id	= PALMAS_EXTERNAL_REQSTR_ID_SMPS8,
	},
	{
		.name		= "SMPS9",
		.sname		= "smps9-in",
		.vsel_addr	= PALMAS_SMPS9_VOLTAGE,
		.ctrl_addr	= PALMAS_SMPS9_CTRL,
		.sleep_id	= PALMAS_EXTERNAL_REQSTR_ID_SMPS9,
	},
	{
		.name		= "SMPS10_OUT2",
		.sname		= "smps10-in",
		.ctrl_addr	= PALMAS_SMPS10_CTRL,
		.sleep_id	= PALMAS_EXTERNAL_REQSTR_ID_SMPS10,
	},
	{
		.name		= "SMPS10_OUT1",
		.sname		= "smps10-out2",
		.ctrl_addr	= PALMAS_SMPS10_CTRL,
		.sleep_id	= PALMAS_EXTERNAL_REQSTR_ID_SMPS10,
	},
	{
		.name		= "LDO1",
		.sname		= "ldo1-in",
		.vsel_addr	= PALMAS_LDO1_VOLTAGE,
		.ctrl_addr	= PALMAS_LDO1_CTRL,
		.sleep_id	= PALMAS_EXTERNAL_REQSTR_ID_LDO1,
	},
	{
		.name		= "LDO2",
		.sname		= "ldo2-in",
		.vsel_addr	= PALMAS_LDO2_VOLTAGE,
		.ctrl_addr	= PALMAS_LDO2_CTRL,
		.sleep_id	= PALMAS_EXTERNAL_REQSTR_ID_LDO2,
	},
	{
		.name		= "LDO3",
		.sname		= "ldo3-in",
		.vsel_addr	= PALMAS_LDO3_VOLTAGE,
		.ctrl_addr	= PALMAS_LDO3_CTRL,
		.sleep_id	= PALMAS_EXTERNAL_REQSTR_ID_LDO3,
	},
	{
		.name		= "LDO4",
		.sname		= "ldo4-in",
		.vsel_addr	= PALMAS_LDO4_VOLTAGE,
		.ctrl_addr	= PALMAS_LDO4_CTRL,
		.sleep_id	= PALMAS_EXTERNAL_REQSTR_ID_LDO4,
	},
	{
		.name		= "LDO5",
		.sname		= "ldo5-in",
		.vsel_addr	= PALMAS_LDO5_VOLTAGE,
		.ctrl_addr	= PALMAS_LDO5_CTRL,
		.sleep_id	= PALMAS_EXTERNAL_REQSTR_ID_LDO5,
	},
	{
		.name		= "LDO6",
		.sname		= "ldo6-in",
		.vsel_addr	= PALMAS_LDO6_VOLTAGE,
		.ctrl_addr	= PALMAS_LDO6_CTRL,
		.sleep_id	= PALMAS_EXTERNAL_REQSTR_ID_LDO6,
	},
	{
		.name		= "LDO7",
		.sname		= "ldo7-in",
		.vsel_addr	= PALMAS_LDO7_VOLTAGE,
		.ctrl_addr	= PALMAS_LDO7_CTRL,
		.sleep_id	= PALMAS_EXTERNAL_REQSTR_ID_LDO7,
	},
	{
		.name		= "LDO8",
		.sname		= "ldo8-in",
		.vsel_addr	= PALMAS_LDO8_VOLTAGE,
		.ctrl_addr	= PALMAS_LDO8_CTRL,
		.sleep_id	= PALMAS_EXTERNAL_REQSTR_ID_LDO8,
	},
	{
		.name		= "LDO9",
		.sname		= "ldo9-in",
		.vsel_addr	= PALMAS_LDO9_VOLTAGE,
		.ctrl_addr	= PALMAS_LDO9_CTRL,
		.sleep_id	= PALMAS_EXTERNAL_REQSTR_ID_LDO9,
	},
	{
		.name		= "LDOLN",
		.sname		= "ldoln-in",
		.vsel_addr	= PALMAS_LDOLN_VOLTAGE,
		.ctrl_addr	= PALMAS_LDOLN_CTRL,
		.sleep_id	= PALMAS_EXTERNAL_REQSTR_ID_LDOLN,
	},
	{
		.name		= "LDOUSB",
		.sname		= "ldousb-in",
		.vsel_addr	= PALMAS_LDOUSB_VOLTAGE,
		.ctrl_addr	= PALMAS_LDOUSB_CTRL,
		.sleep_id	= PALMAS_EXTERNAL_REQSTR_ID_LDOUSB,
	},
	{
		.name		= "REGEN1",
		.ctrl_addr	= PALMAS_REGEN1_CTRL,
		.sleep_id	= PALMAS_EXTERNAL_REQSTR_ID_REGEN1,
	},
	{
		.name		= "REGEN2",
		.ctrl_addr	= PALMAS_REGEN2_CTRL,
		.sleep_id	= PALMAS_EXTERNAL_REQSTR_ID_REGEN2,
	},
	{
		.name		= "REGEN3",
		.ctrl_addr	= PALMAS_REGEN3_CTRL,
		.sleep_id	= PALMAS_EXTERNAL_REQSTR_ID_REGEN3,
	},
	{
		.name		= "SYSEN1",
		.ctrl_addr	= PALMAS_SYSEN1_CTRL,
		.sleep_id	= PALMAS_EXTERNAL_REQSTR_ID_SYSEN1,
	},
	{
		.name		= "SYSEN2",
		.ctrl_addr	= PALMAS_SYSEN2_CTRL,
		.sleep_id	= PALMAS_EXTERNAL_REQSTR_ID_SYSEN2,
	},
};

static struct regs_info tps65917_regs_info[] = {
	{
		.name		= "SMPS1",
		.sname		= "smps1-in",
		.vsel_addr	= TPS65917_SMPS1_VOLTAGE,
		.ctrl_addr	= TPS65917_SMPS1_CTRL,
		.sleep_id	= TPS65917_EXTERNAL_REQSTR_ID_SMPS1,
	},
	{
		.name		= "SMPS2",
		.sname		= "smps2-in",
		.vsel_addr	= TPS65917_SMPS2_VOLTAGE,
		.ctrl_addr	= TPS65917_SMPS2_CTRL,
		.sleep_id	= TPS65917_EXTERNAL_REQSTR_ID_SMPS2,
	},
	{
		.name		= "SMPS3",
		.sname		= "smps3-in",
		.vsel_addr	= TPS65917_SMPS3_VOLTAGE,
		.ctrl_addr	= TPS65917_SMPS3_CTRL,
		.sleep_id	= TPS65917_EXTERNAL_REQSTR_ID_SMPS3,
	},
	{
		.name		= "SMPS4",
		.sname		= "smps4-in",
		.vsel_addr	= TPS65917_SMPS4_VOLTAGE,
		.ctrl_addr	= TPS65917_SMPS4_CTRL,
		.sleep_id	= TPS65917_EXTERNAL_REQSTR_ID_SMPS4,
	},
	{
		.name		= "SMPS5",
		.sname		= "smps5-in",
		.vsel_addr	= TPS65917_SMPS5_VOLTAGE,
		.ctrl_addr	= TPS65917_SMPS5_CTRL,
		.sleep_id	= TPS65917_EXTERNAL_REQSTR_ID_SMPS5,
	},
	{
		.name		= "LDO1",
		.sname		= "ldo1-in",
		.vsel_addr	= TPS65917_LDO1_VOLTAGE,
		.ctrl_addr	= TPS65917_LDO1_CTRL,
		.sleep_id	= TPS65917_EXTERNAL_REQSTR_ID_LDO1,
	},
	{
		.name		= "LDO2",
		.sname		= "ldo2-in",
		.vsel_addr	= TPS65917_LDO2_VOLTAGE,
		.ctrl_addr	= TPS65917_LDO2_CTRL,
		.sleep_id	= TPS65917_EXTERNAL_REQSTR_ID_LDO2,
	},
	{
		.name		= "LDO3",
		.sname		= "ldo3-in",
		.vsel_addr	= TPS65917_LDO3_VOLTAGE,
		.ctrl_addr	= TPS65917_LDO3_CTRL,
		.sleep_id	= TPS65917_EXTERNAL_REQSTR_ID_LDO3,
	},
	{
		.name		= "LDO4",
		.sname		= "ldo4-in",
		.vsel_addr	= TPS65917_LDO4_VOLTAGE,
		.ctrl_addr	= TPS65917_LDO4_CTRL,
		.sleep_id	= TPS65917_EXTERNAL_REQSTR_ID_LDO4,
	},
	{
		.name		= "LDO5",
		.sname		= "ldo5-in",
		.vsel_addr	= TPS65917_LDO5_VOLTAGE,
		.ctrl_addr	= TPS65917_LDO5_CTRL,
		.sleep_id	= TPS65917_EXTERNAL_REQSTR_ID_LDO5,
	},
	{
		.name		= "REGEN1",
		.ctrl_addr	= TPS65917_REGEN1_CTRL,
		.sleep_id	= TPS65917_EXTERNAL_REQSTR_ID_REGEN1,
	},
	{
		.name		= "REGEN2",
		.ctrl_addr	= TPS65917_REGEN2_CTRL,
		.sleep_id	= TPS65917_EXTERNAL_REQSTR_ID_REGEN2,
	},
	{
		.name		= "REGEN3",
		.ctrl_addr	= TPS65917_REGEN3_CTRL,
		.sleep_id	= TPS65917_EXTERNAL_REQSTR_ID_REGEN3,
	},
};

#define EXTERNAL_REQUESTOR(_id, _offset, _pos)		\
	[PALMAS_EXTERNAL_REQSTR_ID_##_id] = {		\
		.id = PALMAS_EXTERNAL_REQSTR_ID_##_id,	\
		.reg_offset = _offset,			\
		.bit_pos = _pos,			\
	}

struct palmas_sleep_requestor_info palma_sleep_req_info[] = {
	EXTERNAL_REQUESTOR(REGEN1, 0, 0),
	EXTERNAL_REQUESTOR(REGEN2, 0, 1),
	EXTERNAL_REQUESTOR(SYSEN1, 0, 2),
	EXTERNAL_REQUESTOR(SYSEN2, 0, 3),
	EXTERNAL_REQUESTOR(CLK32KG, 0, 4),
	EXTERNAL_REQUESTOR(CLK32KGAUDIO, 0, 5),
	EXTERNAL_REQUESTOR(REGEN3, 0, 6),
	EXTERNAL_REQUESTOR(SMPS12, 1, 0),
	EXTERNAL_REQUESTOR(SMPS3, 1, 1),
	EXTERNAL_REQUESTOR(SMPS45, 1, 2),
	EXTERNAL_REQUESTOR(SMPS6, 1, 3),
	EXTERNAL_REQUESTOR(SMPS7, 1, 4),
	EXTERNAL_REQUESTOR(SMPS8, 1, 5),
	EXTERNAL_REQUESTOR(SMPS9, 1, 6),
	EXTERNAL_REQUESTOR(SMPS10, 1, 7),
	EXTERNAL_REQUESTOR(LDO1, 2, 0),
	EXTERNAL_REQUESTOR(LDO2, 2, 1),
	EXTERNAL_REQUESTOR(LDO3, 2, 2),
	EXTERNAL_REQUESTOR(LDO4, 2, 3),
	EXTERNAL_REQUESTOR(LDO5, 2, 4),
	EXTERNAL_REQUESTOR(LDO6, 2, 5),
	EXTERNAL_REQUESTOR(LDO7, 2, 6),
	EXTERNAL_REQUESTOR(LDO8, 2, 7),
	EXTERNAL_REQUESTOR(LDO9, 3, 0),
	EXTERNAL_REQUESTOR(LDOLN, 3, 1),
	EXTERNAL_REQUESTOR(LDOUSB, 3, 2),
};

#define EXTERNAL_REQUESTOR_TPS65917(_id, _offset, _pos)		\
	[TPS65917_EXTERNAL_REQSTR_ID_##_id] = {		\
		.id = TPS65917_EXTERNAL_REQSTR_ID_##_id,	\
		.reg_offset = _offset,			\
		.bit_pos = _pos,			\
	}

static struct palmas_sleep_requestor_info tps65917_sleep_req_info[] = {
	EXTERNAL_REQUESTOR_TPS65917(REGEN1, 0, 0),
	EXTERNAL_REQUESTOR_TPS65917(REGEN2, 0, 1),
	EXTERNAL_REQUESTOR_TPS65917(REGEN3, 0, 6),
	EXTERNAL_REQUESTOR_TPS65917(SMPS1, 1, 0),
	EXTERNAL_REQUESTOR_TPS65917(SMPS2, 1, 1),
	EXTERNAL_REQUESTOR_TPS65917(SMPS3, 1, 2),
	EXTERNAL_REQUESTOR_TPS65917(SMPS4, 1, 3),
	EXTERNAL_REQUESTOR_TPS65917(SMPS5, 1, 4),
	EXTERNAL_REQUESTOR_TPS65917(LDO1, 2, 0),
	EXTERNAL_REQUESTOR_TPS65917(LDO2, 2, 1),
	EXTERNAL_REQUESTOR_TPS65917(LDO3, 2, 2),
	EXTERNAL_REQUESTOR_TPS65917(LDO4, 2, 3),
	EXTERNAL_REQUESTOR_TPS65917(LDO5, 2, 4),
};

static unsigned int palmas_smps_ramp_delay[4] = {0, 10000, 5000, 2500};

#define SMPS_CTRL_MODE_OFF		0x00
#define SMPS_CTRL_MODE_ON		0x01
#define SMPS_CTRL_MODE_ECO		0x02
#define SMPS_CTRL_MODE_PWM		0x03

#define PALMAS_SMPS_NUM_VOLTAGES	122
#define PALMAS_SMPS10_NUM_VOLTAGES	2
#define PALMAS_LDO_NUM_VOLTAGES		50

#define SMPS10_VSEL			(1<<3)
#define SMPS10_BOOST_EN			(1<<2)
#define SMPS10_BYPASS_EN		(1<<1)
#define SMPS10_SWITCH_EN		(1<<0)

#define REGULATOR_SLAVE			0

static int palmas_smps_read(struct palmas *palmas, unsigned int reg,
		unsigned int *dest)
{
	unsigned int addr;

	addr = PALMAS_BASE_TO_REG(PALMAS_SMPS_BASE, reg);

	return regmap_read(palmas->regmap[REGULATOR_SLAVE], addr, dest);
}

static int palmas_smps_write(struct palmas *palmas, unsigned int reg,
		unsigned int value)
{
	unsigned int addr;

	addr = PALMAS_BASE_TO_REG(PALMAS_SMPS_BASE, reg);

	return regmap_write(palmas->regmap[REGULATOR_SLAVE], addr, value);
}

static int palmas_ldo_read(struct palmas *palmas, unsigned int reg,
		unsigned int *dest)
{
	unsigned int addr;

	addr = PALMAS_BASE_TO_REG(PALMAS_LDO_BASE, reg);

	return regmap_read(palmas->regmap[REGULATOR_SLAVE], addr, dest);
}

static int palmas_ldo_write(struct palmas *palmas, unsigned int reg,
		unsigned int value)
{
	unsigned int addr;

	addr = PALMAS_BASE_TO_REG(PALMAS_LDO_BASE, reg);

	return regmap_write(palmas->regmap[REGULATOR_SLAVE], addr, value);
}

static int palmas_set_mode_smps(struct regulator_dev *dev, unsigned int mode)
{
	struct palmas_pmic *pmic = rdev_get_drvdata(dev);
	struct palmas_pmic_driver_data *ddata = pmic->palmas->pmic_ddata;
	int id = rdev_get_id(dev);
	unsigned int reg;
	bool rail_enable = true;

	palmas_smps_read(pmic->palmas, ddata->palmas_regs_info[id].ctrl_addr,
			 &reg);

	reg &= ~PALMAS_SMPS12_CTRL_MODE_ACTIVE_MASK;

	if (reg == SMPS_CTRL_MODE_OFF)
		rail_enable = false;

	switch (mode) {
	case REGULATOR_MODE_NORMAL:
		reg |= SMPS_CTRL_MODE_ON;
		break;
	case REGULATOR_MODE_IDLE:
		reg |= SMPS_CTRL_MODE_ECO;
		break;
	case REGULATOR_MODE_FAST:
		reg |= SMPS_CTRL_MODE_PWM;
		break;
	default:
		return -EINVAL;
	}

	pmic->current_reg_mode[id] = reg & PALMAS_SMPS12_CTRL_MODE_ACTIVE_MASK;
	if (rail_enable)
		palmas_smps_write(pmic->palmas,
<<<<<<< HEAD
				  ddata->palmas_regs_info[id].ctrl_addr, reg);
=======
			palmas_regs_info[id].ctrl_addr, reg);

	/* Switch the enable value to ensure this is used for enable */
	pmic->desc[id].enable_val = pmic->current_reg_mode[id];

>>>>>>> 5b01bd11
	return 0;
}

static unsigned int palmas_get_mode_smps(struct regulator_dev *dev)
{
	struct palmas_pmic *pmic = rdev_get_drvdata(dev);
	int id = rdev_get_id(dev);
	unsigned int reg;

	reg = pmic->current_reg_mode[id] & PALMAS_SMPS12_CTRL_MODE_ACTIVE_MASK;

	switch (reg) {
	case SMPS_CTRL_MODE_ON:
		return REGULATOR_MODE_NORMAL;
	case SMPS_CTRL_MODE_ECO:
		return REGULATOR_MODE_IDLE;
	case SMPS_CTRL_MODE_PWM:
		return REGULATOR_MODE_FAST;
	}

	return 0;
}

static int palmas_smps_set_ramp_delay(struct regulator_dev *rdev,
		 int ramp_delay)
{
	struct palmas_pmic *pmic = rdev_get_drvdata(rdev);
	struct palmas_pmic_driver_data *ddata = pmic->palmas->pmic_ddata;
	int id = rdev_get_id(rdev);
	unsigned int reg = 0;
	unsigned int addr = ddata->palmas_regs_info[id].tstep_addr;
	int ret;

	/* SMPS3 and SMPS7 do not have tstep_addr setting */
	switch (id) {
	case PALMAS_REG_SMPS3:
	case PALMAS_REG_SMPS7:
		return 0;
	}

	if (ramp_delay <= 0)
		reg = 0;
	else if (ramp_delay <= 2500)
		reg = 3;
	else if (ramp_delay <= 5000)
		reg = 2;
	else
		reg = 1;

	ret = palmas_smps_write(pmic->palmas, addr, reg);
	if (ret < 0) {
		dev_err(pmic->palmas->dev, "TSTEP write failed: %d\n", ret);
		return ret;
	}

	pmic->ramp_delay[id] = palmas_smps_ramp_delay[reg];
	return ret;
}

static struct regulator_ops palmas_ops_smps = {
	.is_enabled		= regulator_is_enabled_regmap,
	.enable			= regulator_enable_regmap,
	.disable		= regulator_disable_regmap,
	.set_mode		= palmas_set_mode_smps,
	.get_mode		= palmas_get_mode_smps,
	.get_voltage_sel	= regulator_get_voltage_sel_regmap,
	.set_voltage_sel	= regulator_set_voltage_sel_regmap,
	.list_voltage		= regulator_list_voltage_linear_range,
	.map_voltage		= regulator_map_voltage_linear_range,
	.set_voltage_time_sel	= regulator_set_voltage_time_sel,
	.set_ramp_delay		= palmas_smps_set_ramp_delay,
};

static struct regulator_ops palmas_ops_ext_control_smps = {
	.set_mode		= palmas_set_mode_smps,
	.get_mode		= palmas_get_mode_smps,
	.get_voltage_sel	= regulator_get_voltage_sel_regmap,
	.set_voltage_sel	= regulator_set_voltage_sel_regmap,
	.list_voltage		= regulator_list_voltage_linear_range,
	.map_voltage		= regulator_map_voltage_linear_range,
	.set_voltage_time_sel	= regulator_set_voltage_time_sel,
	.set_ramp_delay		= palmas_smps_set_ramp_delay,
};

static struct regulator_ops palmas_ops_smps10 = {
	.is_enabled		= regulator_is_enabled_regmap,
	.enable			= regulator_enable_regmap,
	.disable		= regulator_disable_regmap,
	.get_voltage_sel	= regulator_get_voltage_sel_regmap,
	.set_voltage_sel	= regulator_set_voltage_sel_regmap,
	.list_voltage		= regulator_list_voltage_linear,
	.map_voltage		= regulator_map_voltage_linear,
	.set_bypass		= regulator_set_bypass_regmap,
	.get_bypass		= regulator_get_bypass_regmap,
};

static struct regulator_ops tps65917_ops_smps = {
	.is_enabled		= regulator_is_enabled_regmap,
	.enable			= regulator_enable_regmap,
	.disable		= regulator_disable_regmap,
	.set_mode		= palmas_set_mode_smps,
	.get_mode		= palmas_get_mode_smps,
	.get_voltage_sel	= regulator_get_voltage_sel_regmap,
	.set_voltage_sel	= regulator_set_voltage_sel_regmap,
	.list_voltage		= regulator_list_voltage_linear_range,
	.map_voltage		= regulator_map_voltage_linear_range,
	.set_voltage_time_sel	= regulator_set_voltage_time_sel,
};

static struct regulator_ops tps65917_ops_ext_control_smps = {
	.set_mode		= palmas_set_mode_smps,
	.get_mode		= palmas_get_mode_smps,
	.get_voltage_sel	= regulator_get_voltage_sel_regmap,
	.set_voltage_sel	= regulator_set_voltage_sel_regmap,
	.list_voltage		= regulator_list_voltage_linear_range,
	.map_voltage		= regulator_map_voltage_linear_range,
};

static int palmas_is_enabled_ldo(struct regulator_dev *dev)
{
	struct palmas_pmic *pmic = rdev_get_drvdata(dev);
	struct palmas_pmic_driver_data *ddata = pmic->palmas->pmic_ddata;
	int id = rdev_get_id(dev);
	unsigned int reg;

	palmas_ldo_read(pmic->palmas,
			ddata->palmas_regs_info[id].ctrl_addr, &reg);

	reg &= PALMAS_LDO1_CTRL_STATUS;

	return !!(reg);
}

static struct regulator_ops palmas_ops_ldo = {
	.is_enabled		= palmas_is_enabled_ldo,
	.enable			= regulator_enable_regmap,
	.disable		= regulator_disable_regmap,
	.get_voltage_sel	= regulator_get_voltage_sel_regmap,
	.set_voltage_sel	= regulator_set_voltage_sel_regmap,
	.list_voltage		= regulator_list_voltage_linear,
	.map_voltage		= regulator_map_voltage_linear,
};

static struct regulator_ops palmas_ops_ext_control_ldo = {
	.get_voltage_sel	= regulator_get_voltage_sel_regmap,
	.set_voltage_sel	= regulator_set_voltage_sel_regmap,
	.list_voltage		= regulator_list_voltage_linear,
	.map_voltage		= regulator_map_voltage_linear,
};

static struct regulator_ops palmas_ops_extreg = {
	.is_enabled		= regulator_is_enabled_regmap,
	.enable			= regulator_enable_regmap,
	.disable		= regulator_disable_regmap,
};

static struct regulator_ops palmas_ops_ext_control_extreg = {
};

static struct regulator_ops tps65917_ops_ldo = {
	.is_enabled		= palmas_is_enabled_ldo,
	.enable			= regulator_enable_regmap,
	.disable		= regulator_disable_regmap,
	.get_voltage_sel	= regulator_get_voltage_sel_regmap,
	.set_voltage_sel	= regulator_set_voltage_sel_regmap,
	.list_voltage		= regulator_list_voltage_linear,
	.map_voltage		= regulator_map_voltage_linear,
	.set_voltage_time_sel	= regulator_set_voltage_time_sel,
};

static int palmas_regulator_config_external(struct palmas *palmas, int id,
		struct palmas_reg_init *reg_init)
{
	int sleep_id = palmas_regs_info[id].sleep_id;
	int ret;

	ret = palmas_ext_control_req_config(palmas, sleep_id,
					reg_init->roof_floor, true);
	if (ret < 0)
		dev_err(palmas->dev,
			"Ext control config for regulator %d failed %d\n",
			id, ret);
	return ret;
}

/*
 * setup the hardware based sleep configuration of the SMPS/LDO regulators
 * from the platform data. This is different to the software based control
 * supported by the regulator framework as it is controlled by toggling
 * pins on the PMIC such as PREQ, SYSEN, ...
 */
static int palmas_smps_init(struct palmas *palmas, int id,
		struct palmas_reg_init *reg_init)
{
	unsigned int reg;
	unsigned int addr;
	int ret;

	struct palmas_pmic_driver_data *ddata = palmas->pmic_ddata;

	addr = ddata->palmas_regs_info[id].ctrl_addr;

	ret = palmas_smps_read(palmas, addr, &reg);
	if (ret)
		return ret;

	switch (id) {
	case PALMAS_REG_SMPS10_OUT1:
	case PALMAS_REG_SMPS10_OUT2:
		reg &= ~PALMAS_SMPS10_CTRL_MODE_SLEEP_MASK;
		if (reg_init->mode_sleep)
			reg |= reg_init->mode_sleep <<
					PALMAS_SMPS10_CTRL_MODE_SLEEP_SHIFT;
		break;
	default:
		if (reg_init->warm_reset)
			reg |= PALMAS_SMPS12_CTRL_WR_S;
		else
			reg &= ~PALMAS_SMPS12_CTRL_WR_S;

		if (reg_init->roof_floor)
			reg |= PALMAS_SMPS12_CTRL_ROOF_FLOOR_EN;
		else
			reg &= ~PALMAS_SMPS12_CTRL_ROOF_FLOOR_EN;

		reg &= ~PALMAS_SMPS12_CTRL_MODE_SLEEP_MASK;
		if (reg_init->mode_sleep)
			reg |= reg_init->mode_sleep <<
					PALMAS_SMPS12_CTRL_MODE_SLEEP_SHIFT;
	}

	ret = palmas_smps_write(palmas, addr, reg);
	if (ret)
		return ret;

	if (ddata->palmas_regs_info[id].vsel_addr && reg_init->vsel) {
		addr = ddata->palmas_regs_info[id].vsel_addr;

		reg = reg_init->vsel;

		ret = palmas_smps_write(palmas, addr, reg);
		if (ret)
			return ret;
	}

	if (reg_init->roof_floor && (id != PALMAS_REG_SMPS10_OUT1) &&
			(id != PALMAS_REG_SMPS10_OUT2)) {
		/* Enable externally controlled regulator */
		addr = ddata->palmas_regs_info[id].ctrl_addr;
		ret = palmas_smps_read(palmas, addr, &reg);
		if (ret < 0)
			return ret;

		if (!(reg & PALMAS_SMPS12_CTRL_MODE_ACTIVE_MASK)) {
			reg |= SMPS_CTRL_MODE_ON;
			ret = palmas_smps_write(palmas, addr, reg);
			if (ret < 0)
				return ret;
		}
		return palmas_regulator_config_external(palmas, id, reg_init);
	}
	return 0;
}

static int palmas_ldo_init(struct palmas *palmas, int id,
		struct palmas_reg_init *reg_init)
{
	unsigned int reg;
	unsigned int addr;
	int ret;

	struct palmas_pmic_driver_data *ddata = palmas->pmic_ddata;

	addr = ddata->palmas_regs_info[id].ctrl_addr;

	ret = palmas_ldo_read(palmas, addr, &reg);
	if (ret)
		return ret;

	if (reg_init->warm_reset)
		reg |= PALMAS_LDO1_CTRL_WR_S;
	else
		reg &= ~PALMAS_LDO1_CTRL_WR_S;

	if (reg_init->mode_sleep)
		reg |= PALMAS_LDO1_CTRL_MODE_SLEEP;
	else
		reg &= ~PALMAS_LDO1_CTRL_MODE_SLEEP;

	ret = palmas_ldo_write(palmas, addr, reg);
	if (ret)
		return ret;

	if (reg_init->roof_floor) {
		/* Enable externally controlled regulator */
		addr = ddata->palmas_regs_info[id].ctrl_addr;
		ret = palmas_update_bits(palmas, PALMAS_LDO_BASE,
				addr, PALMAS_LDO1_CTRL_MODE_ACTIVE,
				PALMAS_LDO1_CTRL_MODE_ACTIVE);
		if (ret < 0) {
			dev_err(palmas->dev,
				"LDO Register 0x%02x update failed %d\n",
				addr, ret);
			return ret;
		}
		return palmas_regulator_config_external(palmas, id, reg_init);
	}
	return 0;
}

static int palmas_extreg_init(struct palmas *palmas, int id,
		struct palmas_reg_init *reg_init)
{
	unsigned int addr;
	int ret;
	unsigned int val = 0;

	struct palmas_pmic_driver_data *ddata = palmas->pmic_ddata;

	addr = ddata->palmas_regs_info[id].ctrl_addr;

	if (reg_init->mode_sleep)
		val = PALMAS_REGEN1_CTRL_MODE_SLEEP;

	ret = palmas_update_bits(palmas, PALMAS_RESOURCE_BASE,
			addr, PALMAS_REGEN1_CTRL_MODE_SLEEP, val);
	if (ret < 0) {
		dev_err(palmas->dev, "Resource reg 0x%02x update failed %d\n",
			addr, ret);
		return ret;
	}

	if (reg_init->roof_floor) {
		/* Enable externally controlled regulator */
		addr = ddata->palmas_regs_info[id].ctrl_addr;
		ret = palmas_update_bits(palmas, PALMAS_RESOURCE_BASE,
				addr, PALMAS_REGEN1_CTRL_MODE_ACTIVE,
				PALMAS_REGEN1_CTRL_MODE_ACTIVE);
		if (ret < 0) {
			dev_err(palmas->dev,
				"Resource Register 0x%02x update failed %d\n",
				addr, ret);
			return ret;
		}
		return palmas_regulator_config_external(palmas, id, reg_init);
	}
	return 0;
}

static void palmas_enable_ldo8_track(struct palmas *palmas)
{
	unsigned int reg;
	unsigned int addr;
	int ret;

	struct palmas_pmic_driver_data *ddata = palmas->pmic_ddata;

	addr = ddata->palmas_regs_info[PALMAS_REG_LDO8].ctrl_addr;

	ret = palmas_ldo_read(palmas, addr, &reg);
	if (ret) {
		dev_err(palmas->dev, "Error in reading ldo8 control reg\n");
		return;
	}

	reg |= PALMAS_LDO8_CTRL_LDO_TRACKING_EN;
	ret = palmas_ldo_write(palmas, addr, reg);
	if (ret < 0) {
		dev_err(palmas->dev, "Error in enabling tracking mode\n");
		return;
	}
	/*
	 * When SMPS45 is set to off and LDO8 tracking is enabled, the LDO8
	 * output is defined by the LDO8_VOLTAGE.VSEL register divided by two,
	 * and can be set from 0.45 to 1.65 V.
	 */
	addr = ddata->palmas_regs_info[PALMAS_REG_LDO8].vsel_addr;
	ret = palmas_ldo_read(palmas, addr, &reg);
	if (ret) {
		dev_err(palmas->dev, "Error in reading ldo8 voltage reg\n");
		return;
	}

	reg = (reg << 1) & PALMAS_LDO8_VOLTAGE_VSEL_MASK;
	ret = palmas_ldo_write(palmas, addr, reg);
	if (ret < 0)
		dev_err(palmas->dev, "Error in setting ldo8 voltage reg\n");

	return;
}

static int palmas_ldo_registration(struct palmas_pmic *pmic,
				   struct palmas_pmic_driver_data *ddata,
				   struct palmas_pmic_platform_data *pdata,
				   const char *pdev_name,
				   struct regulator_config config)
{
	int id, ret;
	struct regulator_dev *rdev;
	struct palmas_reg_init *reg_init;

	for (id = ddata->ldo_begin; id < ddata->max_reg; id++) {
		if (pdata && pdata->reg_init[id])
			reg_init = pdata->reg_init[id];
		else
			reg_init = NULL;

		/* Miss out regulators which are not available due
		 * to alternate functions.
		 */

		/* Register the regulators */
		pmic->desc[id].name = ddata->palmas_regs_info[id].name;
		pmic->desc[id].id = id;
		pmic->desc[id].type = REGULATOR_VOLTAGE;
		pmic->desc[id].owner = THIS_MODULE;

		if (id < PALMAS_REG_REGEN1) {
			pmic->desc[id].n_voltages = PALMAS_LDO_NUM_VOLTAGES;
			if (reg_init && reg_init->roof_floor)
				pmic->desc[id].ops =
					&palmas_ops_ext_control_ldo;
			else
				pmic->desc[id].ops = &palmas_ops_ldo;
			pmic->desc[id].min_uV = 900000;
			pmic->desc[id].uV_step = 50000;
			pmic->desc[id].linear_min_sel = 1;
			pmic->desc[id].enable_time = 500;
			pmic->desc[id].vsel_reg =
					PALMAS_BASE_TO_REG(PALMAS_LDO_BASE,
							   ddata->palmas_regs_info[id].vsel_addr);
			pmic->desc[id].vsel_mask =
					PALMAS_LDO1_VOLTAGE_VSEL_MASK;
			pmic->desc[id].enable_reg =
					PALMAS_BASE_TO_REG(PALMAS_LDO_BASE,
							   ddata->palmas_regs_info[id].ctrl_addr);
			pmic->desc[id].enable_mask =
					PALMAS_LDO1_CTRL_MODE_ACTIVE;

			/* Check if LDO8 is in tracking mode or not */
			if (pdata && (id == PALMAS_REG_LDO8) &&
			    pdata->enable_ldo8_tracking) {
				palmas_enable_ldo8_track(pmic->palmas);
				pmic->desc[id].min_uV = 450000;
				pmic->desc[id].uV_step = 25000;
			}

			/* LOD6 in vibrator mode will have enable time 2000us */
			if (pdata && pdata->ldo6_vibrator &&
			    (id == PALMAS_REG_LDO6))
				pmic->desc[id].enable_time = 2000;
		} else {
			pmic->desc[id].n_voltages = 1;
			if (reg_init && reg_init->roof_floor)
				pmic->desc[id].ops =
					&palmas_ops_ext_control_extreg;
			else
				pmic->desc[id].ops = &palmas_ops_extreg;
			pmic->desc[id].enable_reg =
					PALMAS_BASE_TO_REG(PALMAS_RESOURCE_BASE,
							   ddata->palmas_regs_info[id].ctrl_addr);
			pmic->desc[id].enable_mask =
					PALMAS_REGEN1_CTRL_MODE_ACTIVE;
		}

		if (pdata)
			config.init_data = pdata->reg_data[id];
		else
			config.init_data = NULL;

		pmic->desc[id].supply_name = ddata->palmas_regs_info[id].sname;
		config.of_node = ddata->palmas_matches[id].of_node;

		rdev = devm_regulator_register(pmic->dev, &pmic->desc[id],
					       &config);
		if (IS_ERR(rdev)) {
			dev_err(pmic->dev,
				"failed to register %s regulator\n",
				pdev_name);
			return PTR_ERR(rdev);
		}

		/* Save regulator for cleanup */
		pmic->rdev[id] = rdev;

		/* Initialise sleep/init values from platform data */
		if (pdata) {
			reg_init = pdata->reg_init[id];
			if (reg_init) {
				if (id <= ddata->ldo_end)
					ret = palmas_ldo_init(pmic->palmas, id,
							      reg_init);
				else
					ret = palmas_extreg_init(pmic->palmas,
								 id, reg_init);
				if (ret)
					return ret;
			}
		}
	}

	return 0;
}

static int tps65917_ldo_registration(struct palmas_pmic *pmic,
				     struct palmas_pmic_driver_data *ddata,
				     struct palmas_pmic_platform_data *pdata,
				     const char *pdev_name,
				     struct regulator_config config)
{
	int id, ret;
	struct regulator_dev *rdev;
	struct palmas_reg_init *reg_init;

	for (id = ddata->ldo_begin; id < ddata->max_reg; id++) {
		if (pdata && pdata->reg_init[id])
			reg_init = pdata->reg_init[id];
		else
			reg_init = NULL;

		/* Miss out regulators which are not available due
		 * to alternate functions.
		 */

		/* Register the regulators */
		pmic->desc[id].name = ddata->palmas_regs_info[id].name;
		pmic->desc[id].id = id;
		pmic->desc[id].type = REGULATOR_VOLTAGE;
		pmic->desc[id].owner = THIS_MODULE;

		if (id < TPS65917_REG_REGEN1) {
			pmic->desc[id].n_voltages = PALMAS_LDO_NUM_VOLTAGES;
			if (reg_init && reg_init->roof_floor)
				pmic->desc[id].ops =
					&palmas_ops_ext_control_ldo;
			else
				pmic->desc[id].ops = &tps65917_ops_ldo;
			pmic->desc[id].min_uV = 900000;
			pmic->desc[id].uV_step = 50000;
			pmic->desc[id].linear_min_sel = 1;
			pmic->desc[id].enable_time = 500;
			pmic->desc[id].vsel_reg =
					PALMAS_BASE_TO_REG(PALMAS_LDO_BASE,
							   ddata->palmas_regs_info[id].vsel_addr);
			pmic->desc[id].vsel_mask =
					PALMAS_LDO1_VOLTAGE_VSEL_MASK;
			pmic->desc[id].enable_reg =
					PALMAS_BASE_TO_REG(PALMAS_LDO_BASE,
							   ddata->palmas_regs_info[id].ctrl_addr);
			pmic->desc[id].enable_mask =
					PALMAS_LDO1_CTRL_MODE_ACTIVE;
			/*
			 * To be confirmed. Discussion on going with PMIC Team.
			 * It is of the order of ~60mV/uS.
			 */
			pmic->desc[id].ramp_delay = 2500;
		} else {
			pmic->desc[id].n_voltages = 1;
			if (reg_init && reg_init->roof_floor)
				pmic->desc[id].ops =
					&palmas_ops_ext_control_extreg;
			else
				pmic->desc[id].ops = &palmas_ops_extreg;
			pmic->desc[id].enable_reg =
					PALMAS_BASE_TO_REG(PALMAS_RESOURCE_BASE,
							   ddata->palmas_regs_info[id].ctrl_addr);
			pmic->desc[id].enable_mask =
					PALMAS_REGEN1_CTRL_MODE_ACTIVE;
		}

		if (pdata)
			config.init_data = pdata->reg_data[id];
		else
			config.init_data = NULL;

		pmic->desc[id].supply_name = ddata->palmas_regs_info[id].sname;
		config.of_node = ddata->palmas_matches[id].of_node;

		rdev = devm_regulator_register(pmic->dev, &pmic->desc[id],
					       &config);
		if (IS_ERR(rdev)) {
			dev_err(pmic->dev,
				"failed to register %s regulator\n",
				pdev_name);
			return PTR_ERR(rdev);
		}

		/* Save regulator for cleanup */
		pmic->rdev[id] = rdev;

		/* Initialise sleep/init values from platform data */
		if (pdata) {
			reg_init = pdata->reg_init[id];
			if (reg_init) {
				if (id < TPS65917_REG_REGEN1)
					ret = palmas_ldo_init(pmic->palmas,
							      id, reg_init);
				else
					ret = palmas_extreg_init(pmic->palmas,
								 id, reg_init);
				if (ret)
					return ret;
			}
		}
	}

	return 0;
}

static int palmas_smps_registration(struct palmas_pmic *pmic,
				    struct palmas_pmic_driver_data *ddata,
				    struct palmas_pmic_platform_data *pdata,
				    const char *pdev_name,
				    struct regulator_config config)
{
	int id, ret;
	unsigned int addr, reg;
	struct regulator_dev *rdev;
	struct palmas_reg_init *reg_init;

	for (id = ddata->smps_start; id <= ddata->smps_end; id++) {
		bool ramp_delay_support = false;

		/*
		 * Miss out regulators which are not available due
		 * to slaving configurations.
		 */
		switch (id) {
		case PALMAS_REG_SMPS12:
		case PALMAS_REG_SMPS3:
			if (pmic->smps123)
				continue;
			if (id == PALMAS_REG_SMPS12)
				ramp_delay_support = true;
			break;
		case PALMAS_REG_SMPS123:
			if (!pmic->smps123)
				continue;
			ramp_delay_support = true;
			break;
		case PALMAS_REG_SMPS45:
		case PALMAS_REG_SMPS7:
			if (pmic->smps457)
				continue;
			if (id == PALMAS_REG_SMPS45)
				ramp_delay_support = true;
			break;
		case PALMAS_REG_SMPS457:
			if (!pmic->smps457)
				continue;
			ramp_delay_support = true;
			break;
		case PALMAS_REG_SMPS10_OUT1:
		case PALMAS_REG_SMPS10_OUT2:
			if (!PALMAS_PMIC_HAS(pmic->palmas, SMPS10_BOOST))
				continue;
		}

		if ((id == PALMAS_REG_SMPS6) || (id == PALMAS_REG_SMPS8))
			ramp_delay_support = true;

		if (ramp_delay_support) {
			addr = ddata->palmas_regs_info[id].tstep_addr;
			ret = palmas_smps_read(pmic->palmas, addr, &reg);
			if (ret < 0) {
				dev_err(pmic->dev,
					"reading TSTEP reg failed: %d\n", ret);
				return ret;
			}
			pmic->desc[id].ramp_delay =
					palmas_smps_ramp_delay[reg & 0x3];
			pmic->ramp_delay[id] = pmic->desc[id].ramp_delay;
		}

		/* Initialise sleep/init values from platform data */
		if (pdata && pdata->reg_init[id]) {
			reg_init = pdata->reg_init[id];
			ret = palmas_smps_init(pmic->palmas, id, reg_init);
			if (ret)
				return ret;
		} else {
			reg_init = NULL;
		}

		/* Register the regulators */
		pmic->desc[id].name = ddata->palmas_regs_info[id].name;
		pmic->desc[id].id = id;

		switch (id) {
		case PALMAS_REG_SMPS10_OUT1:
		case PALMAS_REG_SMPS10_OUT2:
			pmic->desc[id].n_voltages = PALMAS_SMPS10_NUM_VOLTAGES;
			pmic->desc[id].ops = &palmas_ops_smps10;
			pmic->desc[id].vsel_reg =
					PALMAS_BASE_TO_REG(PALMAS_SMPS_BASE,
							PALMAS_SMPS10_CTRL);
			pmic->desc[id].vsel_mask = SMPS10_VSEL;
			pmic->desc[id].enable_reg =
					PALMAS_BASE_TO_REG(PALMAS_SMPS_BASE,
							PALMAS_SMPS10_CTRL);
			if (id == PALMAS_REG_SMPS10_OUT1)
				pmic->desc[id].enable_mask = SMPS10_SWITCH_EN;
			else
				pmic->desc[id].enable_mask = SMPS10_BOOST_EN;
			pmic->desc[id].bypass_reg =
					PALMAS_BASE_TO_REG(PALMAS_SMPS_BASE,
							PALMAS_SMPS10_CTRL);
			pmic->desc[id].bypass_mask = SMPS10_BYPASS_EN;
			pmic->desc[id].min_uV = 3750000;
			pmic->desc[id].uV_step = 1250000;
			break;
		default:
			/*
			 * Read and store the RANGE bit for later use
			 * This must be done before regulator is probed,
			 * otherwise we error in probe with unsupportable
			 * ranges. Read the current smps mode for later use.
			 */
			addr = palmas_regs_info[id].vsel_addr;
			pmic->desc[id].n_linear_ranges = 3;

			ret = palmas_smps_read(pmic->palmas, addr, &reg);
			if (ret)
				return ret;
			if (reg & PALMAS_SMPS12_VOLTAGE_RANGE)
				pmic->range[id] = 1;
			if (pmic->range[id])
				pmic->desc[id].linear_ranges = smps_high_ranges;
			else
				pmic->desc[id].linear_ranges = smps_low_ranges;

			if (reg_init && reg_init->roof_floor)
				pmic->desc[id].ops =
						&palmas_ops_ext_control_smps;
			else
				pmic->desc[id].ops = &palmas_ops_smps;
			pmic->desc[id].n_voltages = PALMAS_SMPS_NUM_VOLTAGES;
			pmic->desc[id].vsel_reg =
					PALMAS_BASE_TO_REG(PALMAS_SMPS_BASE,
						palmas_regs_info[id].vsel_addr);
			pmic->desc[id].vsel_mask =
					PALMAS_SMPS12_VOLTAGE_VSEL_MASK;

			/* Read the smps mode for later use. */
			addr = palmas_regs_info[id].ctrl_addr;
			ret = palmas_smps_read(pmic->palmas, addr, &reg);
			if (ret)
				return ret;
			pmic->current_reg_mode[id] = reg &
					PALMAS_SMPS12_CTRL_MODE_ACTIVE_MASK;

			pmic->desc[id].enable_reg =
					PALMAS_BASE_TO_REG(PALMAS_SMPS_BASE,
						palmas_regs_info[id].ctrl_addr);
			pmic->desc[id].enable_mask =
					PALMAS_SMPS12_CTRL_MODE_ACTIVE_MASK;
			/* set_mode overrides this value */
			pmic->desc[id].enable_val = SMPS_CTRL_MODE_ON;
		}

		pmic->desc[id].type = REGULATOR_VOLTAGE;
		pmic->desc[id].owner = THIS_MODULE;

		if (pdata)
			config.init_data = pdata->reg_data[id];
		else
			config.init_data = NULL;

		pmic->desc[id].supply_name = ddata->palmas_regs_info[id].sname;
		config.of_node = ddata->palmas_matches[id].of_node;

		rdev = devm_regulator_register(pmic->dev, &pmic->desc[id],
					       &config);
		if (IS_ERR(rdev)) {
			dev_err(pmic->dev,
				"failed to register %s regulator\n",
				pdev_name);
			return PTR_ERR(rdev);
		}

		/* Save regulator for cleanup */
		pmic->rdev[id] = rdev;
	}

	return 0;
}

static int tps65917_smps_registration(struct palmas_pmic *pmic,
				      struct palmas_pmic_driver_data *ddata,
				      struct palmas_pmic_platform_data *pdata,
				      const char *pdev_name,
				      struct regulator_config config)
{
	int id, ret;
	unsigned int addr, reg;
	struct regulator_dev *rdev;
	struct palmas_reg_init *reg_init;

	for (id = ddata->smps_start; id <= ddata->smps_end; id++) {
		/*
		 * Miss out regulators which are not available due
		 * to slaving configurations.
		 */
		pmic->desc[id].n_linear_ranges = 3;
		if ((id == TPS65917_REG_SMPS2) && pmic->smps12)
			continue;

		/* Initialise sleep/init values from platform data */
		if (pdata && pdata->reg_init[id]) {
			reg_init = pdata->reg_init[id];
			ret = palmas_smps_init(pmic->palmas, id, reg_init);
			if (ret)
				return ret;
		} else {
			reg_init = NULL;
		}

		/* Register the regulators */
		pmic->desc[id].name = ddata->palmas_regs_info[id].name;
		pmic->desc[id].id = id;

		/*
		 * Read and store the RANGE bit for later use
		 * This must be done before regulator is probed,
		 * otherwise we error in probe with unsupportable
		 * ranges. Read the current smps mode for later use.
		 */
		addr = ddata->palmas_regs_info[id].vsel_addr;

		ret = palmas_smps_read(pmic->palmas, addr, &reg);
		if (ret)
			return ret;
		if (reg & TPS65917_SMPS1_VOLTAGE_RANGE)
			pmic->range[id] = 1;

		if (pmic->range[id])
				pmic->desc[id].linear_ranges = smps_high_ranges;
			else
				pmic->desc[id].linear_ranges = smps_low_ranges;


		if (reg_init && reg_init->roof_floor)
			pmic->desc[id].ops =
					&tps65917_ops_ext_control_smps;
		else
			pmic->desc[id].ops = &tps65917_ops_smps;
		pmic->desc[id].n_voltages = PALMAS_SMPS_NUM_VOLTAGES;
		pmic->desc[id].vsel_reg =
				PALMAS_BASE_TO_REG(PALMAS_SMPS_BASE,
						   tps65917_regs_info[id].vsel_addr);
		pmic->desc[id].vsel_mask =
				PALMAS_SMPS12_VOLTAGE_VSEL_MASK;

		pmic->desc[id].ramp_delay = 2500;

		/* Read the smps mode for later use. */
		addr = ddata->palmas_regs_info[id].ctrl_addr;
		ret = palmas_smps_read(pmic->palmas, addr, &reg);
		if (ret)
			return ret;
		pmic->current_reg_mode[id] = reg &
				PALMAS_SMPS12_CTRL_MODE_ACTIVE_MASK;

		pmic->desc[id].type = REGULATOR_VOLTAGE;
		pmic->desc[id].owner = THIS_MODULE;

		if (pdata)
			config.init_data = pdata->reg_data[id];
		else
			config.init_data = NULL;

		pmic->desc[id].supply_name = ddata->palmas_regs_info[id].sname;
		config.of_node = ddata->palmas_matches[id].of_node;

		rdev = devm_regulator_register(pmic->dev, &pmic->desc[id],
					       &config);
		if (IS_ERR(rdev)) {
			dev_err(pmic->dev,
				"failed to register %s regulator\n",
				pdev_name);
			return PTR_ERR(rdev);
		}

		/* Save regulator for cleanup */
		pmic->rdev[id] = rdev;
	}

	return 0;
}

static struct of_regulator_match palmas_matches[] = {
	{ .name = "smps12", },
	{ .name = "smps123", },
	{ .name = "smps3", },
	{ .name = "smps45", },
	{ .name = "smps457", },
	{ .name = "smps6", },
	{ .name = "smps7", },
	{ .name = "smps8", },
	{ .name = "smps9", },
	{ .name = "smps10_out2", },
	{ .name = "smps10_out1", },
	{ .name = "ldo1", },
	{ .name = "ldo2", },
	{ .name = "ldo3", },
	{ .name = "ldo4", },
	{ .name = "ldo5", },
	{ .name = "ldo6", },
	{ .name = "ldo7", },
	{ .name = "ldo8", },
	{ .name = "ldo9", },
	{ .name = "ldoln", },
	{ .name = "ldousb", },
	{ .name = "regen1", },
	{ .name = "regen2", },
	{ .name = "regen3", },
	{ .name = "sysen1", },
	{ .name = "sysen2", },
};

static struct of_regulator_match tps65917_matches[] = {
	{ .name = "smps1", },
	{ .name = "smps2", },
	{ .name = "smps3", },
	{ .name = "smps4", },
	{ .name = "smps5", },
	{ .name = "ldo1", },
	{ .name = "ldo2", },
	{ .name = "ldo3", },
	{ .name = "ldo4", },
	{ .name = "ldo5", },
	{ .name = "regen1", },
	{ .name = "regen2", },
	{ .name = "regen3", },
	{ .name = "sysen1", },
	{ .name = "sysen2", },
};

struct palmas_pmic_driver_data palmas_ddata = {
	.smps_start = PALMAS_REG_SMPS12,
	.smps_end = PALMAS_REG_SMPS10_OUT1,
	.ldo_begin = PALMAS_REG_LDO1,
	.ldo_end = PALMAS_REG_LDOUSB,
	.max_reg = PALMAS_NUM_REGS,
	.palmas_regs_info = palmas_regs_info,
	.palmas_matches = palmas_matches,
	.sleep_req_info = palma_sleep_req_info,
	.smps_register = palmas_smps_registration,
	.ldo_register = palmas_ldo_registration,
};

struct palmas_pmic_driver_data tps65917_ddata = {
	.smps_start = TPS65917_REG_SMPS1,
	.smps_end = TPS65917_REG_SMPS5,
	.ldo_begin = TPS65917_REG_LDO1,
	.ldo_end = TPS65917_REG_LDO5,
	.max_reg = TPS65917_NUM_REGS,
	.palmas_regs_info = tps65917_regs_info,
	.palmas_matches = tps65917_matches,
	.sleep_req_info = tps65917_sleep_req_info,
	.smps_register = tps65917_smps_registration,
	.ldo_register = tps65917_ldo_registration,
};

static void palmas_dt_to_pdata(struct device *dev,
			       struct device_node *node,
			       struct palmas_pmic_platform_data *pdata,
			       struct palmas_pmic_driver_data *ddata)
{
	struct device_node *regulators;
	u32 prop;
	int idx, ret;

	node = of_node_get(node);
	regulators = of_get_child_by_name(node, "regulators");
	if (!regulators) {
		dev_info(dev, "regulator node not found\n");
		return;
	}

	ret = of_regulator_match(dev, regulators, ddata->palmas_matches,
				 ddata->max_reg);
	of_node_put(regulators);
	if (ret < 0) {
		dev_err(dev, "Error parsing regulator init data: %d\n", ret);
		return;
	}

	for (idx = 0; idx < ddata->max_reg; idx++) {
		if (!ddata->palmas_matches[idx].init_data ||
		    !ddata->palmas_matches[idx].of_node)
			continue;

		pdata->reg_data[idx] = ddata->palmas_matches[idx].init_data;

		pdata->reg_init[idx] = devm_kzalloc(dev,
				sizeof(struct palmas_reg_init), GFP_KERNEL);

		pdata->reg_init[idx]->warm_reset =
			of_property_read_bool(ddata->palmas_matches[idx].of_node,
					      "ti,warm-reset");

		ret = of_property_read_u32(ddata->palmas_matches[idx].of_node,
					   "ti,roof-floor", &prop);
		/* EINVAL: Property not found */
		if (ret != -EINVAL) {
			int econtrol;

			/* use default value, when no value is specified */
			econtrol = PALMAS_EXT_CONTROL_NSLEEP;
			if (!ret) {
				switch (prop) {
				case 1:
					econtrol = PALMAS_EXT_CONTROL_ENABLE1;
					break;
				case 2:
					econtrol = PALMAS_EXT_CONTROL_ENABLE2;
					break;
				case 3:
					econtrol = PALMAS_EXT_CONTROL_NSLEEP;
					break;
				default:
					WARN_ON(1);
					dev_warn(dev,
						 "%s: Invalid roof-floor option: %u\n",
					     palmas_matches[idx].name, prop);
					break;
				}
			}
			pdata->reg_init[idx]->roof_floor = econtrol;
		}

		ret = of_property_read_u32(ddata->palmas_matches[idx].of_node,
					   "ti,mode-sleep", &prop);
		if (!ret)
			pdata->reg_init[idx]->mode_sleep = prop;

		ret = of_property_read_bool(ddata->palmas_matches[idx].of_node,
					    "ti,smps-range");
		if (ret)
			pdata->reg_init[idx]->vsel =
				PALMAS_SMPS12_VOLTAGE_RANGE;

		if (idx == PALMAS_REG_LDO8)
			pdata->enable_ldo8_tracking = of_property_read_bool(
						ddata->palmas_matches[idx].of_node,
						"ti,enable-ldo8-tracking");
	}

	pdata->ldo6_vibrator = of_property_read_bool(node, "ti,ldo6-vibrator");
}

static struct of_device_id of_palmas_match_tbl[] = {
	{
		.compatible = "ti,palmas-pmic",
		.data = &palmas_ddata,
	},
	{
		.compatible = "ti,twl6035-pmic",
		.data = &palmas_ddata,
	},
	{
		.compatible = "ti,twl6036-pmic",
		.data = &palmas_ddata,
	},
	{
		.compatible = "ti,twl6037-pmic",
		.data = &palmas_ddata,
	},
	{
		.compatible = "ti,tps65913-pmic",
		.data = &palmas_ddata,
	},
	{
		.compatible = "ti,tps65914-pmic",
		.data = &palmas_ddata,
	},
	{
		.compatible = "ti,tps80036-pmic",
		.data = &palmas_ddata,
	},
	{
		.compatible = "ti,tps659038-pmic",
		.data = &palmas_ddata,
	},
	 {
		.compatible = "ti,tps65917-pmic",
		.data = &tps65917_ddata,
	},
	{ /* end */ }
};

static int palmas_regulators_probe(struct platform_device *pdev)
{
	struct palmas *palmas = dev_get_drvdata(pdev->dev.parent);
	struct palmas_pmic_platform_data *pdata = dev_get_platdata(&pdev->dev);
	struct device_node *node = pdev->dev.of_node;
	struct palmas_pmic_driver_data *driver_data;
	struct regulator_config config = { };
	struct palmas_pmic *pmic;
	const char *pdev_name;
	const struct of_device_id *match;
	int ret = 0;
	unsigned int reg;

	match = of_match_device(of_match_ptr(of_palmas_match_tbl), &pdev->dev);

	if (!match)
		return -ENODATA;

	driver_data = (struct palmas_pmic_driver_data *)match->data;
	pdata = devm_kzalloc(&pdev->dev, sizeof(*pdata), GFP_KERNEL);
	if (!pdata)
		return -ENOMEM;

	pmic = devm_kzalloc(&pdev->dev, sizeof(*pmic), GFP_KERNEL);
	if (!pmic)
		return -ENOMEM;

	pmic->dev = &pdev->dev;
	pmic->palmas = palmas;
	palmas->pmic = pmic;
	platform_set_drvdata(pdev, pmic);
	pmic->palmas->pmic_ddata = driver_data;

	palmas_dt_to_pdata(&pdev->dev, node, pdata, driver_data);

	ret = palmas_smps_read(palmas, PALMAS_SMPS_CTRL, &reg);
	if (ret)
		return ret;

	if (reg & PALMAS_SMPS_CTRL_SMPS12_SMPS123_EN)
		pmic->smps123 = 1;

	if (reg & PALMAS_SMPS_CTRL_SMPS45_SMPS457_EN)
		pmic->smps457 = 1;

	config.regmap = palmas->regmap[REGULATOR_SLAVE];
	config.dev = &pdev->dev;
	config.driver_data = pmic;
	pdev_name = pdev->name;

	ret = driver_data->smps_register(pmic, driver_data, pdata, pdev_name,
					 config);
	if (ret)
		return ret;

	ret = driver_data->ldo_register(pmic, driver_data, pdata, pdev_name,
					config);

	return ret;
}

static struct platform_driver palmas_driver = {
	.driver = {
		.name = "palmas-pmic",
		.of_match_table = of_palmas_match_tbl,
		.owner = THIS_MODULE,
	},
	.probe = palmas_regulators_probe,
};

static int __init palmas_init(void)
{
	return platform_driver_register(&palmas_driver);
}
subsys_initcall(palmas_init);

static void __exit palmas_exit(void)
{
	platform_driver_unregister(&palmas_driver);
}
module_exit(palmas_exit);

MODULE_AUTHOR("Graeme Gregory <gg@slimlogic.co.uk>");
MODULE_DESCRIPTION("Palmas voltage regulator driver");
MODULE_LICENSE("GPL");
MODULE_ALIAS("platform:palmas-pmic");
MODULE_DEVICE_TABLE(of, of_palmas_match_tbl);<|MERGE_RESOLUTION|>--- conflicted
+++ resolved
@@ -465,15 +465,11 @@
 	pmic->current_reg_mode[id] = reg & PALMAS_SMPS12_CTRL_MODE_ACTIVE_MASK;
 	if (rail_enable)
 		palmas_smps_write(pmic->palmas,
-<<<<<<< HEAD
 				  ddata->palmas_regs_info[id].ctrl_addr, reg);
-=======
-			palmas_regs_info[id].ctrl_addr, reg);
 
 	/* Switch the enable value to ensure this is used for enable */
 	pmic->desc[id].enable_val = pmic->current_reg_mode[id];
 
->>>>>>> 5b01bd11
 	return 0;
 }
 
