// SPDX-License-Identifier: GPL-2.0-only
/*
 * V4L2 sub-device
 *
 * Copyright (C) 2010 Nokia Corporation
 *
 * Contact: Laurent Pinchart <laurent.pinchart@ideasonboard.com>
 *	    Sakari Ailus <sakari.ailus@iki.fi>
 */

#include <linux/ioctl.h>
#include <linux/mm.h>
#include <linux/module.h>
#include <linux/slab.h>
#include <linux/types.h>
#include <linux/videodev2.h>
#include <linux/export.h>

#include <media/v4l2-ctrls.h>
#include <media/v4l2-device.h>
#include <media/v4l2-ioctl.h>
#include <media/v4l2-fh.h>
#include <media/v4l2-event.h>

static int subdev_fh_init(struct v4l2_subdev_fh *fh, struct v4l2_subdev *sd)
{
#if defined(CONFIG_VIDEO_V4L2_SUBDEV_API)
	if (sd->entity.num_pads) {
		fh->pad = v4l2_subdev_alloc_pad_config(sd);
		if (fh->pad == NULL)
			return -ENOMEM;
	}
#endif
	return 0;
}

static void subdev_fh_free(struct v4l2_subdev_fh *fh)
{
#if defined(CONFIG_VIDEO_V4L2_SUBDEV_API)
	v4l2_subdev_free_pad_config(fh->pad);
	fh->pad = NULL;
#endif
}

static int subdev_open(struct file *file)
{
	struct video_device *vdev = video_devdata(file);
	struct v4l2_subdev *sd = vdev_to_v4l2_subdev(vdev);
	struct v4l2_subdev_fh *subdev_fh;
	int ret;

	subdev_fh = kzalloc(sizeof(*subdev_fh), GFP_KERNEL);
	if (subdev_fh == NULL)
		return -ENOMEM;

	ret = subdev_fh_init(subdev_fh, sd);
	if (ret) {
		kfree(subdev_fh);
		return ret;
	}

	v4l2_fh_init(&subdev_fh->vfh, vdev);
	v4l2_fh_add(&subdev_fh->vfh);
	file->private_data = &subdev_fh->vfh;
#if defined(CONFIG_MEDIA_CONTROLLER)
	if (sd->v4l2_dev->mdev && sd->entity.graph_obj.mdev->dev) {
		struct module *owner;

		owner = sd->entity.graph_obj.mdev->dev->driver->owner;
		if (!try_module_get(owner)) {
			ret = -EBUSY;
			goto err;
		}
		subdev_fh->owner = owner;
	}
#endif

	if (sd->internal_ops && sd->internal_ops->open) {
		ret = sd->internal_ops->open(sd, subdev_fh);
		if (ret < 0)
			goto err;
	}

	return 0;

err:
	module_put(subdev_fh->owner);
	v4l2_fh_del(&subdev_fh->vfh);
	v4l2_fh_exit(&subdev_fh->vfh);
	subdev_fh_free(subdev_fh);
	kfree(subdev_fh);

	return ret;
}

static int subdev_close(struct file *file)
{
	struct video_device *vdev = video_devdata(file);
	struct v4l2_subdev *sd = vdev_to_v4l2_subdev(vdev);
	struct v4l2_fh *vfh = file->private_data;
	struct v4l2_subdev_fh *subdev_fh = to_v4l2_subdev_fh(vfh);

	if (sd->internal_ops && sd->internal_ops->close)
		sd->internal_ops->close(sd, subdev_fh);
	module_put(subdev_fh->owner);
	v4l2_fh_del(vfh);
	v4l2_fh_exit(vfh);
	subdev_fh_free(subdev_fh);
	kfree(subdev_fh);
	file->private_data = NULL;

	return 0;
}

static inline int check_which(__u32 which)
{
	if (which != V4L2_SUBDEV_FORMAT_TRY &&
	    which != V4L2_SUBDEV_FORMAT_ACTIVE)
		return -EINVAL;

	return 0;
}

static inline int check_pad(struct v4l2_subdev *sd, __u32 pad)
{
#if defined(CONFIG_MEDIA_CONTROLLER)
<<<<<<< HEAD
	if (sd->entity.graph_obj.mdev) {
=======
	if (sd->entity.num_pads) {
>>>>>>> bb831786
		if (pad >= sd->entity.num_pads)
			return -EINVAL;
		return 0;
	}
#endif
	/* allow pad 0 on subdevices not registered as media entities */
	if (pad > 0)
		return -EINVAL;
	return 0;
}

static int check_cfg(__u32 which, struct v4l2_subdev_pad_config *cfg)
{
	if (which == V4L2_SUBDEV_FORMAT_TRY && !cfg)
		return -EINVAL;

	return 0;
}

static inline int check_format(struct v4l2_subdev *sd,
			       struct v4l2_subdev_pad_config *cfg,
			       struct v4l2_subdev_format *format)
<<<<<<< HEAD
{
	if (!format)
		return -EINVAL;

	return check_which(format->which) ? : check_pad(sd, format->pad) ? :
	       check_cfg(format->which, cfg);
}

static int call_get_fmt(struct v4l2_subdev *sd,
			struct v4l2_subdev_pad_config *cfg,
			struct v4l2_subdev_format *format)
{
	return check_format(sd, cfg, format) ? :
	       sd->ops->pad->get_fmt(sd, cfg, format);
}

static int call_set_fmt(struct v4l2_subdev *sd,
			struct v4l2_subdev_pad_config *cfg,
			struct v4l2_subdev_format *format)
{
	return check_format(sd, cfg, format) ? :
	       sd->ops->pad->set_fmt(sd, cfg, format);
}

static int call_enum_mbus_code(struct v4l2_subdev *sd,
			       struct v4l2_subdev_pad_config *cfg,
			       struct v4l2_subdev_mbus_code_enum *code)
{
	if (!code)
		return -EINVAL;

	return check_which(code->which) ? : check_pad(sd, code->pad) ? :
	       check_cfg(code->which, cfg) ? :
	       sd->ops->pad->enum_mbus_code(sd, cfg, code);
}

static int call_enum_frame_size(struct v4l2_subdev *sd,
				struct v4l2_subdev_pad_config *cfg,
				struct v4l2_subdev_frame_size_enum *fse)
{
	if (!fse)
		return -EINVAL;

	return check_which(fse->which) ? : check_pad(sd, fse->pad) ? :
	       check_cfg(fse->which, cfg) ? :
	       sd->ops->pad->enum_frame_size(sd, cfg, fse);
}

static inline int check_frame_interval(struct v4l2_subdev *sd,
				       struct v4l2_subdev_frame_interval *fi)
{
	if (!fi)
		return -EINVAL;

	return check_pad(sd, fi->pad);
}

static int call_g_frame_interval(struct v4l2_subdev *sd,
				 struct v4l2_subdev_frame_interval *fi)
{
	return check_frame_interval(sd, fi) ? :
	       sd->ops->video->g_frame_interval(sd, fi);
}

static int call_s_frame_interval(struct v4l2_subdev *sd,
				 struct v4l2_subdev_frame_interval *fi)
{
	return check_frame_interval(sd, fi) ? :
	       sd->ops->video->s_frame_interval(sd, fi);
}

static int call_enum_frame_interval(struct v4l2_subdev *sd,
				    struct v4l2_subdev_pad_config *cfg,
				    struct v4l2_subdev_frame_interval_enum *fie)
{
	if (!fie)
		return -EINVAL;

	return check_which(fie->which) ? : check_pad(sd, fie->pad) ? :
	       check_cfg(fie->which, cfg) ? :
	       sd->ops->pad->enum_frame_interval(sd, cfg, fie);
}

static inline int check_selection(struct v4l2_subdev *sd,
				  struct v4l2_subdev_pad_config *cfg,
				  struct v4l2_subdev_selection *sel)
{
	if (!sel)
		return -EINVAL;

	return check_which(sel->which) ? : check_pad(sd, sel->pad) ? :
	       check_cfg(sel->which, cfg);
}

static int call_get_selection(struct v4l2_subdev *sd,
			      struct v4l2_subdev_pad_config *cfg,
			      struct v4l2_subdev_selection *sel)
{
	return check_selection(sd, cfg, sel) ? :
	       sd->ops->pad->get_selection(sd, cfg, sel);
}

static int call_set_selection(struct v4l2_subdev *sd,
			      struct v4l2_subdev_pad_config *cfg,
			      struct v4l2_subdev_selection *sel)
{
	return check_selection(sd, cfg, sel) ? :
	       sd->ops->pad->set_selection(sd, cfg, sel);
}

static inline int check_edid(struct v4l2_subdev *sd,
			     struct v4l2_subdev_edid *edid)
{
=======
{
	if (!format)
		return -EINVAL;

	return check_which(format->which) ? : check_pad(sd, format->pad) ? :
	       check_cfg(format->which, cfg);
}

static int call_get_fmt(struct v4l2_subdev *sd,
			struct v4l2_subdev_pad_config *cfg,
			struct v4l2_subdev_format *format)
{
	return check_format(sd, cfg, format) ? :
	       sd->ops->pad->get_fmt(sd, cfg, format);
}

static int call_set_fmt(struct v4l2_subdev *sd,
			struct v4l2_subdev_pad_config *cfg,
			struct v4l2_subdev_format *format)
{
	return check_format(sd, cfg, format) ? :
	       sd->ops->pad->set_fmt(sd, cfg, format);
}

static int call_enum_mbus_code(struct v4l2_subdev *sd,
			       struct v4l2_subdev_pad_config *cfg,
			       struct v4l2_subdev_mbus_code_enum *code)
{
	if (!code)
		return -EINVAL;

	return check_which(code->which) ? : check_pad(sd, code->pad) ? :
	       check_cfg(code->which, cfg) ? :
	       sd->ops->pad->enum_mbus_code(sd, cfg, code);
}

static int call_enum_frame_size(struct v4l2_subdev *sd,
				struct v4l2_subdev_pad_config *cfg,
				struct v4l2_subdev_frame_size_enum *fse)
{
	if (!fse)
		return -EINVAL;

	return check_which(fse->which) ? : check_pad(sd, fse->pad) ? :
	       check_cfg(fse->which, cfg) ? :
	       sd->ops->pad->enum_frame_size(sd, cfg, fse);
}

static inline int check_frame_interval(struct v4l2_subdev *sd,
				       struct v4l2_subdev_frame_interval *fi)
{
	if (!fi)
		return -EINVAL;

	return check_pad(sd, fi->pad);
}

static int call_g_frame_interval(struct v4l2_subdev *sd,
				 struct v4l2_subdev_frame_interval *fi)
{
	return check_frame_interval(sd, fi) ? :
	       sd->ops->video->g_frame_interval(sd, fi);
}

static int call_s_frame_interval(struct v4l2_subdev *sd,
				 struct v4l2_subdev_frame_interval *fi)
{
	return check_frame_interval(sd, fi) ? :
	       sd->ops->video->s_frame_interval(sd, fi);
}

static int call_enum_frame_interval(struct v4l2_subdev *sd,
				    struct v4l2_subdev_pad_config *cfg,
				    struct v4l2_subdev_frame_interval_enum *fie)
{
	if (!fie)
		return -EINVAL;

	return check_which(fie->which) ? : check_pad(sd, fie->pad) ? :
	       check_cfg(fie->which, cfg) ? :
	       sd->ops->pad->enum_frame_interval(sd, cfg, fie);
}

static inline int check_selection(struct v4l2_subdev *sd,
				  struct v4l2_subdev_pad_config *cfg,
				  struct v4l2_subdev_selection *sel)
{
	if (!sel)
		return -EINVAL;

	return check_which(sel->which) ? : check_pad(sd, sel->pad) ? :
	       check_cfg(sel->which, cfg);
}

static int call_get_selection(struct v4l2_subdev *sd,
			      struct v4l2_subdev_pad_config *cfg,
			      struct v4l2_subdev_selection *sel)
{
	return check_selection(sd, cfg, sel) ? :
	       sd->ops->pad->get_selection(sd, cfg, sel);
}

static int call_set_selection(struct v4l2_subdev *sd,
			      struct v4l2_subdev_pad_config *cfg,
			      struct v4l2_subdev_selection *sel)
{
	return check_selection(sd, cfg, sel) ? :
	       sd->ops->pad->set_selection(sd, cfg, sel);
}

static inline int check_edid(struct v4l2_subdev *sd,
			     struct v4l2_subdev_edid *edid)
{
>>>>>>> bb831786
	if (!edid)
		return -EINVAL;

	if (edid->blocks && edid->edid == NULL)
		return -EINVAL;

	return check_pad(sd, edid->pad);
}

static int call_get_edid(struct v4l2_subdev *sd, struct v4l2_subdev_edid *edid)
{
	return check_edid(sd, edid) ? : sd->ops->pad->get_edid(sd, edid);
}

static int call_set_edid(struct v4l2_subdev *sd, struct v4l2_subdev_edid *edid)
{
	return check_edid(sd, edid) ? : sd->ops->pad->set_edid(sd, edid);
}

static int call_dv_timings_cap(struct v4l2_subdev *sd,
			       struct v4l2_dv_timings_cap *cap)
{
	if (!cap)
		return -EINVAL;

	return check_pad(sd, cap->pad) ? :
	       sd->ops->pad->dv_timings_cap(sd, cap);
}

static int call_enum_dv_timings(struct v4l2_subdev *sd,
				struct v4l2_enum_dv_timings *dvt)
{
	if (!dvt)
		return -EINVAL;

	return check_pad(sd, dvt->pad) ? :
	       sd->ops->pad->enum_dv_timings(sd, dvt);
}

static const struct v4l2_subdev_pad_ops v4l2_subdev_call_pad_wrappers = {
	.get_fmt		= call_get_fmt,
	.set_fmt		= call_set_fmt,
	.enum_mbus_code		= call_enum_mbus_code,
	.enum_frame_size	= call_enum_frame_size,
	.enum_frame_interval	= call_enum_frame_interval,
	.get_selection		= call_get_selection,
	.set_selection		= call_set_selection,
	.get_edid		= call_get_edid,
	.set_edid		= call_set_edid,
	.dv_timings_cap		= call_dv_timings_cap,
	.enum_dv_timings	= call_enum_dv_timings,
};

static const struct v4l2_subdev_video_ops v4l2_subdev_call_video_wrappers = {
	.g_frame_interval	= call_g_frame_interval,
	.s_frame_interval	= call_s_frame_interval,
};

const struct v4l2_subdev_ops v4l2_subdev_call_wrappers = {
	.pad	= &v4l2_subdev_call_pad_wrappers,
	.video	= &v4l2_subdev_call_video_wrappers,
};
EXPORT_SYMBOL(v4l2_subdev_call_wrappers);

static long subdev_do_ioctl(struct file *file, unsigned int cmd, void *arg)
{
	struct video_device *vdev = video_devdata(file);
	struct v4l2_subdev *sd = vdev_to_v4l2_subdev(vdev);
	struct v4l2_fh *vfh = file->private_data;
#if defined(CONFIG_VIDEO_V4L2_SUBDEV_API)
	struct v4l2_subdev_fh *subdev_fh = to_v4l2_subdev_fh(vfh);
	int rval;
#endif

	switch (cmd) {
	case VIDIOC_QUERYCTRL:
		/*
		 * TODO: this really should be folded into v4l2_queryctrl (this
		 * currently returns -EINVAL for NULL control handlers).
		 * However, v4l2_queryctrl() is still called directly by
		 * drivers as well and until that has been addressed I believe
		 * it is safer to do the check here. The same is true for the
		 * other control ioctls below.
		 */
		if (!vfh->ctrl_handler)
			return -ENOTTY;
		return v4l2_queryctrl(vfh->ctrl_handler, arg);

	case VIDIOC_QUERY_EXT_CTRL:
		if (!vfh->ctrl_handler)
			return -ENOTTY;
		return v4l2_query_ext_ctrl(vfh->ctrl_handler, arg);

	case VIDIOC_QUERYMENU:
		if (!vfh->ctrl_handler)
			return -ENOTTY;
		return v4l2_querymenu(vfh->ctrl_handler, arg);

	case VIDIOC_G_CTRL:
		if (!vfh->ctrl_handler)
			return -ENOTTY;
		return v4l2_g_ctrl(vfh->ctrl_handler, arg);

	case VIDIOC_S_CTRL:
		if (!vfh->ctrl_handler)
			return -ENOTTY;
		return v4l2_s_ctrl(vfh, vfh->ctrl_handler, arg);

	case VIDIOC_G_EXT_CTRLS:
		if (!vfh->ctrl_handler)
			return -ENOTTY;
		return v4l2_g_ext_ctrls(vfh->ctrl_handler,
					sd->v4l2_dev->mdev, arg);

	case VIDIOC_S_EXT_CTRLS:
		if (!vfh->ctrl_handler)
			return -ENOTTY;
		return v4l2_s_ext_ctrls(vfh, vfh->ctrl_handler,
					sd->v4l2_dev->mdev, arg);

	case VIDIOC_TRY_EXT_CTRLS:
		if (!vfh->ctrl_handler)
			return -ENOTTY;
		return v4l2_try_ext_ctrls(vfh->ctrl_handler,
					  sd->v4l2_dev->mdev, arg);

	case VIDIOC_DQEVENT:
		if (!(sd->flags & V4L2_SUBDEV_FL_HAS_EVENTS))
			return -ENOIOCTLCMD;

		return v4l2_event_dequeue(vfh, arg, file->f_flags & O_NONBLOCK);

	case VIDIOC_SUBSCRIBE_EVENT:
		return v4l2_subdev_call(sd, core, subscribe_event, vfh, arg);

	case VIDIOC_UNSUBSCRIBE_EVENT:
		return v4l2_subdev_call(sd, core, unsubscribe_event, vfh, arg);

#ifdef CONFIG_VIDEO_ADV_DEBUG
	case VIDIOC_DBG_G_REGISTER:
	{
		struct v4l2_dbg_register *p = arg;

		if (!capable(CAP_SYS_ADMIN))
			return -EPERM;
		return v4l2_subdev_call(sd, core, g_register, p);
	}
	case VIDIOC_DBG_S_REGISTER:
	{
		struct v4l2_dbg_register *p = arg;

		if (!capable(CAP_SYS_ADMIN))
			return -EPERM;
		return v4l2_subdev_call(sd, core, s_register, p);
	}
	case VIDIOC_DBG_G_CHIP_INFO:
	{
		struct v4l2_dbg_chip_info *p = arg;

		if (p->match.type != V4L2_CHIP_MATCH_SUBDEV || p->match.addr)
			return -EINVAL;
		if (sd->ops->core && sd->ops->core->s_register)
			p->flags |= V4L2_CHIP_FL_WRITABLE;
		if (sd->ops->core && sd->ops->core->g_register)
			p->flags |= V4L2_CHIP_FL_READABLE;
		strscpy(p->name, sd->name, sizeof(p->name));
		return 0;
	}
#endif

	case VIDIOC_LOG_STATUS: {
		int ret;

		pr_info("%s: =================  START STATUS  =================\n",
			sd->name);
		ret = v4l2_subdev_call(sd, core, log_status);
		pr_info("%s: ==================  END STATUS  ==================\n",
			sd->name);
		return ret;
	}

#if defined(CONFIG_VIDEO_V4L2_SUBDEV_API)
	case VIDIOC_SUBDEV_G_FMT: {
		struct v4l2_subdev_format *format = arg;

		memset(format->reserved, 0, sizeof(format->reserved));
		memset(format->format.reserved, 0, sizeof(format->format.reserved));
		return v4l2_subdev_call(sd, pad, get_fmt, subdev_fh->pad, format);
	}

	case VIDIOC_SUBDEV_S_FMT: {
		struct v4l2_subdev_format *format = arg;

		memset(format->reserved, 0, sizeof(format->reserved));
		memset(format->format.reserved, 0, sizeof(format->format.reserved));
		return v4l2_subdev_call(sd, pad, set_fmt, subdev_fh->pad, format);
	}

	case VIDIOC_SUBDEV_G_CROP: {
		struct v4l2_subdev_crop *crop = arg;
		struct v4l2_subdev_selection sel;

		memset(crop->reserved, 0, sizeof(crop->reserved));
		memset(&sel, 0, sizeof(sel));
		sel.which = crop->which;
		sel.pad = crop->pad;
		sel.target = V4L2_SEL_TGT_CROP;

		rval = v4l2_subdev_call(
			sd, pad, get_selection, subdev_fh->pad, &sel);

		crop->rect = sel.r;

		return rval;
	}

	case VIDIOC_SUBDEV_S_CROP: {
		struct v4l2_subdev_crop *crop = arg;
		struct v4l2_subdev_selection sel;

		memset(crop->reserved, 0, sizeof(crop->reserved));
		memset(&sel, 0, sizeof(sel));
		sel.which = crop->which;
		sel.pad = crop->pad;
		sel.target = V4L2_SEL_TGT_CROP;
		sel.r = crop->rect;

		rval = v4l2_subdev_call(
			sd, pad, set_selection, subdev_fh->pad, &sel);

		crop->rect = sel.r;

		return rval;
	}

	case VIDIOC_SUBDEV_ENUM_MBUS_CODE: {
		struct v4l2_subdev_mbus_code_enum *code = arg;

		memset(code->reserved, 0, sizeof(code->reserved));
		return v4l2_subdev_call(sd, pad, enum_mbus_code, subdev_fh->pad,
					code);
	}

	case VIDIOC_SUBDEV_ENUM_FRAME_SIZE: {
		struct v4l2_subdev_frame_size_enum *fse = arg;

		memset(fse->reserved, 0, sizeof(fse->reserved));
		return v4l2_subdev_call(sd, pad, enum_frame_size, subdev_fh->pad,
					fse);
	}

	case VIDIOC_SUBDEV_G_FRAME_INTERVAL: {
		struct v4l2_subdev_frame_interval *fi = arg;

		memset(fi->reserved, 0, sizeof(fi->reserved));
		return v4l2_subdev_call(sd, video, g_frame_interval, arg);
	}

	case VIDIOC_SUBDEV_S_FRAME_INTERVAL: {
		struct v4l2_subdev_frame_interval *fi = arg;

		memset(fi->reserved, 0, sizeof(fi->reserved));
		return v4l2_subdev_call(sd, video, s_frame_interval, arg);
	}

	case VIDIOC_SUBDEV_ENUM_FRAME_INTERVAL: {
		struct v4l2_subdev_frame_interval_enum *fie = arg;

		memset(fie->reserved, 0, sizeof(fie->reserved));
		return v4l2_subdev_call(sd, pad, enum_frame_interval, subdev_fh->pad,
					fie);
	}

	case VIDIOC_SUBDEV_G_SELECTION: {
		struct v4l2_subdev_selection *sel = arg;

		memset(sel->reserved, 0, sizeof(sel->reserved));
		return v4l2_subdev_call(
			sd, pad, get_selection, subdev_fh->pad, sel);
	}

	case VIDIOC_SUBDEV_S_SELECTION: {
		struct v4l2_subdev_selection *sel = arg;

		memset(sel->reserved, 0, sizeof(sel->reserved));
		return v4l2_subdev_call(
			sd, pad, set_selection, subdev_fh->pad, sel);
	}

	case VIDIOC_G_EDID: {
		struct v4l2_subdev_edid *edid = arg;

		return v4l2_subdev_call(sd, pad, get_edid, edid);
	}

	case VIDIOC_S_EDID: {
		struct v4l2_subdev_edid *edid = arg;

		return v4l2_subdev_call(sd, pad, set_edid, edid);
	}

	case VIDIOC_SUBDEV_DV_TIMINGS_CAP: {
		struct v4l2_dv_timings_cap *cap = arg;

		return v4l2_subdev_call(sd, pad, dv_timings_cap, cap);
	}

	case VIDIOC_SUBDEV_ENUM_DV_TIMINGS: {
		struct v4l2_enum_dv_timings *dvt = arg;

		return v4l2_subdev_call(sd, pad, enum_dv_timings, dvt);
	}

	case VIDIOC_SUBDEV_QUERY_DV_TIMINGS:
		return v4l2_subdev_call(sd, video, query_dv_timings, arg);

	case VIDIOC_SUBDEV_G_DV_TIMINGS:
		return v4l2_subdev_call(sd, video, g_dv_timings, arg);

	case VIDIOC_SUBDEV_S_DV_TIMINGS:
		return v4l2_subdev_call(sd, video, s_dv_timings, arg);

	case VIDIOC_SUBDEV_G_STD:
		return v4l2_subdev_call(sd, video, g_std, arg);

	case VIDIOC_SUBDEV_S_STD: {
		v4l2_std_id *std = arg;

		return v4l2_subdev_call(sd, video, s_std, *std);
	}

	case VIDIOC_SUBDEV_ENUMSTD: {
		struct v4l2_standard *p = arg;
		v4l2_std_id id;

		if (v4l2_subdev_call(sd, video, g_tvnorms, &id))
			return -EINVAL;

		return v4l_video_std_enumstd(p, id);
	}

	case VIDIOC_SUBDEV_QUERYSTD:
		return v4l2_subdev_call(sd, video, querystd, arg);
#endif
	default:
		return v4l2_subdev_call(sd, core, ioctl, cmd, arg);
	}

	return 0;
}

static long subdev_do_ioctl_lock(struct file *file, unsigned int cmd, void *arg)
{
	struct video_device *vdev = video_devdata(file);
	struct mutex *lock = vdev->lock;
	long ret = -ENODEV;

	if (lock && mutex_lock_interruptible(lock))
		return -ERESTARTSYS;
	if (video_is_registered(vdev))
		ret = subdev_do_ioctl(file, cmd, arg);
	if (lock)
		mutex_unlock(lock);
	return ret;
}

static long subdev_ioctl(struct file *file, unsigned int cmd,
	unsigned long arg)
{
	return video_usercopy(file, cmd, arg, subdev_do_ioctl_lock);
}

#ifdef CONFIG_COMPAT
static long subdev_compat_ioctl32(struct file *file, unsigned int cmd,
	unsigned long arg)
{
	struct video_device *vdev = video_devdata(file);
	struct v4l2_subdev *sd = vdev_to_v4l2_subdev(vdev);

	return v4l2_subdev_call(sd, core, compat_ioctl32, cmd, arg);
}
#endif

static __poll_t subdev_poll(struct file *file, poll_table *wait)
{
	struct video_device *vdev = video_devdata(file);
	struct v4l2_subdev *sd = vdev_to_v4l2_subdev(vdev);
	struct v4l2_fh *fh = file->private_data;

	if (!(sd->flags & V4L2_SUBDEV_FL_HAS_EVENTS))
		return EPOLLERR;

	poll_wait(file, &fh->wait, wait);

	if (v4l2_event_pending(fh))
		return EPOLLPRI;

	return 0;
}

const struct v4l2_file_operations v4l2_subdev_fops = {
	.owner = THIS_MODULE,
	.open = subdev_open,
	.unlocked_ioctl = subdev_ioctl,
#ifdef CONFIG_COMPAT
	.compat_ioctl32 = subdev_compat_ioctl32,
#endif
	.release = subdev_close,
	.poll = subdev_poll,
};

#ifdef CONFIG_MEDIA_CONTROLLER
int v4l2_subdev_link_validate_default(struct v4l2_subdev *sd,
				      struct media_link *link,
				      struct v4l2_subdev_format *source_fmt,
				      struct v4l2_subdev_format *sink_fmt)
{
	/* The width, height and code must match. */
	if (source_fmt->format.width != sink_fmt->format.width
	    || source_fmt->format.height != sink_fmt->format.height
	    || source_fmt->format.code != sink_fmt->format.code)
		return -EPIPE;

	/* The field order must match, or the sink field order must be NONE
	 * to support interlaced hardware connected to bridges that support
	 * progressive formats only.
	 */
	if (source_fmt->format.field != sink_fmt->format.field &&
	    sink_fmt->format.field != V4L2_FIELD_NONE)
		return -EPIPE;

	return 0;
}
EXPORT_SYMBOL_GPL(v4l2_subdev_link_validate_default);

static int
v4l2_subdev_link_validate_get_format(struct media_pad *pad,
				     struct v4l2_subdev_format *fmt)
{
	if (is_media_entity_v4l2_subdev(pad->entity)) {
		struct v4l2_subdev *sd =
			media_entity_to_v4l2_subdev(pad->entity);

		fmt->which = V4L2_SUBDEV_FORMAT_ACTIVE;
		fmt->pad = pad->index;
		return v4l2_subdev_call(sd, pad, get_fmt, NULL, fmt);
	}

	WARN(pad->entity->function != MEDIA_ENT_F_IO_V4L,
	     "Driver bug! Wrong media entity type 0x%08x, entity %s\n",
	     pad->entity->function, pad->entity->name);

	return -EINVAL;
}

int v4l2_subdev_link_validate(struct media_link *link)
{
	struct v4l2_subdev *sink;
	struct v4l2_subdev_format sink_fmt, source_fmt;
	int rval;

	rval = v4l2_subdev_link_validate_get_format(
		link->source, &source_fmt);
	if (rval < 0)
		return 0;

	rval = v4l2_subdev_link_validate_get_format(
		link->sink, &sink_fmt);
	if (rval < 0)
		return 0;

	sink = media_entity_to_v4l2_subdev(link->sink->entity);

	rval = v4l2_subdev_call(sink, pad, link_validate, link,
				&source_fmt, &sink_fmt);
	if (rval != -ENOIOCTLCMD)
		return rval;

	return v4l2_subdev_link_validate_default(
		sink, link, &source_fmt, &sink_fmt);
}
EXPORT_SYMBOL_GPL(v4l2_subdev_link_validate);

struct v4l2_subdev_pad_config *
v4l2_subdev_alloc_pad_config(struct v4l2_subdev *sd)
{
	struct v4l2_subdev_pad_config *cfg;
	int ret;

	if (!sd->entity.num_pads)
		return NULL;

	cfg = kvmalloc_array(sd->entity.num_pads, sizeof(*cfg),
			     GFP_KERNEL | __GFP_ZERO);
	if (!cfg)
		return NULL;

	ret = v4l2_subdev_call(sd, pad, init_cfg, cfg);
	if (ret < 0 && ret != -ENOIOCTLCMD) {
		kvfree(cfg);
		return NULL;
	}

	return cfg;
}
EXPORT_SYMBOL_GPL(v4l2_subdev_alloc_pad_config);

void v4l2_subdev_free_pad_config(struct v4l2_subdev_pad_config *cfg)
{
	kvfree(cfg);
}
EXPORT_SYMBOL_GPL(v4l2_subdev_free_pad_config);
#endif /* CONFIG_MEDIA_CONTROLLER */

void v4l2_subdev_init(struct v4l2_subdev *sd, const struct v4l2_subdev_ops *ops)
{
	INIT_LIST_HEAD(&sd->list);
	BUG_ON(!ops);
	sd->ops = ops;
	sd->v4l2_dev = NULL;
	sd->flags = 0;
	sd->name[0] = '\0';
	sd->grp_id = 0;
	sd->dev_priv = NULL;
	sd->host_priv = NULL;
#if defined(CONFIG_MEDIA_CONTROLLER)
	sd->entity.name = sd->name;
	sd->entity.obj_type = MEDIA_ENTITY_TYPE_V4L2_SUBDEV;
	sd->entity.function = MEDIA_ENT_F_V4L2_SUBDEV_UNKNOWN;
#endif
}
EXPORT_SYMBOL(v4l2_subdev_init);

void v4l2_subdev_notify_event(struct v4l2_subdev *sd,
			      const struct v4l2_event *ev)
{
	v4l2_event_queue(sd->devnode, ev);
	v4l2_subdev_notify(sd, V4L2_DEVICE_NOTIFY_EVENT, (void *)ev);
}
EXPORT_SYMBOL_GPL(v4l2_subdev_notify_event);<|MERGE_RESOLUTION|>--- conflicted
+++ resolved
@@ -124,11 +124,7 @@
 static inline int check_pad(struct v4l2_subdev *sd, __u32 pad)
 {
 #if defined(CONFIG_MEDIA_CONTROLLER)
-<<<<<<< HEAD
-	if (sd->entity.graph_obj.mdev) {
-=======
 	if (sd->entity.num_pads) {
->>>>>>> bb831786
 		if (pad >= sd->entity.num_pads)
 			return -EINVAL;
 		return 0;
@@ -151,7 +147,6 @@
 static inline int check_format(struct v4l2_subdev *sd,
 			       struct v4l2_subdev_pad_config *cfg,
 			       struct v4l2_subdev_format *format)
-<<<<<<< HEAD
 {
 	if (!format)
 		return -EINVAL;
@@ -265,121 +260,6 @@
 static inline int check_edid(struct v4l2_subdev *sd,
 			     struct v4l2_subdev_edid *edid)
 {
-=======
-{
-	if (!format)
-		return -EINVAL;
-
-	return check_which(format->which) ? : check_pad(sd, format->pad) ? :
-	       check_cfg(format->which, cfg);
-}
-
-static int call_get_fmt(struct v4l2_subdev *sd,
-			struct v4l2_subdev_pad_config *cfg,
-			struct v4l2_subdev_format *format)
-{
-	return check_format(sd, cfg, format) ? :
-	       sd->ops->pad->get_fmt(sd, cfg, format);
-}
-
-static int call_set_fmt(struct v4l2_subdev *sd,
-			struct v4l2_subdev_pad_config *cfg,
-			struct v4l2_subdev_format *format)
-{
-	return check_format(sd, cfg, format) ? :
-	       sd->ops->pad->set_fmt(sd, cfg, format);
-}
-
-static int call_enum_mbus_code(struct v4l2_subdev *sd,
-			       struct v4l2_subdev_pad_config *cfg,
-			       struct v4l2_subdev_mbus_code_enum *code)
-{
-	if (!code)
-		return -EINVAL;
-
-	return check_which(code->which) ? : check_pad(sd, code->pad) ? :
-	       check_cfg(code->which, cfg) ? :
-	       sd->ops->pad->enum_mbus_code(sd, cfg, code);
-}
-
-static int call_enum_frame_size(struct v4l2_subdev *sd,
-				struct v4l2_subdev_pad_config *cfg,
-				struct v4l2_subdev_frame_size_enum *fse)
-{
-	if (!fse)
-		return -EINVAL;
-
-	return check_which(fse->which) ? : check_pad(sd, fse->pad) ? :
-	       check_cfg(fse->which, cfg) ? :
-	       sd->ops->pad->enum_frame_size(sd, cfg, fse);
-}
-
-static inline int check_frame_interval(struct v4l2_subdev *sd,
-				       struct v4l2_subdev_frame_interval *fi)
-{
-	if (!fi)
-		return -EINVAL;
-
-	return check_pad(sd, fi->pad);
-}
-
-static int call_g_frame_interval(struct v4l2_subdev *sd,
-				 struct v4l2_subdev_frame_interval *fi)
-{
-	return check_frame_interval(sd, fi) ? :
-	       sd->ops->video->g_frame_interval(sd, fi);
-}
-
-static int call_s_frame_interval(struct v4l2_subdev *sd,
-				 struct v4l2_subdev_frame_interval *fi)
-{
-	return check_frame_interval(sd, fi) ? :
-	       sd->ops->video->s_frame_interval(sd, fi);
-}
-
-static int call_enum_frame_interval(struct v4l2_subdev *sd,
-				    struct v4l2_subdev_pad_config *cfg,
-				    struct v4l2_subdev_frame_interval_enum *fie)
-{
-	if (!fie)
-		return -EINVAL;
-
-	return check_which(fie->which) ? : check_pad(sd, fie->pad) ? :
-	       check_cfg(fie->which, cfg) ? :
-	       sd->ops->pad->enum_frame_interval(sd, cfg, fie);
-}
-
-static inline int check_selection(struct v4l2_subdev *sd,
-				  struct v4l2_subdev_pad_config *cfg,
-				  struct v4l2_subdev_selection *sel)
-{
-	if (!sel)
-		return -EINVAL;
-
-	return check_which(sel->which) ? : check_pad(sd, sel->pad) ? :
-	       check_cfg(sel->which, cfg);
-}
-
-static int call_get_selection(struct v4l2_subdev *sd,
-			      struct v4l2_subdev_pad_config *cfg,
-			      struct v4l2_subdev_selection *sel)
-{
-	return check_selection(sd, cfg, sel) ? :
-	       sd->ops->pad->get_selection(sd, cfg, sel);
-}
-
-static int call_set_selection(struct v4l2_subdev *sd,
-			      struct v4l2_subdev_pad_config *cfg,
-			      struct v4l2_subdev_selection *sel)
-{
-	return check_selection(sd, cfg, sel) ? :
-	       sd->ops->pad->set_selection(sd, cfg, sel);
-}
-
-static inline int check_edid(struct v4l2_subdev *sd,
-			     struct v4l2_subdev_edid *edid)
-{
->>>>>>> bb831786
 	if (!edid)
 		return -EINVAL;
 
