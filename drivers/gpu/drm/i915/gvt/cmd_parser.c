--- conflicted
+++ resolved
@@ -1662,12 +1662,7 @@
 	struct intel_vgpu *vgpu = s->vgpu;
 	struct intel_vgpu_shadow_bb *bb;
 	unsigned long gma = 0;
-<<<<<<< HEAD
-	int bb_size;
-	void *dst = NULL;
-=======
 	unsigned long bb_size;
->>>>>>> 03a0dded
 	int ret = 0;
 
 	/* get the start gm address of the batch buffer */
