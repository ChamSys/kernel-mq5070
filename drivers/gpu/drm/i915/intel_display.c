/*
 * Copyright © 2006-2007 Intel Corporation
 *
 * Permission is hereby granted, free of charge, to any person obtaining a
 * copy of this software and associated documentation files (the "Software"),
 * to deal in the Software without restriction, including without limitation
 * the rights to use, copy, modify, merge, publish, distribute, sublicense,
 * and/or sell copies of the Software, and to permit persons to whom the
 * Software is furnished to do so, subject to the following conditions:
 *
 * The above copyright notice and this permission notice (including the next
 * paragraph) shall be included in all copies or substantial portions of the
 * Software.
 *
 * THE SOFTWARE IS PROVIDED "AS IS", WITHOUT WARRANTY OF ANY KIND, EXPRESS OR
 * IMPLIED, INCLUDING BUT NOT LIMITED TO THE WARRANTIES OF MERCHANTABILITY,
 * FITNESS FOR A PARTICULAR PURPOSE AND NONINFRINGEMENT.  IN NO EVENT SHALL
 * THE AUTHORS OR COPYRIGHT HOLDERS BE LIABLE FOR ANY CLAIM, DAMAGES OR OTHER
 * LIABILITY, WHETHER IN AN ACTION OF CONTRACT, TORT OR OTHERWISE, ARISING
 * FROM, OUT OF OR IN CONNECTION WITH THE SOFTWARE OR THE USE OR OTHER
 * DEALINGS IN THE SOFTWARE.
 *
 * Authors:
 *	Eric Anholt <eric@anholt.net>
 */

#include <linux/dmi.h>
#include <linux/module.h>
#include <linux/input.h>
#include <linux/i2c.h>
#include <linux/kernel.h>
#include <linux/slab.h>
#include <linux/vgaarb.h>
#include <drm/drm_edid.h>
#include <drm/drmP.h>
#include "intel_drv.h"
#include <drm/i915_drm.h>
#include "i915_drv.h"
#include "intel_dsi.h"
#include "i915_trace.h"
#include <drm/drm_atomic.h>
#include <drm/drm_atomic_helper.h>
#include <drm/drm_dp_helper.h>
#include <drm/drm_crtc_helper.h>
#include <drm/drm_plane_helper.h>
#include <drm/drm_rect.h>
#include <linux/dma_remapping.h>
#include <linux/reservation.h>
#include <linux/dma-buf.h>

/* Primary plane formats for gen <= 3 */
static const uint32_t i8xx_primary_formats[] = {
	DRM_FORMAT_C8,
	DRM_FORMAT_RGB565,
	DRM_FORMAT_XRGB1555,
	DRM_FORMAT_XRGB8888,
};

/* Primary plane formats for gen >= 4 */
static const uint32_t i965_primary_formats[] = {
	DRM_FORMAT_C8,
	DRM_FORMAT_RGB565,
	DRM_FORMAT_XRGB8888,
	DRM_FORMAT_XBGR8888,
	DRM_FORMAT_XRGB2101010,
	DRM_FORMAT_XBGR2101010,
};

static const uint32_t skl_primary_formats[] = {
	DRM_FORMAT_C8,
	DRM_FORMAT_RGB565,
	DRM_FORMAT_XRGB8888,
	DRM_FORMAT_XBGR8888,
	DRM_FORMAT_ARGB8888,
	DRM_FORMAT_ABGR8888,
	DRM_FORMAT_XRGB2101010,
	DRM_FORMAT_XBGR2101010,
	DRM_FORMAT_YUYV,
	DRM_FORMAT_YVYU,
	DRM_FORMAT_UYVY,
	DRM_FORMAT_VYUY,
};

/* Cursor formats */
static const uint32_t intel_cursor_formats[] = {
	DRM_FORMAT_ARGB8888,
};

static void i9xx_crtc_clock_get(struct intel_crtc *crtc,
				struct intel_crtc_state *pipe_config);
static void ironlake_pch_clock_get(struct intel_crtc *crtc,
				   struct intel_crtc_state *pipe_config);

static int intel_framebuffer_init(struct drm_device *dev,
				  struct intel_framebuffer *ifb,
				  struct drm_mode_fb_cmd2 *mode_cmd,
				  struct drm_i915_gem_object *obj);
static void i9xx_set_pipeconf(struct intel_crtc *intel_crtc);
static void intel_set_pipe_timings(struct intel_crtc *intel_crtc);
static void intel_set_pipe_src_size(struct intel_crtc *intel_crtc);
static void intel_cpu_transcoder_set_m_n(struct intel_crtc *crtc,
					 struct intel_link_m_n *m_n,
					 struct intel_link_m_n *m2_n2);
static void ironlake_set_pipeconf(struct drm_crtc *crtc);
static void haswell_set_pipeconf(struct drm_crtc *crtc);
static void haswell_set_pipemisc(struct drm_crtc *crtc);
static void vlv_prepare_pll(struct intel_crtc *crtc,
			    const struct intel_crtc_state *pipe_config);
static void chv_prepare_pll(struct intel_crtc *crtc,
			    const struct intel_crtc_state *pipe_config);
static void intel_begin_crtc_commit(struct drm_crtc *, struct drm_crtc_state *);
static void intel_finish_crtc_commit(struct drm_crtc *, struct drm_crtc_state *);
static void skl_init_scalers(struct drm_device *dev, struct intel_crtc *intel_crtc,
	struct intel_crtc_state *crtc_state);
static void skylake_pfit_enable(struct intel_crtc *crtc);
static void ironlake_pfit_disable(struct intel_crtc *crtc, bool force);
static void ironlake_pfit_enable(struct intel_crtc *crtc);
static void intel_modeset_setup_hw_state(struct drm_device *dev);
static void intel_pre_disable_primary_noatomic(struct drm_crtc *crtc);

typedef struct {
	int	min, max;
} intel_range_t;

typedef struct {
	int	dot_limit;
	int	p2_slow, p2_fast;
} intel_p2_t;

typedef struct intel_limit intel_limit_t;
struct intel_limit {
	intel_range_t   dot, vco, n, m, m1, m2, p, p1;
	intel_p2_t	    p2;
};

/* returns HPLL frequency in kHz */
static int valleyview_get_vco(struct drm_i915_private *dev_priv)
{
	int hpll_freq, vco_freq[] = { 800, 1600, 2000, 2400 };

	/* Obtain SKU information */
	mutex_lock(&dev_priv->sb_lock);
	hpll_freq = vlv_cck_read(dev_priv, CCK_FUSE_REG) &
		CCK_FUSE_HPLL_FREQ_MASK;
	mutex_unlock(&dev_priv->sb_lock);

	return vco_freq[hpll_freq] * 1000;
}

int vlv_get_cck_clock(struct drm_i915_private *dev_priv,
		      const char *name, u32 reg, int ref_freq)
{
	u32 val;
	int divider;

	mutex_lock(&dev_priv->sb_lock);
	val = vlv_cck_read(dev_priv, reg);
	mutex_unlock(&dev_priv->sb_lock);

	divider = val & CCK_FREQUENCY_VALUES;

	WARN((val & CCK_FREQUENCY_STATUS) !=
	     (divider << CCK_FREQUENCY_STATUS_SHIFT),
	     "%s change in progress\n", name);

	return DIV_ROUND_CLOSEST(ref_freq << 1, divider + 1);
}

<<<<<<< HEAD
static int
intel_pch_rawclk(struct drm_i915_private *dev_priv)
{
	return (I915_READ(PCH_RAWCLK_FREQ) & RAWCLK_FREQ_MASK) * 1000;
}

static int
intel_vlv_hrawclk(struct drm_i915_private *dev_priv)
{
	return vlv_get_cck_clock_hpll(dev_priv, "hrawclk",
				      CCK_DISPLAY_REF_CLOCK_CONTROL);
}

static int
intel_g4x_hrawclk(struct drm_i915_private *dev_priv)
{
	uint32_t clkcfg;

=======
static int vlv_get_cck_clock_hpll(struct drm_i915_private *dev_priv,
				  const char *name, u32 reg)
{
	if (dev_priv->hpll_freq == 0)
		dev_priv->hpll_freq = valleyview_get_vco(dev_priv);

	return vlv_get_cck_clock(dev_priv, name, reg,
				 dev_priv->hpll_freq);
}

static int
intel_pch_rawclk(struct drm_i915_private *dev_priv)
{
	return (I915_READ(PCH_RAWCLK_FREQ) & RAWCLK_FREQ_MASK) * 1000;
}

static int
intel_vlv_hrawclk(struct drm_i915_private *dev_priv)
{
	return vlv_get_cck_clock_hpll(dev_priv, "hrawclk",
				      CCK_DISPLAY_REF_CLOCK_CONTROL);
}

static int
intel_g4x_hrawclk(struct drm_i915_private *dev_priv)
{
	uint32_t clkcfg;

>>>>>>> ba3150ac
	/* hrawclock is 1/4 the FSB frequency */
	clkcfg = I915_READ(CLKCFG);
	switch (clkcfg & CLKCFG_FSB_MASK) {
	case CLKCFG_FSB_400:
		return 100000;
	case CLKCFG_FSB_533:
		return 133333;
	case CLKCFG_FSB_667:
		return 166667;
	case CLKCFG_FSB_800:
		return 200000;
	case CLKCFG_FSB_1067:
		return 266667;
	case CLKCFG_FSB_1333:
		return 333333;
	/* these two are just a guess; one of them might be right */
	case CLKCFG_FSB_1600:
	case CLKCFG_FSB_1600_ALT:
		return 400000;
	default:
		return 133333;
	}
}

static void intel_update_rawclk(struct drm_i915_private *dev_priv)
{
	if (HAS_PCH_SPLIT(dev_priv))
		dev_priv->rawclk_freq = intel_pch_rawclk(dev_priv);
	else if (IS_VALLEYVIEW(dev_priv) || IS_CHERRYVIEW(dev_priv))
		dev_priv->rawclk_freq = intel_vlv_hrawclk(dev_priv);
	else if (IS_G4X(dev_priv) || IS_PINEVIEW(dev_priv))
		dev_priv->rawclk_freq = intel_g4x_hrawclk(dev_priv);
	else
		return; /* no rawclk on other platforms, or no need to know it */

	DRM_DEBUG_DRIVER("rawclk rate: %d kHz\n", dev_priv->rawclk_freq);
}

static void intel_update_czclk(struct drm_i915_private *dev_priv)
{
	if (!(IS_VALLEYVIEW(dev_priv) || IS_CHERRYVIEW(dev_priv)))
		return;

	dev_priv->czclk_freq = vlv_get_cck_clock_hpll(dev_priv, "czclk",
						      CCK_CZ_CLOCK_CONTROL);

	DRM_DEBUG_DRIVER("CZ clock rate: %d kHz\n", dev_priv->czclk_freq);
}

static inline u32 /* units of 100MHz */
intel_fdi_link_freq(struct drm_i915_private *dev_priv,
		    const struct intel_crtc_state *pipe_config)
{
	if (HAS_DDI(dev_priv))
		return pipe_config->port_clock; /* SPLL */
	else if (IS_GEN5(dev_priv))
		return ((I915_READ(FDI_PLL_BIOS_0) & FDI_PLL_FB_CLOCK_MASK) + 2) * 10000;
	else
		return 270000;
}

static const intel_limit_t intel_limits_i8xx_dac = {
	.dot = { .min = 25000, .max = 350000 },
	.vco = { .min = 908000, .max = 1512000 },
	.n = { .min = 2, .max = 16 },
	.m = { .min = 96, .max = 140 },
	.m1 = { .min = 18, .max = 26 },
	.m2 = { .min = 6, .max = 16 },
	.p = { .min = 4, .max = 128 },
	.p1 = { .min = 2, .max = 33 },
	.p2 = { .dot_limit = 165000,
		.p2_slow = 4, .p2_fast = 2 },
};

static const intel_limit_t intel_limits_i8xx_dvo = {
	.dot = { .min = 25000, .max = 350000 },
	.vco = { .min = 908000, .max = 1512000 },
	.n = { .min = 2, .max = 16 },
	.m = { .min = 96, .max = 140 },
	.m1 = { .min = 18, .max = 26 },
	.m2 = { .min = 6, .max = 16 },
	.p = { .min = 4, .max = 128 },
	.p1 = { .min = 2, .max = 33 },
	.p2 = { .dot_limit = 165000,
		.p2_slow = 4, .p2_fast = 4 },
};

static const intel_limit_t intel_limits_i8xx_lvds = {
	.dot = { .min = 25000, .max = 350000 },
	.vco = { .min = 908000, .max = 1512000 },
	.n = { .min = 2, .max = 16 },
	.m = { .min = 96, .max = 140 },
	.m1 = { .min = 18, .max = 26 },
	.m2 = { .min = 6, .max = 16 },
	.p = { .min = 4, .max = 128 },
	.p1 = { .min = 1, .max = 6 },
	.p2 = { .dot_limit = 165000,
		.p2_slow = 14, .p2_fast = 7 },
};

static const intel_limit_t intel_limits_i9xx_sdvo = {
	.dot = { .min = 20000, .max = 400000 },
	.vco = { .min = 1400000, .max = 2800000 },
	.n = { .min = 1, .max = 6 },
	.m = { .min = 70, .max = 120 },
	.m1 = { .min = 8, .max = 18 },
	.m2 = { .min = 3, .max = 7 },
	.p = { .min = 5, .max = 80 },
	.p1 = { .min = 1, .max = 8 },
	.p2 = { .dot_limit = 200000,
		.p2_slow = 10, .p2_fast = 5 },
};

static const intel_limit_t intel_limits_i9xx_lvds = {
	.dot = { .min = 20000, .max = 400000 },
	.vco = { .min = 1400000, .max = 2800000 },
	.n = { .min = 1, .max = 6 },
	.m = { .min = 70, .max = 120 },
	.m1 = { .min = 8, .max = 18 },
	.m2 = { .min = 3, .max = 7 },
	.p = { .min = 7, .max = 98 },
	.p1 = { .min = 1, .max = 8 },
	.p2 = { .dot_limit = 112000,
		.p2_slow = 14, .p2_fast = 7 },
};


static const intel_limit_t intel_limits_g4x_sdvo = {
	.dot = { .min = 25000, .max = 270000 },
	.vco = { .min = 1750000, .max = 3500000},
	.n = { .min = 1, .max = 4 },
	.m = { .min = 104, .max = 138 },
	.m1 = { .min = 17, .max = 23 },
	.m2 = { .min = 5, .max = 11 },
	.p = { .min = 10, .max = 30 },
	.p1 = { .min = 1, .max = 3},
	.p2 = { .dot_limit = 270000,
		.p2_slow = 10,
		.p2_fast = 10
	},
};

static const intel_limit_t intel_limits_g4x_hdmi = {
	.dot = { .min = 22000, .max = 400000 },
	.vco = { .min = 1750000, .max = 3500000},
	.n = { .min = 1, .max = 4 },
	.m = { .min = 104, .max = 138 },
	.m1 = { .min = 16, .max = 23 },
	.m2 = { .min = 5, .max = 11 },
	.p = { .min = 5, .max = 80 },
	.p1 = { .min = 1, .max = 8},
	.p2 = { .dot_limit = 165000,
		.p2_slow = 10, .p2_fast = 5 },
};

static const intel_limit_t intel_limits_g4x_single_channel_lvds = {
	.dot = { .min = 20000, .max = 115000 },
	.vco = { .min = 1750000, .max = 3500000 },
	.n = { .min = 1, .max = 3 },
	.m = { .min = 104, .max = 138 },
	.m1 = { .min = 17, .max = 23 },
	.m2 = { .min = 5, .max = 11 },
	.p = { .min = 28, .max = 112 },
	.p1 = { .min = 2, .max = 8 },
	.p2 = { .dot_limit = 0,
		.p2_slow = 14, .p2_fast = 14
	},
};

static const intel_limit_t intel_limits_g4x_dual_channel_lvds = {
	.dot = { .min = 80000, .max = 224000 },
	.vco = { .min = 1750000, .max = 3500000 },
	.n = { .min = 1, .max = 3 },
	.m = { .min = 104, .max = 138 },
	.m1 = { .min = 17, .max = 23 },
	.m2 = { .min = 5, .max = 11 },
	.p = { .min = 14, .max = 42 },
	.p1 = { .min = 2, .max = 6 },
	.p2 = { .dot_limit = 0,
		.p2_slow = 7, .p2_fast = 7
	},
};

static const intel_limit_t intel_limits_pineview_sdvo = {
	.dot = { .min = 20000, .max = 400000},
	.vco = { .min = 1700000, .max = 3500000 },
	/* Pineview's Ncounter is a ring counter */
	.n = { .min = 3, .max = 6 },
	.m = { .min = 2, .max = 256 },
	/* Pineview only has one combined m divider, which we treat as m2. */
	.m1 = { .min = 0, .max = 0 },
	.m2 = { .min = 0, .max = 254 },
	.p = { .min = 5, .max = 80 },
	.p1 = { .min = 1, .max = 8 },
	.p2 = { .dot_limit = 200000,
		.p2_slow = 10, .p2_fast = 5 },
};

static const intel_limit_t intel_limits_pineview_lvds = {
	.dot = { .min = 20000, .max = 400000 },
	.vco = { .min = 1700000, .max = 3500000 },
	.n = { .min = 3, .max = 6 },
	.m = { .min = 2, .max = 256 },
	.m1 = { .min = 0, .max = 0 },
	.m2 = { .min = 0, .max = 254 },
	.p = { .min = 7, .max = 112 },
	.p1 = { .min = 1, .max = 8 },
	.p2 = { .dot_limit = 112000,
		.p2_slow = 14, .p2_fast = 14 },
};

/* Ironlake / Sandybridge
 *
 * We calculate clock using (register_value + 2) for N/M1/M2, so here
 * the range value for them is (actual_value - 2).
 */
static const intel_limit_t intel_limits_ironlake_dac = {
	.dot = { .min = 25000, .max = 350000 },
	.vco = { .min = 1760000, .max = 3510000 },
	.n = { .min = 1, .max = 5 },
	.m = { .min = 79, .max = 127 },
	.m1 = { .min = 12, .max = 22 },
	.m2 = { .min = 5, .max = 9 },
	.p = { .min = 5, .max = 80 },
	.p1 = { .min = 1, .max = 8 },
	.p2 = { .dot_limit = 225000,
		.p2_slow = 10, .p2_fast = 5 },
};

static const intel_limit_t intel_limits_ironlake_single_lvds = {
	.dot = { .min = 25000, .max = 350000 },
	.vco = { .min = 1760000, .max = 3510000 },
	.n = { .min = 1, .max = 3 },
	.m = { .min = 79, .max = 118 },
	.m1 = { .min = 12, .max = 22 },
	.m2 = { .min = 5, .max = 9 },
	.p = { .min = 28, .max = 112 },
	.p1 = { .min = 2, .max = 8 },
	.p2 = { .dot_limit = 225000,
		.p2_slow = 14, .p2_fast = 14 },
};

static const intel_limit_t intel_limits_ironlake_dual_lvds = {
	.dot = { .min = 25000, .max = 350000 },
	.vco = { .min = 1760000, .max = 3510000 },
	.n = { .min = 1, .max = 3 },
	.m = { .min = 79, .max = 127 },
	.m1 = { .min = 12, .max = 22 },
	.m2 = { .min = 5, .max = 9 },
	.p = { .min = 14, .max = 56 },
	.p1 = { .min = 2, .max = 8 },
	.p2 = { .dot_limit = 225000,
		.p2_slow = 7, .p2_fast = 7 },
};

/* LVDS 100mhz refclk limits. */
static const intel_limit_t intel_limits_ironlake_single_lvds_100m = {
	.dot = { .min = 25000, .max = 350000 },
	.vco = { .min = 1760000, .max = 3510000 },
	.n = { .min = 1, .max = 2 },
	.m = { .min = 79, .max = 126 },
	.m1 = { .min = 12, .max = 22 },
	.m2 = { .min = 5, .max = 9 },
	.p = { .min = 28, .max = 112 },
	.p1 = { .min = 2, .max = 8 },
	.p2 = { .dot_limit = 225000,
		.p2_slow = 14, .p2_fast = 14 },
};

static const intel_limit_t intel_limits_ironlake_dual_lvds_100m = {
	.dot = { .min = 25000, .max = 350000 },
	.vco = { .min = 1760000, .max = 3510000 },
	.n = { .min = 1, .max = 3 },
	.m = { .min = 79, .max = 126 },
	.m1 = { .min = 12, .max = 22 },
	.m2 = { .min = 5, .max = 9 },
	.p = { .min = 14, .max = 42 },
	.p1 = { .min = 2, .max = 6 },
	.p2 = { .dot_limit = 225000,
		.p2_slow = 7, .p2_fast = 7 },
};

static const intel_limit_t intel_limits_vlv = {
	 /*
	  * These are the data rate limits (measured in fast clocks)
	  * since those are the strictest limits we have. The fast
	  * clock and actual rate limits are more relaxed, so checking
	  * them would make no difference.
	  */
	.dot = { .min = 25000 * 5, .max = 270000 * 5 },
	.vco = { .min = 4000000, .max = 6000000 },
	.n = { .min = 1, .max = 7 },
	.m1 = { .min = 2, .max = 3 },
	.m2 = { .min = 11, .max = 156 },
	.p1 = { .min = 2, .max = 3 },
	.p2 = { .p2_slow = 2, .p2_fast = 20 }, /* slow=min, fast=max */
};

static const intel_limit_t intel_limits_chv = {
	/*
	 * These are the data rate limits (measured in fast clocks)
	 * since those are the strictest limits we have.  The fast
	 * clock and actual rate limits are more relaxed, so checking
	 * them would make no difference.
	 */
	.dot = { .min = 25000 * 5, .max = 540000 * 5},
	.vco = { .min = 4800000, .max = 6480000 },
	.n = { .min = 1, .max = 1 },
	.m1 = { .min = 2, .max = 2 },
	.m2 = { .min = 24 << 22, .max = 175 << 22 },
	.p1 = { .min = 2, .max = 4 },
	.p2 = {	.p2_slow = 1, .p2_fast = 14 },
};

static const intel_limit_t intel_limits_bxt = {
	/* FIXME: find real dot limits */
	.dot = { .min = 0, .max = INT_MAX },
	.vco = { .min = 4800000, .max = 6700000 },
	.n = { .min = 1, .max = 1 },
	.m1 = { .min = 2, .max = 2 },
	/* FIXME: find real m2 limits */
	.m2 = { .min = 2 << 22, .max = 255 << 22 },
	.p1 = { .min = 2, .max = 4 },
	.p2 = { .p2_slow = 1, .p2_fast = 20 },
};

static bool
needs_modeset(struct drm_crtc_state *state)
{
	return drm_atomic_crtc_needs_modeset(state);
}

/**
 * Returns whether any output on the specified pipe is of the specified type
 */
bool intel_pipe_has_type(struct intel_crtc *crtc, enum intel_output_type type)
{
	struct drm_device *dev = crtc->base.dev;
	struct intel_encoder *encoder;

	for_each_encoder_on_crtc(dev, &crtc->base, encoder)
		if (encoder->type == type)
			return true;

	return false;
}

/**
 * Returns whether any output on the specified pipe will have the specified
 * type after a staged modeset is complete, i.e., the same as
 * intel_pipe_has_type() but looking at encoder->new_crtc instead of
 * encoder->crtc.
 */
static bool intel_pipe_will_have_type(const struct intel_crtc_state *crtc_state,
				      int type)
{
	struct drm_atomic_state *state = crtc_state->base.state;
	struct drm_connector *connector;
	struct drm_connector_state *connector_state;
	struct intel_encoder *encoder;
	int i, num_connectors = 0;

	for_each_connector_in_state(state, connector, connector_state, i) {
		if (connector_state->crtc != crtc_state->base.crtc)
			continue;

		num_connectors++;

		encoder = to_intel_encoder(connector_state->best_encoder);
		if (encoder->type == type)
			return true;
	}

	WARN_ON(num_connectors == 0);

	return false;
}

/*
 * Platform specific helpers to calculate the port PLL loopback- (clock.m),
 * and post-divider (clock.p) values, pre- (clock.vco) and post-divided fast
 * (clock.dot) clock rates. This fast dot clock is fed to the port's IO logic.
 * The helpers' return value is the rate of the clock that is fed to the
 * display engine's pipe which can be the above fast dot clock rate or a
 * divided-down version of it.
 */
/* m1 is reserved as 0 in Pineview, n is a ring counter */
static int pnv_calc_dpll_params(int refclk, intel_clock_t *clock)
{
	clock->m = clock->m2 + 2;
	clock->p = clock->p1 * clock->p2;
	if (WARN_ON(clock->n == 0 || clock->p == 0))
		return 0;
	clock->vco = DIV_ROUND_CLOSEST(refclk * clock->m, clock->n);
	clock->dot = DIV_ROUND_CLOSEST(clock->vco, clock->p);

	return clock->dot;
}

static uint32_t i9xx_dpll_compute_m(struct dpll *dpll)
{
	return 5 * (dpll->m1 + 2) + (dpll->m2 + 2);
}

static int i9xx_calc_dpll_params(int refclk, intel_clock_t *clock)
{
	clock->m = i9xx_dpll_compute_m(clock);
	clock->p = clock->p1 * clock->p2;
	if (WARN_ON(clock->n + 2 == 0 || clock->p == 0))
		return 0;
	clock->vco = DIV_ROUND_CLOSEST(refclk * clock->m, clock->n + 2);
	clock->dot = DIV_ROUND_CLOSEST(clock->vco, clock->p);

	return clock->dot;
}

static int vlv_calc_dpll_params(int refclk, intel_clock_t *clock)
{
	clock->m = clock->m1 * clock->m2;
	clock->p = clock->p1 * clock->p2;
	if (WARN_ON(clock->n == 0 || clock->p == 0))
		return 0;
	clock->vco = DIV_ROUND_CLOSEST(refclk * clock->m, clock->n);
	clock->dot = DIV_ROUND_CLOSEST(clock->vco, clock->p);

	return clock->dot / 5;
}

int chv_calc_dpll_params(int refclk, intel_clock_t *clock)
{
	clock->m = clock->m1 * clock->m2;
	clock->p = clock->p1 * clock->p2;
	if (WARN_ON(clock->n == 0 || clock->p == 0))
		return 0;
	clock->vco = DIV_ROUND_CLOSEST_ULL((uint64_t)refclk * clock->m,
			clock->n << 22);
	clock->dot = DIV_ROUND_CLOSEST(clock->vco, clock->p);

	return clock->dot / 5;
}

#define INTELPllInvalid(s)   do { /* DRM_DEBUG(s); */ return false; } while (0)
/**
 * Returns whether the given set of divisors are valid for a given refclk with
 * the given connectors.
 */

static bool intel_PLL_is_valid(struct drm_device *dev,
			       const intel_limit_t *limit,
			       const intel_clock_t *clock)
{
	if (clock->n   < limit->n.min   || limit->n.max   < clock->n)
		INTELPllInvalid("n out of range\n");
	if (clock->p1  < limit->p1.min  || limit->p1.max  < clock->p1)
		INTELPllInvalid("p1 out of range\n");
	if (clock->m2  < limit->m2.min  || limit->m2.max  < clock->m2)
		INTELPllInvalid("m2 out of range\n");
	if (clock->m1  < limit->m1.min  || limit->m1.max  < clock->m1)
		INTELPllInvalid("m1 out of range\n");

	if (!IS_PINEVIEW(dev) && !IS_VALLEYVIEW(dev) &&
	    !IS_CHERRYVIEW(dev) && !IS_BROXTON(dev))
		if (clock->m1 <= clock->m2)
			INTELPllInvalid("m1 <= m2\n");

	if (!IS_VALLEYVIEW(dev) && !IS_CHERRYVIEW(dev) && !IS_BROXTON(dev)) {
		if (clock->p < limit->p.min || limit->p.max < clock->p)
			INTELPllInvalid("p out of range\n");
		if (clock->m < limit->m.min || limit->m.max < clock->m)
			INTELPllInvalid("m out of range\n");
	}

	if (clock->vco < limit->vco.min || limit->vco.max < clock->vco)
		INTELPllInvalid("vco out of range\n");
	/* XXX: We may need to be checking "Dot clock" depending on the multiplier,
	 * connector, etc., rather than just a single range.
	 */
	if (clock->dot < limit->dot.min || limit->dot.max < clock->dot)
		INTELPllInvalid("dot out of range\n");

	return true;
}

static int
i9xx_select_p2_div(const intel_limit_t *limit,
		   const struct intel_crtc_state *crtc_state,
		   int target)
{
	struct drm_device *dev = crtc_state->base.crtc->dev;

	if (intel_pipe_will_have_type(crtc_state, INTEL_OUTPUT_LVDS)) {
		/*
		 * For LVDS just rely on its current settings for dual-channel.
		 * We haven't figured out how to reliably set up different
		 * single/dual channel state, if we even can.
		 */
		if (intel_is_dual_link_lvds(dev))
			return limit->p2.p2_fast;
		else
			return limit->p2.p2_slow;
	} else {
		if (target < limit->p2.dot_limit)
			return limit->p2.p2_slow;
		else
			return limit->p2.p2_fast;
	}
}

/*
 * Returns a set of divisors for the desired target clock with the given
 * refclk, or FALSE.  The returned values represent the clock equation:
 * reflck * (5 * (m1 + 2) + (m2 + 2)) / (n + 2) / p1 / p2.
 *
 * Target and reference clocks are specified in kHz.
 *
 * If match_clock is provided, then best_clock P divider must match the P
 * divider from @match_clock used for LVDS downclocking.
 */
static bool
i9xx_find_best_dpll(const intel_limit_t *limit,
		    struct intel_crtc_state *crtc_state,
		    int target, int refclk, intel_clock_t *match_clock,
		    intel_clock_t *best_clock)
{
	struct drm_device *dev = crtc_state->base.crtc->dev;
	intel_clock_t clock;
	int err = target;

	memset(best_clock, 0, sizeof(*best_clock));

	clock.p2 = i9xx_select_p2_div(limit, crtc_state, target);

	for (clock.m1 = limit->m1.min; clock.m1 <= limit->m1.max;
	     clock.m1++) {
		for (clock.m2 = limit->m2.min;
		     clock.m2 <= limit->m2.max; clock.m2++) {
			if (clock.m2 >= clock.m1)
				break;
			for (clock.n = limit->n.min;
			     clock.n <= limit->n.max; clock.n++) {
				for (clock.p1 = limit->p1.min;
					clock.p1 <= limit->p1.max; clock.p1++) {
					int this_err;

					i9xx_calc_dpll_params(refclk, &clock);
					if (!intel_PLL_is_valid(dev, limit,
								&clock))
						continue;
					if (match_clock &&
					    clock.p != match_clock->p)
						continue;

					this_err = abs(clock.dot - target);
					if (this_err < err) {
						*best_clock = clock;
						err = this_err;
					}
				}
			}
		}
	}

	return (err != target);
}

/*
 * Returns a set of divisors for the desired target clock with the given
 * refclk, or FALSE.  The returned values represent the clock equation:
 * reflck * (5 * (m1 + 2) + (m2 + 2)) / (n + 2) / p1 / p2.
 *
 * Target and reference clocks are specified in kHz.
 *
 * If match_clock is provided, then best_clock P divider must match the P
 * divider from @match_clock used for LVDS downclocking.
 */
static bool
pnv_find_best_dpll(const intel_limit_t *limit,
		   struct intel_crtc_state *crtc_state,
		   int target, int refclk, intel_clock_t *match_clock,
		   intel_clock_t *best_clock)
{
	struct drm_device *dev = crtc_state->base.crtc->dev;
	intel_clock_t clock;
	int err = target;

	memset(best_clock, 0, sizeof(*best_clock));

	clock.p2 = i9xx_select_p2_div(limit, crtc_state, target);

	for (clock.m1 = limit->m1.min; clock.m1 <= limit->m1.max;
	     clock.m1++) {
		for (clock.m2 = limit->m2.min;
		     clock.m2 <= limit->m2.max; clock.m2++) {
			for (clock.n = limit->n.min;
			     clock.n <= limit->n.max; clock.n++) {
				for (clock.p1 = limit->p1.min;
					clock.p1 <= limit->p1.max; clock.p1++) {
					int this_err;

					pnv_calc_dpll_params(refclk, &clock);
					if (!intel_PLL_is_valid(dev, limit,
								&clock))
						continue;
					if (match_clock &&
					    clock.p != match_clock->p)
						continue;

					this_err = abs(clock.dot - target);
					if (this_err < err) {
						*best_clock = clock;
						err = this_err;
					}
				}
			}
		}
	}

	return (err != target);
}

/*
 * Returns a set of divisors for the desired target clock with the given
 * refclk, or FALSE.  The returned values represent the clock equation:
 * reflck * (5 * (m1 + 2) + (m2 + 2)) / (n + 2) / p1 / p2.
 *
 * Target and reference clocks are specified in kHz.
 *
 * If match_clock is provided, then best_clock P divider must match the P
 * divider from @match_clock used for LVDS downclocking.
 */
static bool
g4x_find_best_dpll(const intel_limit_t *limit,
		   struct intel_crtc_state *crtc_state,
		   int target, int refclk, intel_clock_t *match_clock,
		   intel_clock_t *best_clock)
{
	struct drm_device *dev = crtc_state->base.crtc->dev;
	intel_clock_t clock;
	int max_n;
	bool found = false;
	/* approximately equals target * 0.00585 */
	int err_most = (target >> 8) + (target >> 9);

	memset(best_clock, 0, sizeof(*best_clock));

	clock.p2 = i9xx_select_p2_div(limit, crtc_state, target);

	max_n = limit->n.max;
	/* based on hardware requirement, prefer smaller n to precision */
	for (clock.n = limit->n.min; clock.n <= max_n; clock.n++) {
		/* based on hardware requirement, prefere larger m1,m2 */
		for (clock.m1 = limit->m1.max;
		     clock.m1 >= limit->m1.min; clock.m1--) {
			for (clock.m2 = limit->m2.max;
			     clock.m2 >= limit->m2.min; clock.m2--) {
				for (clock.p1 = limit->p1.max;
				     clock.p1 >= limit->p1.min; clock.p1--) {
					int this_err;

					i9xx_calc_dpll_params(refclk, &clock);
					if (!intel_PLL_is_valid(dev, limit,
								&clock))
						continue;

					this_err = abs(clock.dot - target);
					if (this_err < err_most) {
						*best_clock = clock;
						err_most = this_err;
						max_n = clock.n;
						found = true;
					}
				}
			}
		}
	}
	return found;
}

/*
 * Check if the calculated PLL configuration is more optimal compared to the
 * best configuration and error found so far. Return the calculated error.
 */
static bool vlv_PLL_is_optimal(struct drm_device *dev, int target_freq,
			       const intel_clock_t *calculated_clock,
			       const intel_clock_t *best_clock,
			       unsigned int best_error_ppm,
			       unsigned int *error_ppm)
{
	/*
	 * For CHV ignore the error and consider only the P value.
	 * Prefer a bigger P value based on HW requirements.
	 */
	if (IS_CHERRYVIEW(dev)) {
		*error_ppm = 0;

		return calculated_clock->p > best_clock->p;
	}

	if (WARN_ON_ONCE(!target_freq))
		return false;

	*error_ppm = div_u64(1000000ULL *
				abs(target_freq - calculated_clock->dot),
			     target_freq);
	/*
	 * Prefer a better P value over a better (smaller) error if the error
	 * is small. Ensure this preference for future configurations too by
	 * setting the error to 0.
	 */
	if (*error_ppm < 100 && calculated_clock->p > best_clock->p) {
		*error_ppm = 0;

		return true;
	}

	return *error_ppm + 10 < best_error_ppm;
}

/*
 * Returns a set of divisors for the desired target clock with the given
 * refclk, or FALSE.  The returned values represent the clock equation:
 * reflck * (5 * (m1 + 2) + (m2 + 2)) / (n + 2) / p1 / p2.
 */
static bool
vlv_find_best_dpll(const intel_limit_t *limit,
		   struct intel_crtc_state *crtc_state,
		   int target, int refclk, intel_clock_t *match_clock,
		   intel_clock_t *best_clock)
{
	struct intel_crtc *crtc = to_intel_crtc(crtc_state->base.crtc);
	struct drm_device *dev = crtc->base.dev;
	intel_clock_t clock;
	unsigned int bestppm = 1000000;
	/* min update 19.2 MHz */
	int max_n = min(limit->n.max, refclk / 19200);
	bool found = false;

	target *= 5; /* fast clock */

	memset(best_clock, 0, sizeof(*best_clock));

	/* based on hardware requirement, prefer smaller n to precision */
	for (clock.n = limit->n.min; clock.n <= max_n; clock.n++) {
		for (clock.p1 = limit->p1.max; clock.p1 >= limit->p1.min; clock.p1--) {
			for (clock.p2 = limit->p2.p2_fast; clock.p2 >= limit->p2.p2_slow;
			     clock.p2 -= clock.p2 > 10 ? 2 : 1) {
				clock.p = clock.p1 * clock.p2;
				/* based on hardware requirement, prefer bigger m1,m2 values */
				for (clock.m1 = limit->m1.min; clock.m1 <= limit->m1.max; clock.m1++) {
					unsigned int ppm;

					clock.m2 = DIV_ROUND_CLOSEST(target * clock.p * clock.n,
								     refclk * clock.m1);

					vlv_calc_dpll_params(refclk, &clock);

					if (!intel_PLL_is_valid(dev, limit,
								&clock))
						continue;

					if (!vlv_PLL_is_optimal(dev, target,
								&clock,
								best_clock,
								bestppm, &ppm))
						continue;

					*best_clock = clock;
					bestppm = ppm;
					found = true;
				}
			}
		}
	}

	return found;
}

/*
 * Returns a set of divisors for the desired target clock with the given
 * refclk, or FALSE.  The returned values represent the clock equation:
 * reflck * (5 * (m1 + 2) + (m2 + 2)) / (n + 2) / p1 / p2.
 */
static bool
chv_find_best_dpll(const intel_limit_t *limit,
		   struct intel_crtc_state *crtc_state,
		   int target, int refclk, intel_clock_t *match_clock,
		   intel_clock_t *best_clock)
{
	struct intel_crtc *crtc = to_intel_crtc(crtc_state->base.crtc);
	struct drm_device *dev = crtc->base.dev;
	unsigned int best_error_ppm;
	intel_clock_t clock;
	uint64_t m2;
	int found = false;

	memset(best_clock, 0, sizeof(*best_clock));
	best_error_ppm = 1000000;

	/*
	 * Based on hardware doc, the n always set to 1, and m1 always
	 * set to 2.  If requires to support 200Mhz refclk, we need to
	 * revisit this because n may not 1 anymore.
	 */
	clock.n = 1, clock.m1 = 2;
	target *= 5;	/* fast clock */

	for (clock.p1 = limit->p1.max; clock.p1 >= limit->p1.min; clock.p1--) {
		for (clock.p2 = limit->p2.p2_fast;
				clock.p2 >= limit->p2.p2_slow;
				clock.p2 -= clock.p2 > 10 ? 2 : 1) {
			unsigned int error_ppm;

			clock.p = clock.p1 * clock.p2;

			m2 = DIV_ROUND_CLOSEST_ULL(((uint64_t)target * clock.p *
					clock.n) << 22, refclk * clock.m1);

			if (m2 > INT_MAX/clock.m1)
				continue;

			clock.m2 = m2;

			chv_calc_dpll_params(refclk, &clock);

			if (!intel_PLL_is_valid(dev, limit, &clock))
				continue;

			if (!vlv_PLL_is_optimal(dev, target, &clock, best_clock,
						best_error_ppm, &error_ppm))
				continue;

			*best_clock = clock;
			best_error_ppm = error_ppm;
			found = true;
		}
	}

	return found;
}

bool bxt_find_best_dpll(struct intel_crtc_state *crtc_state, int target_clock,
			intel_clock_t *best_clock)
{
	int refclk = 100000;
	const intel_limit_t *limit = &intel_limits_bxt;

	return chv_find_best_dpll(limit, crtc_state,
				  target_clock, refclk, NULL, best_clock);
}

bool intel_crtc_active(struct drm_crtc *crtc)
{
	struct intel_crtc *intel_crtc = to_intel_crtc(crtc);

	/* Be paranoid as we can arrive here with only partial
	 * state retrieved from the hardware during setup.
	 *
	 * We can ditch the adjusted_mode.crtc_clock check as soon
	 * as Haswell has gained clock readout/fastboot support.
	 *
	 * We can ditch the crtc->primary->fb check as soon as we can
	 * properly reconstruct framebuffers.
	 *
	 * FIXME: The intel_crtc->active here should be switched to
	 * crtc->state->active once we have proper CRTC states wired up
	 * for atomic.
	 */
	return intel_crtc->active && crtc->primary->state->fb &&
		intel_crtc->config->base.adjusted_mode.crtc_clock;
}

enum transcoder intel_pipe_to_cpu_transcoder(struct drm_i915_private *dev_priv,
					     enum pipe pipe)
{
	struct drm_crtc *crtc = dev_priv->pipe_to_crtc_mapping[pipe];
	struct intel_crtc *intel_crtc = to_intel_crtc(crtc);

	return intel_crtc->config->cpu_transcoder;
}

static bool pipe_dsl_stopped(struct drm_device *dev, enum pipe pipe)
{
	struct drm_i915_private *dev_priv = dev->dev_private;
	i915_reg_t reg = PIPEDSL(pipe);
	u32 line1, line2;
	u32 line_mask;

	if (IS_GEN2(dev))
		line_mask = DSL_LINEMASK_GEN2;
	else
		line_mask = DSL_LINEMASK_GEN3;

	line1 = I915_READ(reg) & line_mask;
	msleep(5);
	line2 = I915_READ(reg) & line_mask;

	return line1 == line2;
}

/*
 * intel_wait_for_pipe_off - wait for pipe to turn off
 * @crtc: crtc whose pipe to wait for
 *
 * After disabling a pipe, we can't wait for vblank in the usual way,
 * spinning on the vblank interrupt status bit, since we won't actually
 * see an interrupt when the pipe is disabled.
 *
 * On Gen4 and above:
 *   wait for the pipe register state bit to turn off
 *
 * Otherwise:
 *   wait for the display line value to settle (it usually
 *   ends up stopping at the start of the next frame).
 *
 */
static void intel_wait_for_pipe_off(struct intel_crtc *crtc)
{
	struct drm_device *dev = crtc->base.dev;
	struct drm_i915_private *dev_priv = dev->dev_private;
	enum transcoder cpu_transcoder = crtc->config->cpu_transcoder;
	enum pipe pipe = crtc->pipe;

	if (INTEL_INFO(dev)->gen >= 4) {
		i915_reg_t reg = PIPECONF(cpu_transcoder);

		/* Wait for the Pipe State to go off */
		if (wait_for((I915_READ(reg) & I965_PIPECONF_ACTIVE) == 0,
			     100))
			WARN(1, "pipe_off wait timed out\n");
	} else {
		/* Wait for the display line to settle */
		if (wait_for(pipe_dsl_stopped(dev, pipe), 100))
			WARN(1, "pipe_off wait timed out\n");
	}
}

/* Only for pre-ILK configs */
void assert_pll(struct drm_i915_private *dev_priv,
		enum pipe pipe, bool state)
{
	u32 val;
	bool cur_state;

	val = I915_READ(DPLL(pipe));
	cur_state = !!(val & DPLL_VCO_ENABLE);
	I915_STATE_WARN(cur_state != state,
	     "PLL state assertion failure (expected %s, current %s)\n",
			onoff(state), onoff(cur_state));
}

/* XXX: the dsi pll is shared between MIPI DSI ports */
void assert_dsi_pll(struct drm_i915_private *dev_priv, bool state)
{
	u32 val;
	bool cur_state;

	mutex_lock(&dev_priv->sb_lock);
	val = vlv_cck_read(dev_priv, CCK_REG_DSI_PLL_CONTROL);
	mutex_unlock(&dev_priv->sb_lock);

	cur_state = val & DSI_PLL_VCO_EN;
	I915_STATE_WARN(cur_state != state,
	     "DSI PLL state assertion failure (expected %s, current %s)\n",
			onoff(state), onoff(cur_state));
}

static void assert_fdi_tx(struct drm_i915_private *dev_priv,
			  enum pipe pipe, bool state)
{
	bool cur_state;
	enum transcoder cpu_transcoder = intel_pipe_to_cpu_transcoder(dev_priv,
								      pipe);

	if (HAS_DDI(dev_priv)) {
		/* DDI does not have a specific FDI_TX register */
		u32 val = I915_READ(TRANS_DDI_FUNC_CTL(cpu_transcoder));
		cur_state = !!(val & TRANS_DDI_FUNC_ENABLE);
	} else {
		u32 val = I915_READ(FDI_TX_CTL(pipe));
		cur_state = !!(val & FDI_TX_ENABLE);
	}
	I915_STATE_WARN(cur_state != state,
	     "FDI TX state assertion failure (expected %s, current %s)\n",
			onoff(state), onoff(cur_state));
}
#define assert_fdi_tx_enabled(d, p) assert_fdi_tx(d, p, true)
#define assert_fdi_tx_disabled(d, p) assert_fdi_tx(d, p, false)

static void assert_fdi_rx(struct drm_i915_private *dev_priv,
			  enum pipe pipe, bool state)
{
	u32 val;
	bool cur_state;

	val = I915_READ(FDI_RX_CTL(pipe));
	cur_state = !!(val & FDI_RX_ENABLE);
	I915_STATE_WARN(cur_state != state,
	     "FDI RX state assertion failure (expected %s, current %s)\n",
			onoff(state), onoff(cur_state));
}
#define assert_fdi_rx_enabled(d, p) assert_fdi_rx(d, p, true)
#define assert_fdi_rx_disabled(d, p) assert_fdi_rx(d, p, false)

static void assert_fdi_tx_pll_enabled(struct drm_i915_private *dev_priv,
				      enum pipe pipe)
{
	u32 val;

	/* ILK FDI PLL is always enabled */
	if (INTEL_INFO(dev_priv)->gen == 5)
		return;

	/* On Haswell, DDI ports are responsible for the FDI PLL setup */
	if (HAS_DDI(dev_priv))
		return;

	val = I915_READ(FDI_TX_CTL(pipe));
	I915_STATE_WARN(!(val & FDI_TX_PLL_ENABLE), "FDI TX PLL assertion failure, should be active but is disabled\n");
}

void assert_fdi_rx_pll(struct drm_i915_private *dev_priv,
		       enum pipe pipe, bool state)
{
	u32 val;
	bool cur_state;

	val = I915_READ(FDI_RX_CTL(pipe));
	cur_state = !!(val & FDI_RX_PLL_ENABLE);
	I915_STATE_WARN(cur_state != state,
	     "FDI RX PLL assertion failure (expected %s, current %s)\n",
			onoff(state), onoff(cur_state));
}

void assert_panel_unlocked(struct drm_i915_private *dev_priv,
			   enum pipe pipe)
{
	struct drm_device *dev = dev_priv->dev;
	i915_reg_t pp_reg;
	u32 val;
	enum pipe panel_pipe = PIPE_A;
	bool locked = true;

	if (WARN_ON(HAS_DDI(dev)))
		return;

	if (HAS_PCH_SPLIT(dev)) {
		u32 port_sel;

		pp_reg = PCH_PP_CONTROL;
		port_sel = I915_READ(PCH_PP_ON_DELAYS) & PANEL_PORT_SELECT_MASK;

		if (port_sel == PANEL_PORT_SELECT_LVDS &&
		    I915_READ(PCH_LVDS) & LVDS_PIPEB_SELECT)
			panel_pipe = PIPE_B;
		/* XXX: else fix for eDP */
	} else if (IS_VALLEYVIEW(dev) || IS_CHERRYVIEW(dev)) {
		/* presumably write lock depends on pipe, not port select */
		pp_reg = VLV_PIPE_PP_CONTROL(pipe);
		panel_pipe = pipe;
	} else {
		pp_reg = PP_CONTROL;
		if (I915_READ(LVDS) & LVDS_PIPEB_SELECT)
			panel_pipe = PIPE_B;
	}

	val = I915_READ(pp_reg);
	if (!(val & PANEL_POWER_ON) ||
	    ((val & PANEL_UNLOCK_MASK) == PANEL_UNLOCK_REGS))
		locked = false;

	I915_STATE_WARN(panel_pipe == pipe && locked,
	     "panel assertion failure, pipe %c regs locked\n",
	     pipe_name(pipe));
}

static void assert_cursor(struct drm_i915_private *dev_priv,
			  enum pipe pipe, bool state)
{
	struct drm_device *dev = dev_priv->dev;
	bool cur_state;

	if (IS_845G(dev) || IS_I865G(dev))
		cur_state = I915_READ(CURCNTR(PIPE_A)) & CURSOR_ENABLE;
	else
		cur_state = I915_READ(CURCNTR(pipe)) & CURSOR_MODE;

	I915_STATE_WARN(cur_state != state,
	     "cursor on pipe %c assertion failure (expected %s, current %s)\n",
			pipe_name(pipe), onoff(state), onoff(cur_state));
}
#define assert_cursor_enabled(d, p) assert_cursor(d, p, true)
#define assert_cursor_disabled(d, p) assert_cursor(d, p, false)

void assert_pipe(struct drm_i915_private *dev_priv,
		 enum pipe pipe, bool state)
{
	bool cur_state;
	enum transcoder cpu_transcoder = intel_pipe_to_cpu_transcoder(dev_priv,
								      pipe);
	enum intel_display_power_domain power_domain;

	/* if we need the pipe quirk it must be always on */
	if ((pipe == PIPE_A && dev_priv->quirks & QUIRK_PIPEA_FORCE) ||
	    (pipe == PIPE_B && dev_priv->quirks & QUIRK_PIPEB_FORCE))
		state = true;

	power_domain = POWER_DOMAIN_TRANSCODER(cpu_transcoder);
	if (intel_display_power_get_if_enabled(dev_priv, power_domain)) {
		u32 val = I915_READ(PIPECONF(cpu_transcoder));
		cur_state = !!(val & PIPECONF_ENABLE);

		intel_display_power_put(dev_priv, power_domain);
	} else {
		cur_state = false;
	}

	I915_STATE_WARN(cur_state != state,
	     "pipe %c assertion failure (expected %s, current %s)\n",
			pipe_name(pipe), onoff(state), onoff(cur_state));
}

static void assert_plane(struct drm_i915_private *dev_priv,
			 enum plane plane, bool state)
{
	u32 val;
	bool cur_state;

	val = I915_READ(DSPCNTR(plane));
	cur_state = !!(val & DISPLAY_PLANE_ENABLE);
	I915_STATE_WARN(cur_state != state,
	     "plane %c assertion failure (expected %s, current %s)\n",
			plane_name(plane), onoff(state), onoff(cur_state));
}

#define assert_plane_enabled(d, p) assert_plane(d, p, true)
#define assert_plane_disabled(d, p) assert_plane(d, p, false)

static void assert_planes_disabled(struct drm_i915_private *dev_priv,
				   enum pipe pipe)
{
	struct drm_device *dev = dev_priv->dev;
	int i;

	/* Primary planes are fixed to pipes on gen4+ */
	if (INTEL_INFO(dev)->gen >= 4) {
		u32 val = I915_READ(DSPCNTR(pipe));
		I915_STATE_WARN(val & DISPLAY_PLANE_ENABLE,
		     "plane %c assertion failure, should be disabled but not\n",
		     plane_name(pipe));
		return;
	}

	/* Need to check both planes against the pipe */
	for_each_pipe(dev_priv, i) {
		u32 val = I915_READ(DSPCNTR(i));
		enum pipe cur_pipe = (val & DISPPLANE_SEL_PIPE_MASK) >>
			DISPPLANE_SEL_PIPE_SHIFT;
		I915_STATE_WARN((val & DISPLAY_PLANE_ENABLE) && pipe == cur_pipe,
		     "plane %c assertion failure, should be off on pipe %c but is still active\n",
		     plane_name(i), pipe_name(pipe));
	}
}

static void assert_sprites_disabled(struct drm_i915_private *dev_priv,
				    enum pipe pipe)
{
	struct drm_device *dev = dev_priv->dev;
	int sprite;

	if (INTEL_INFO(dev)->gen >= 9) {
		for_each_sprite(dev_priv, pipe, sprite) {
			u32 val = I915_READ(PLANE_CTL(pipe, sprite));
			I915_STATE_WARN(val & PLANE_CTL_ENABLE,
			     "plane %d assertion failure, should be off on pipe %c but is still active\n",
			     sprite, pipe_name(pipe));
		}
	} else if (IS_VALLEYVIEW(dev) || IS_CHERRYVIEW(dev)) {
		for_each_sprite(dev_priv, pipe, sprite) {
			u32 val = I915_READ(SPCNTR(pipe, sprite));
			I915_STATE_WARN(val & SP_ENABLE,
			     "sprite %c assertion failure, should be off on pipe %c but is still active\n",
			     sprite_name(pipe, sprite), pipe_name(pipe));
		}
	} else if (INTEL_INFO(dev)->gen >= 7) {
		u32 val = I915_READ(SPRCTL(pipe));
		I915_STATE_WARN(val & SPRITE_ENABLE,
		     "sprite %c assertion failure, should be off on pipe %c but is still active\n",
		     plane_name(pipe), pipe_name(pipe));
	} else if (INTEL_INFO(dev)->gen >= 5) {
		u32 val = I915_READ(DVSCNTR(pipe));
		I915_STATE_WARN(val & DVS_ENABLE,
		     "sprite %c assertion failure, should be off on pipe %c but is still active\n",
		     plane_name(pipe), pipe_name(pipe));
	}
}

static void assert_vblank_disabled(struct drm_crtc *crtc)
{
	if (I915_STATE_WARN_ON(drm_crtc_vblank_get(crtc) == 0))
		drm_crtc_vblank_put(crtc);
}

void assert_pch_transcoder_disabled(struct drm_i915_private *dev_priv,
				    enum pipe pipe)
{
	u32 val;
	bool enabled;

	val = I915_READ(PCH_TRANSCONF(pipe));
	enabled = !!(val & TRANS_ENABLE);
	I915_STATE_WARN(enabled,
	     "transcoder assertion failed, should be off on pipe %c but is still active\n",
	     pipe_name(pipe));
}

static bool dp_pipe_enabled(struct drm_i915_private *dev_priv,
			    enum pipe pipe, u32 port_sel, u32 val)
{
	if ((val & DP_PORT_EN) == 0)
		return false;

	if (HAS_PCH_CPT(dev_priv)) {
		u32 trans_dp_ctl = I915_READ(TRANS_DP_CTL(pipe));
		if ((trans_dp_ctl & TRANS_DP_PORT_SEL_MASK) != port_sel)
			return false;
	} else if (IS_CHERRYVIEW(dev_priv)) {
		if ((val & DP_PIPE_MASK_CHV) != DP_PIPE_SELECT_CHV(pipe))
			return false;
	} else {
		if ((val & DP_PIPE_MASK) != (pipe << 30))
			return false;
	}
	return true;
}

static bool hdmi_pipe_enabled(struct drm_i915_private *dev_priv,
			      enum pipe pipe, u32 val)
{
	if ((val & SDVO_ENABLE) == 0)
		return false;

	if (HAS_PCH_CPT(dev_priv)) {
		if ((val & SDVO_PIPE_SEL_MASK_CPT) != SDVO_PIPE_SEL_CPT(pipe))
			return false;
	} else if (IS_CHERRYVIEW(dev_priv)) {
		if ((val & SDVO_PIPE_SEL_MASK_CHV) != SDVO_PIPE_SEL_CHV(pipe))
			return false;
	} else {
		if ((val & SDVO_PIPE_SEL_MASK) != SDVO_PIPE_SEL(pipe))
			return false;
	}
	return true;
}

static bool lvds_pipe_enabled(struct drm_i915_private *dev_priv,
			      enum pipe pipe, u32 val)
{
	if ((val & LVDS_PORT_EN) == 0)
		return false;

	if (HAS_PCH_CPT(dev_priv)) {
		if ((val & PORT_TRANS_SEL_MASK) != PORT_TRANS_SEL_CPT(pipe))
			return false;
	} else {
		if ((val & LVDS_PIPE_MASK) != LVDS_PIPE(pipe))
			return false;
	}
	return true;
}

static bool adpa_pipe_enabled(struct drm_i915_private *dev_priv,
			      enum pipe pipe, u32 val)
{
	if ((val & ADPA_DAC_ENABLE) == 0)
		return false;
	if (HAS_PCH_CPT(dev_priv)) {
		if ((val & PORT_TRANS_SEL_MASK) != PORT_TRANS_SEL_CPT(pipe))
			return false;
	} else {
		if ((val & ADPA_PIPE_SELECT_MASK) != ADPA_PIPE_SELECT(pipe))
			return false;
	}
	return true;
}

static void assert_pch_dp_disabled(struct drm_i915_private *dev_priv,
				   enum pipe pipe, i915_reg_t reg,
				   u32 port_sel)
{
	u32 val = I915_READ(reg);
	I915_STATE_WARN(dp_pipe_enabled(dev_priv, pipe, port_sel, val),
	     "PCH DP (0x%08x) enabled on transcoder %c, should be disabled\n",
	     i915_mmio_reg_offset(reg), pipe_name(pipe));

	I915_STATE_WARN(HAS_PCH_IBX(dev_priv) && (val & DP_PORT_EN) == 0
	     && (val & DP_PIPEB_SELECT),
	     "IBX PCH dp port still using transcoder B\n");
}

static void assert_pch_hdmi_disabled(struct drm_i915_private *dev_priv,
				     enum pipe pipe, i915_reg_t reg)
{
	u32 val = I915_READ(reg);
	I915_STATE_WARN(hdmi_pipe_enabled(dev_priv, pipe, val),
	     "PCH HDMI (0x%08x) enabled on transcoder %c, should be disabled\n",
	     i915_mmio_reg_offset(reg), pipe_name(pipe));

	I915_STATE_WARN(HAS_PCH_IBX(dev_priv) && (val & SDVO_ENABLE) == 0
	     && (val & SDVO_PIPE_B_SELECT),
	     "IBX PCH hdmi port still using transcoder B\n");
}

static void assert_pch_ports_disabled(struct drm_i915_private *dev_priv,
				      enum pipe pipe)
{
	u32 val;

	assert_pch_dp_disabled(dev_priv, pipe, PCH_DP_B, TRANS_DP_PORT_SEL_B);
	assert_pch_dp_disabled(dev_priv, pipe, PCH_DP_C, TRANS_DP_PORT_SEL_C);
	assert_pch_dp_disabled(dev_priv, pipe, PCH_DP_D, TRANS_DP_PORT_SEL_D);

	val = I915_READ(PCH_ADPA);
	I915_STATE_WARN(adpa_pipe_enabled(dev_priv, pipe, val),
	     "PCH VGA enabled on transcoder %c, should be disabled\n",
	     pipe_name(pipe));

	val = I915_READ(PCH_LVDS);
	I915_STATE_WARN(lvds_pipe_enabled(dev_priv, pipe, val),
	     "PCH LVDS enabled on transcoder %c, should be disabled\n",
	     pipe_name(pipe));

	assert_pch_hdmi_disabled(dev_priv, pipe, PCH_HDMIB);
	assert_pch_hdmi_disabled(dev_priv, pipe, PCH_HDMIC);
	assert_pch_hdmi_disabled(dev_priv, pipe, PCH_HDMID);
}

static void vlv_enable_pll(struct intel_crtc *crtc,
			   const struct intel_crtc_state *pipe_config)
{
	struct drm_device *dev = crtc->base.dev;
	struct drm_i915_private *dev_priv = dev->dev_private;
	enum pipe pipe = crtc->pipe;
	i915_reg_t reg = DPLL(pipe);
	u32 dpll = pipe_config->dpll_hw_state.dpll;

	assert_pipe_disabled(dev_priv, pipe);

	/* PLL is protected by panel, make sure we can write it */
	assert_panel_unlocked(dev_priv, pipe);

	I915_WRITE(reg, dpll);
	POSTING_READ(reg);
	udelay(150);

	if (wait_for(((I915_READ(reg) & DPLL_LOCK_VLV) == DPLL_LOCK_VLV), 1))
		DRM_ERROR("DPLL %d failed to lock\n", pipe);

	I915_WRITE(DPLL_MD(pipe), pipe_config->dpll_hw_state.dpll_md);
	POSTING_READ(DPLL_MD(pipe));
}

static void chv_enable_pll(struct intel_crtc *crtc,
			   const struct intel_crtc_state *pipe_config)
{
	struct drm_device *dev = crtc->base.dev;
	struct drm_i915_private *dev_priv = dev->dev_private;
	enum pipe pipe = crtc->pipe;
	enum dpio_channel port = vlv_pipe_to_channel(pipe);
	u32 tmp;

	assert_pipe_disabled(dev_priv, pipe);

	/* PLL is protected by panel, make sure we can write it */
	assert_panel_unlocked(dev_priv, pipe);

	mutex_lock(&dev_priv->sb_lock);

	/* Enable back the 10bit clock to display controller */
	tmp = vlv_dpio_read(dev_priv, pipe, CHV_CMN_DW14(port));
	tmp |= DPIO_DCLKP_EN;
	vlv_dpio_write(dev_priv, pipe, CHV_CMN_DW14(port), tmp);

	mutex_unlock(&dev_priv->sb_lock);

	/*
	 * Need to wait > 100ns between dclkp clock enable bit and PLL enable.
	 */
	udelay(1);

	/* Enable PLL */
	I915_WRITE(DPLL(pipe), pipe_config->dpll_hw_state.dpll);

	/* Check PLL is locked */
	if (wait_for(((I915_READ(DPLL(pipe)) & DPLL_LOCK_VLV) == DPLL_LOCK_VLV), 1))
		DRM_ERROR("PLL %d failed to lock\n", pipe);

	if (pipe != PIPE_A) {
		/*
		 * WaPixelRepeatModeFixForC0:chv
		 *
		 * DPLLCMD is AWOL. Use chicken bits to propagate
		 * the value from DPLLBMD to either pipe B or C.
		 */
		I915_WRITE(CBR4_VLV, pipe == PIPE_B ? CBR_DPLLBMD_PIPE_B : CBR_DPLLBMD_PIPE_C);
		I915_WRITE(DPLL_MD(PIPE_B), pipe_config->dpll_hw_state.dpll_md);
		I915_WRITE(CBR4_VLV, 0);
		dev_priv->chv_dpll_md[pipe] = pipe_config->dpll_hw_state.dpll_md;

		/*
		 * DPLLB VGA mode also seems to cause problems.
		 * We should always have it disabled.
		 */
		WARN_ON((I915_READ(DPLL(PIPE_B)) & DPLL_VGA_MODE_DIS) == 0);
	} else {
		I915_WRITE(DPLL_MD(pipe), pipe_config->dpll_hw_state.dpll_md);
		POSTING_READ(DPLL_MD(pipe));
	}
}

static int intel_num_dvo_pipes(struct drm_device *dev)
{
	struct intel_crtc *crtc;
	int count = 0;

	for_each_intel_crtc(dev, crtc)
		count += crtc->base.state->active &&
			intel_pipe_has_type(crtc, INTEL_OUTPUT_DVO);

	return count;
}

static void i9xx_enable_pll(struct intel_crtc *crtc)
{
	struct drm_device *dev = crtc->base.dev;
	struct drm_i915_private *dev_priv = dev->dev_private;
	i915_reg_t reg = DPLL(crtc->pipe);
	u32 dpll = crtc->config->dpll_hw_state.dpll;

	assert_pipe_disabled(dev_priv, crtc->pipe);

	/* PLL is protected by panel, make sure we can write it */
	if (IS_MOBILE(dev) && !IS_I830(dev))
		assert_panel_unlocked(dev_priv, crtc->pipe);

	/* Enable DVO 2x clock on both PLLs if necessary */
	if (IS_I830(dev) && intel_num_dvo_pipes(dev) > 0) {
		/*
		 * It appears to be important that we don't enable this
		 * for the current pipe before otherwise configuring the
		 * PLL. No idea how this should be handled if multiple
		 * DVO outputs are enabled simultaneosly.
		 */
		dpll |= DPLL_DVO_2X_MODE;
		I915_WRITE(DPLL(!crtc->pipe),
			   I915_READ(DPLL(!crtc->pipe)) | DPLL_DVO_2X_MODE);
	}

	/*
	 * Apparently we need to have VGA mode enabled prior to changing
	 * the P1/P2 dividers. Otherwise the DPLL will keep using the old
	 * dividers, even though the register value does change.
	 */
	I915_WRITE(reg, 0);

	I915_WRITE(reg, dpll);

	/* Wait for the clocks to stabilize. */
	POSTING_READ(reg);
	udelay(150);

	if (INTEL_INFO(dev)->gen >= 4) {
		I915_WRITE(DPLL_MD(crtc->pipe),
			   crtc->config->dpll_hw_state.dpll_md);
	} else {
		/* The pixel multiplier can only be updated once the
		 * DPLL is enabled and the clocks are stable.
		 *
		 * So write it again.
		 */
		I915_WRITE(reg, dpll);
	}

	/* We do this three times for luck */
	I915_WRITE(reg, dpll);
	POSTING_READ(reg);
	udelay(150); /* wait for warmup */
	I915_WRITE(reg, dpll);
	POSTING_READ(reg);
	udelay(150); /* wait for warmup */
	I915_WRITE(reg, dpll);
	POSTING_READ(reg);
	udelay(150); /* wait for warmup */
}

/**
 * i9xx_disable_pll - disable a PLL
 * @dev_priv: i915 private structure
 * @pipe: pipe PLL to disable
 *
 * Disable the PLL for @pipe, making sure the pipe is off first.
 *
 * Note!  This is for pre-ILK only.
 */
static void i9xx_disable_pll(struct intel_crtc *crtc)
{
	struct drm_device *dev = crtc->base.dev;
	struct drm_i915_private *dev_priv = dev->dev_private;
	enum pipe pipe = crtc->pipe;

	/* Disable DVO 2x clock on both PLLs if necessary */
	if (IS_I830(dev) &&
	    intel_pipe_has_type(crtc, INTEL_OUTPUT_DVO) &&
	    !intel_num_dvo_pipes(dev)) {
		I915_WRITE(DPLL(PIPE_B),
			   I915_READ(DPLL(PIPE_B)) & ~DPLL_DVO_2X_MODE);
		I915_WRITE(DPLL(PIPE_A),
			   I915_READ(DPLL(PIPE_A)) & ~DPLL_DVO_2X_MODE);
	}

	/* Don't disable pipe or pipe PLLs if needed */
	if ((pipe == PIPE_A && dev_priv->quirks & QUIRK_PIPEA_FORCE) ||
	    (pipe == PIPE_B && dev_priv->quirks & QUIRK_PIPEB_FORCE))
		return;

	/* Make sure the pipe isn't still relying on us */
	assert_pipe_disabled(dev_priv, pipe);

	I915_WRITE(DPLL(pipe), DPLL_VGA_MODE_DIS);
	POSTING_READ(DPLL(pipe));
}

static void vlv_disable_pll(struct drm_i915_private *dev_priv, enum pipe pipe)
{
	u32 val;

	/* Make sure the pipe isn't still relying on us */
	assert_pipe_disabled(dev_priv, pipe);

	val = DPLL_INTEGRATED_REF_CLK_VLV |
		DPLL_REF_CLK_ENABLE_VLV | DPLL_VGA_MODE_DIS;
	if (pipe != PIPE_A)
		val |= DPLL_INTEGRATED_CRI_CLK_VLV;

	I915_WRITE(DPLL(pipe), val);
	POSTING_READ(DPLL(pipe));
}

static void chv_disable_pll(struct drm_i915_private *dev_priv, enum pipe pipe)
{
	enum dpio_channel port = vlv_pipe_to_channel(pipe);
	u32 val;

	/* Make sure the pipe isn't still relying on us */
	assert_pipe_disabled(dev_priv, pipe);

	val = DPLL_SSC_REF_CLK_CHV |
		DPLL_REF_CLK_ENABLE_VLV | DPLL_VGA_MODE_DIS;
	if (pipe != PIPE_A)
		val |= DPLL_INTEGRATED_CRI_CLK_VLV;

	I915_WRITE(DPLL(pipe), val);
	POSTING_READ(DPLL(pipe));

	mutex_lock(&dev_priv->sb_lock);

	/* Disable 10bit clock to display controller */
	val = vlv_dpio_read(dev_priv, pipe, CHV_CMN_DW14(port));
	val &= ~DPIO_DCLKP_EN;
	vlv_dpio_write(dev_priv, pipe, CHV_CMN_DW14(port), val);

	mutex_unlock(&dev_priv->sb_lock);
}

void vlv_wait_port_ready(struct drm_i915_private *dev_priv,
			 struct intel_digital_port *dport,
			 unsigned int expected_mask)
{
	u32 port_mask;
	i915_reg_t dpll_reg;

	switch (dport->port) {
	case PORT_B:
		port_mask = DPLL_PORTB_READY_MASK;
		dpll_reg = DPLL(0);
		break;
	case PORT_C:
		port_mask = DPLL_PORTC_READY_MASK;
		dpll_reg = DPLL(0);
		expected_mask <<= 4;
		break;
	case PORT_D:
		port_mask = DPLL_PORTD_READY_MASK;
		dpll_reg = DPIO_PHY_STATUS;
		break;
	default:
		BUG();
	}

	if (wait_for((I915_READ(dpll_reg) & port_mask) == expected_mask, 1000))
		WARN(1, "timed out waiting for port %c ready: got 0x%x, expected 0x%x\n",
		     port_name(dport->port), I915_READ(dpll_reg) & port_mask, expected_mask);
}

static void ironlake_enable_pch_transcoder(struct drm_i915_private *dev_priv,
					   enum pipe pipe)
{
	struct drm_device *dev = dev_priv->dev;
	struct drm_crtc *crtc = dev_priv->pipe_to_crtc_mapping[pipe];
	struct intel_crtc *intel_crtc = to_intel_crtc(crtc);
	i915_reg_t reg;
	uint32_t val, pipeconf_val;

	/* Make sure PCH DPLL is enabled */
	assert_shared_dpll_enabled(dev_priv, intel_crtc->config->shared_dpll);

	/* FDI must be feeding us bits for PCH ports */
	assert_fdi_tx_enabled(dev_priv, pipe);
	assert_fdi_rx_enabled(dev_priv, pipe);

	if (HAS_PCH_CPT(dev)) {
		/* Workaround: Set the timing override bit before enabling the
		 * pch transcoder. */
		reg = TRANS_CHICKEN2(pipe);
		val = I915_READ(reg);
		val |= TRANS_CHICKEN2_TIMING_OVERRIDE;
		I915_WRITE(reg, val);
	}

	reg = PCH_TRANSCONF(pipe);
	val = I915_READ(reg);
	pipeconf_val = I915_READ(PIPECONF(pipe));

	if (HAS_PCH_IBX(dev_priv)) {
		/*
		 * Make the BPC in transcoder be consistent with
		 * that in pipeconf reg. For HDMI we must use 8bpc
		 * here for both 8bpc and 12bpc.
		 */
		val &= ~PIPECONF_BPC_MASK;
		if (intel_pipe_has_type(intel_crtc, INTEL_OUTPUT_HDMI))
			val |= PIPECONF_8BPC;
		else
			val |= pipeconf_val & PIPECONF_BPC_MASK;
	}

	val &= ~TRANS_INTERLACE_MASK;
	if ((pipeconf_val & PIPECONF_INTERLACE_MASK) == PIPECONF_INTERLACED_ILK)
		if (HAS_PCH_IBX(dev_priv) &&
		    intel_pipe_has_type(intel_crtc, INTEL_OUTPUT_SDVO))
			val |= TRANS_LEGACY_INTERLACED_ILK;
		else
			val |= TRANS_INTERLACED;
	else
		val |= TRANS_PROGRESSIVE;

	I915_WRITE(reg, val | TRANS_ENABLE);
	if (wait_for(I915_READ(reg) & TRANS_STATE_ENABLE, 100))
		DRM_ERROR("failed to enable transcoder %c\n", pipe_name(pipe));
}

static void lpt_enable_pch_transcoder(struct drm_i915_private *dev_priv,
				      enum transcoder cpu_transcoder)
{
	u32 val, pipeconf_val;

	/* FDI must be feeding us bits for PCH ports */
	assert_fdi_tx_enabled(dev_priv, (enum pipe) cpu_transcoder);
	assert_fdi_rx_enabled(dev_priv, TRANSCODER_A);

	/* Workaround: set timing override bit. */
	val = I915_READ(TRANS_CHICKEN2(PIPE_A));
	val |= TRANS_CHICKEN2_TIMING_OVERRIDE;
	I915_WRITE(TRANS_CHICKEN2(PIPE_A), val);

	val = TRANS_ENABLE;
	pipeconf_val = I915_READ(PIPECONF(cpu_transcoder));

	if ((pipeconf_val & PIPECONF_INTERLACE_MASK_HSW) ==
	    PIPECONF_INTERLACED_ILK)
		val |= TRANS_INTERLACED;
	else
		val |= TRANS_PROGRESSIVE;

	I915_WRITE(LPT_TRANSCONF, val);
	if (wait_for(I915_READ(LPT_TRANSCONF) & TRANS_STATE_ENABLE, 100))
		DRM_ERROR("Failed to enable PCH transcoder\n");
}

static void ironlake_disable_pch_transcoder(struct drm_i915_private *dev_priv,
					    enum pipe pipe)
{
	struct drm_device *dev = dev_priv->dev;
	i915_reg_t reg;
	uint32_t val;

	/* FDI relies on the transcoder */
	assert_fdi_tx_disabled(dev_priv, pipe);
	assert_fdi_rx_disabled(dev_priv, pipe);

	/* Ports must be off as well */
	assert_pch_ports_disabled(dev_priv, pipe);

	reg = PCH_TRANSCONF(pipe);
	val = I915_READ(reg);
	val &= ~TRANS_ENABLE;
	I915_WRITE(reg, val);
	/* wait for PCH transcoder off, transcoder state */
	if (wait_for((I915_READ(reg) & TRANS_STATE_ENABLE) == 0, 50))
		DRM_ERROR("failed to disable transcoder %c\n", pipe_name(pipe));

	if (HAS_PCH_CPT(dev)) {
		/* Workaround: Clear the timing override chicken bit again. */
		reg = TRANS_CHICKEN2(pipe);
		val = I915_READ(reg);
		val &= ~TRANS_CHICKEN2_TIMING_OVERRIDE;
		I915_WRITE(reg, val);
	}
}

static void lpt_disable_pch_transcoder(struct drm_i915_private *dev_priv)
{
	u32 val;

	val = I915_READ(LPT_TRANSCONF);
	val &= ~TRANS_ENABLE;
	I915_WRITE(LPT_TRANSCONF, val);
	/* wait for PCH transcoder off, transcoder state */
	if (wait_for((I915_READ(LPT_TRANSCONF) & TRANS_STATE_ENABLE) == 0, 50))
		DRM_ERROR("Failed to disable PCH transcoder\n");

	/* Workaround: clear timing override bit. */
	val = I915_READ(TRANS_CHICKEN2(PIPE_A));
	val &= ~TRANS_CHICKEN2_TIMING_OVERRIDE;
	I915_WRITE(TRANS_CHICKEN2(PIPE_A), val);
}

/**
 * intel_enable_pipe - enable a pipe, asserting requirements
 * @crtc: crtc responsible for the pipe
 *
 * Enable @crtc's pipe, making sure that various hardware specific requirements
 * are met, if applicable, e.g. PLL enabled, LVDS pairs enabled, etc.
 */
static void intel_enable_pipe(struct intel_crtc *crtc)
{
	struct drm_device *dev = crtc->base.dev;
	struct drm_i915_private *dev_priv = dev->dev_private;
	enum pipe pipe = crtc->pipe;
	enum transcoder cpu_transcoder = crtc->config->cpu_transcoder;
	enum pipe pch_transcoder;
	i915_reg_t reg;
	u32 val;

	DRM_DEBUG_KMS("enabling pipe %c\n", pipe_name(pipe));

	assert_planes_disabled(dev_priv, pipe);
	assert_cursor_disabled(dev_priv, pipe);
	assert_sprites_disabled(dev_priv, pipe);

	if (HAS_PCH_LPT(dev_priv))
		pch_transcoder = TRANSCODER_A;
	else
		pch_transcoder = pipe;

	/*
	 * A pipe without a PLL won't actually be able to drive bits from
	 * a plane.  On ILK+ the pipe PLLs are integrated, so we don't
	 * need the check.
	 */
	if (HAS_GMCH_DISPLAY(dev_priv))
		if (crtc->config->has_dsi_encoder)
			assert_dsi_pll_enabled(dev_priv);
		else
			assert_pll_enabled(dev_priv, pipe);
	else {
		if (crtc->config->has_pch_encoder) {
			/* if driving the PCH, we need FDI enabled */
			assert_fdi_rx_pll_enabled(dev_priv, pch_transcoder);
			assert_fdi_tx_pll_enabled(dev_priv,
						  (enum pipe) cpu_transcoder);
		}
		/* FIXME: assert CPU port conditions for SNB+ */
	}

	reg = PIPECONF(cpu_transcoder);
	val = I915_READ(reg);
	if (val & PIPECONF_ENABLE) {
		WARN_ON(!((pipe == PIPE_A && dev_priv->quirks & QUIRK_PIPEA_FORCE) ||
			  (pipe == PIPE_B && dev_priv->quirks & QUIRK_PIPEB_FORCE)));
		return;
	}

	I915_WRITE(reg, val | PIPECONF_ENABLE);
	POSTING_READ(reg);

	/*
	 * Until the pipe starts DSL will read as 0, which would cause
	 * an apparent vblank timestamp jump, which messes up also the
	 * frame count when it's derived from the timestamps. So let's
	 * wait for the pipe to start properly before we call
	 * drm_crtc_vblank_on()
	 */
	if (dev->max_vblank_count == 0 &&
	    wait_for(intel_get_crtc_scanline(crtc) != crtc->scanline_offset, 50))
		DRM_ERROR("pipe %c didn't start\n", pipe_name(pipe));
}

/**
 * intel_disable_pipe - disable a pipe, asserting requirements
 * @crtc: crtc whose pipes is to be disabled
 *
 * Disable the pipe of @crtc, making sure that various hardware
 * specific requirements are met, if applicable, e.g. plane
 * disabled, panel fitter off, etc.
 *
 * Will wait until the pipe has shut down before returning.
 */
static void intel_disable_pipe(struct intel_crtc *crtc)
{
	struct drm_i915_private *dev_priv = crtc->base.dev->dev_private;
	enum transcoder cpu_transcoder = crtc->config->cpu_transcoder;
	enum pipe pipe = crtc->pipe;
	i915_reg_t reg;
	u32 val;

	DRM_DEBUG_KMS("disabling pipe %c\n", pipe_name(pipe));

	/*
	 * Make sure planes won't keep trying to pump pixels to us,
	 * or we might hang the display.
	 */
	assert_planes_disabled(dev_priv, pipe);
	assert_cursor_disabled(dev_priv, pipe);
	assert_sprites_disabled(dev_priv, pipe);

	reg = PIPECONF(cpu_transcoder);
	val = I915_READ(reg);
	if ((val & PIPECONF_ENABLE) == 0)
		return;

	/*
	 * Double wide has implications for planes
	 * so best keep it disabled when not needed.
	 */
	if (crtc->config->double_wide)
		val &= ~PIPECONF_DOUBLE_WIDE;

	/* Don't disable pipe or pipe PLLs if needed */
	if (!(pipe == PIPE_A && dev_priv->quirks & QUIRK_PIPEA_FORCE) &&
	    !(pipe == PIPE_B && dev_priv->quirks & QUIRK_PIPEB_FORCE))
		val &= ~PIPECONF_ENABLE;

	I915_WRITE(reg, val);
	if ((val & PIPECONF_ENABLE) == 0)
		intel_wait_for_pipe_off(crtc);
}

static bool need_vtd_wa(struct drm_device *dev)
{
#ifdef CONFIG_INTEL_IOMMU
	if (INTEL_INFO(dev)->gen >= 6 && intel_iommu_gfx_mapped)
		return true;
#endif
	return false;
}

static unsigned int intel_tile_size(const struct drm_i915_private *dev_priv)
{
	return IS_GEN2(dev_priv) ? 2048 : 4096;
}

static unsigned int intel_tile_width_bytes(const struct drm_i915_private *dev_priv,
					   uint64_t fb_modifier, unsigned int cpp)
{
	switch (fb_modifier) {
	case DRM_FORMAT_MOD_NONE:
		return cpp;
	case I915_FORMAT_MOD_X_TILED:
		if (IS_GEN2(dev_priv))
			return 128;
		else
			return 512;
	case I915_FORMAT_MOD_Y_TILED:
		if (IS_GEN2(dev_priv) || HAS_128_BYTE_Y_TILING(dev_priv))
			return 128;
		else
			return 512;
	case I915_FORMAT_MOD_Yf_TILED:
		switch (cpp) {
		case 1:
			return 64;
		case 2:
		case 4:
			return 128;
		case 8:
		case 16:
			return 256;
		default:
			MISSING_CASE(cpp);
			return cpp;
		}
		break;
	default:
		MISSING_CASE(fb_modifier);
		return cpp;
	}
}

unsigned int intel_tile_height(const struct drm_i915_private *dev_priv,
			       uint64_t fb_modifier, unsigned int cpp)
{
	if (fb_modifier == DRM_FORMAT_MOD_NONE)
		return 1;
	else
		return intel_tile_size(dev_priv) /
			intel_tile_width_bytes(dev_priv, fb_modifier, cpp);
}

/* Return the tile dimensions in pixel units */
static void intel_tile_dims(const struct drm_i915_private *dev_priv,
			    unsigned int *tile_width,
			    unsigned int *tile_height,
			    uint64_t fb_modifier,
			    unsigned int cpp)
{
	unsigned int tile_width_bytes =
		intel_tile_width_bytes(dev_priv, fb_modifier, cpp);

	*tile_width = tile_width_bytes / cpp;
	*tile_height = intel_tile_size(dev_priv) / tile_width_bytes;
}

unsigned int
intel_fb_align_height(struct drm_device *dev, unsigned int height,
		      uint32_t pixel_format, uint64_t fb_modifier)
{
	unsigned int cpp = drm_format_plane_cpp(pixel_format, 0);
	unsigned int tile_height = intel_tile_height(to_i915(dev), fb_modifier, cpp);

	return ALIGN(height, tile_height);
}

unsigned int intel_rotation_info_size(const struct intel_rotation_info *rot_info)
{
	unsigned int size = 0;
	int i;
<<<<<<< HEAD

	for (i = 0 ; i < ARRAY_SIZE(rot_info->plane); i++)
		size += rot_info->plane[i].width * rot_info->plane[i].height;

=======

	for (i = 0 ; i < ARRAY_SIZE(rot_info->plane); i++)
		size += rot_info->plane[i].width * rot_info->plane[i].height;

>>>>>>> ba3150ac
	return size;
}

static void
intel_fill_fb_ggtt_view(struct i915_ggtt_view *view,
			const struct drm_framebuffer *fb,
			unsigned int rotation)
{
	if (intel_rotation_90_or_270(rotation)) {
		*view = i915_ggtt_view_rotated;
		view->params.rotated = to_intel_framebuffer(fb)->rot_info;
	} else {
		*view = i915_ggtt_view_normal;
	}
}

static void
intel_fill_fb_info(struct drm_i915_private *dev_priv,
		   struct drm_framebuffer *fb)
{
	struct intel_rotation_info *info = &to_intel_framebuffer(fb)->rot_info;
	unsigned int tile_size, tile_width, tile_height, cpp;

	tile_size = intel_tile_size(dev_priv);

	cpp = drm_format_plane_cpp(fb->pixel_format, 0);
	intel_tile_dims(dev_priv, &tile_width, &tile_height,
			fb->modifier[0], cpp);

	info->plane[0].width = DIV_ROUND_UP(fb->pitches[0], tile_width * cpp);
	info->plane[0].height = DIV_ROUND_UP(fb->height, tile_height);

	if (info->pixel_format == DRM_FORMAT_NV12) {
		cpp = drm_format_plane_cpp(fb->pixel_format, 1);
		intel_tile_dims(dev_priv, &tile_width, &tile_height,
				fb->modifier[1], cpp);

		info->uv_offset = fb->offsets[1];
		info->plane[1].width = DIV_ROUND_UP(fb->pitches[1], tile_width * cpp);
		info->plane[1].height = DIV_ROUND_UP(fb->height / 2, tile_height);
	}
}

static unsigned int intel_linear_alignment(const struct drm_i915_private *dev_priv)
{
	if (INTEL_INFO(dev_priv)->gen >= 9)
		return 256 * 1024;
	else if (IS_BROADWATER(dev_priv) || IS_CRESTLINE(dev_priv) ||
		 IS_VALLEYVIEW(dev_priv) || IS_CHERRYVIEW(dev_priv))
		return 128 * 1024;
	else if (INTEL_INFO(dev_priv)->gen >= 4)
		return 4 * 1024;
	else
		return 0;
}

static unsigned int intel_surf_alignment(const struct drm_i915_private *dev_priv,
					 uint64_t fb_modifier)
{
	switch (fb_modifier) {
	case DRM_FORMAT_MOD_NONE:
		return intel_linear_alignment(dev_priv);
	case I915_FORMAT_MOD_X_TILED:
		if (INTEL_INFO(dev_priv)->gen >= 9)
			return 256 * 1024;
		return 0;
	case I915_FORMAT_MOD_Y_TILED:
	case I915_FORMAT_MOD_Yf_TILED:
		return 1 * 1024 * 1024;
	default:
		MISSING_CASE(fb_modifier);
		return 0;
	}
}

int
intel_pin_and_fence_fb_obj(struct drm_framebuffer *fb,
			   unsigned int rotation)
{
	struct drm_device *dev = fb->dev;
	struct drm_i915_private *dev_priv = dev->dev_private;
	struct drm_i915_gem_object *obj = intel_fb_obj(fb);
	struct i915_ggtt_view view;
	u32 alignment;
	int ret;

	WARN_ON(!mutex_is_locked(&dev->struct_mutex));

	alignment = intel_surf_alignment(dev_priv, fb->modifier[0]);

	intel_fill_fb_ggtt_view(&view, fb, rotation);

	/* Note that the w/a also requires 64 PTE of padding following the
	 * bo. We currently fill all unused PTE with the shadow page and so
	 * we should always have valid PTE following the scanout preventing
	 * the VT-d warning.
	 */
	if (need_vtd_wa(dev) && alignment < 256 * 1024)
		alignment = 256 * 1024;

	/*
	 * Global gtt pte registers are special registers which actually forward
	 * writes to a chunk of system memory. Which means that there is no risk
	 * that the register values disappear as soon as we call
	 * intel_runtime_pm_put(), so it is correct to wrap only the
	 * pin/unpin/fence and not more.
	 */
	intel_runtime_pm_get(dev_priv);

	ret = i915_gem_object_pin_to_display_plane(obj, alignment,
						   &view);
	if (ret)
		goto err_pm;

	/* Install a fence for tiled scan-out. Pre-i965 always needs a
	 * fence, whereas 965+ only requires a fence if using
	 * framebuffer compression.  For simplicity, we always install
	 * a fence as the cost is not that onerous.
	 */
	if (view.type == I915_GGTT_VIEW_NORMAL) {
		ret = i915_gem_object_get_fence(obj);
		if (ret == -EDEADLK) {
			/*
			 * -EDEADLK means there are no free fences
			 * no pending flips.
			 *
			 * This is propagated to atomic, but it uses
			 * -EDEADLK to force a locking recovery, so
			 * change the returned error to -EBUSY.
			 */
			ret = -EBUSY;
			goto err_unpin;
		} else if (ret)
			goto err_unpin;

		i915_gem_object_pin_fence(obj);
	}

	intel_runtime_pm_put(dev_priv);
	return 0;

err_unpin:
	i915_gem_object_unpin_from_display_plane(obj, &view);
err_pm:
	intel_runtime_pm_put(dev_priv);
	return ret;
}

static void intel_unpin_fb_obj(struct drm_framebuffer *fb, unsigned int rotation)
{
	struct drm_i915_gem_object *obj = intel_fb_obj(fb);
	struct i915_ggtt_view view;

	WARN_ON(!mutex_is_locked(&obj->base.dev->struct_mutex));

	intel_fill_fb_ggtt_view(&view, fb, rotation);

	if (view.type == I915_GGTT_VIEW_NORMAL)
		i915_gem_object_unpin_fence(obj);

	i915_gem_object_unpin_from_display_plane(obj, &view);
}

/*
 * Adjust the tile offset by moving the difference into
 * the x/y offsets.
 *
 * Input tile dimensions and pitch must already be
 * rotated to match x and y, and in pixel units.
 */
static u32 intel_adjust_tile_offset(int *x, int *y,
				    unsigned int tile_width,
				    unsigned int tile_height,
				    unsigned int tile_size,
				    unsigned int pitch_tiles,
				    u32 old_offset,
				    u32 new_offset)
{
	unsigned int tiles;

	WARN_ON(old_offset & (tile_size - 1));
	WARN_ON(new_offset & (tile_size - 1));
	WARN_ON(new_offset > old_offset);

	tiles = (old_offset - new_offset) / tile_size;

	*y += tiles / pitch_tiles * tile_height;
	*x += tiles % pitch_tiles * tile_width;

	return new_offset;
}

/*
 * Computes the linear offset to the base tile and adjusts
 * x, y. bytes per pixel is assumed to be a power-of-two.
 *
 * In the 90/270 rotated case, x and y are assumed
 * to be already rotated to match the rotated GTT view, and
 * pitch is the tile_height aligned framebuffer height.
 */
u32 intel_compute_tile_offset(int *x, int *y,
			      const struct drm_framebuffer *fb, int plane,
			      unsigned int pitch,
			      unsigned int rotation)
{
	const struct drm_i915_private *dev_priv = to_i915(fb->dev);
	uint64_t fb_modifier = fb->modifier[plane];
	unsigned int cpp = drm_format_plane_cpp(fb->pixel_format, plane);
	u32 offset, offset_aligned, alignment;

	alignment = intel_surf_alignment(dev_priv, fb_modifier);
	if (alignment)
		alignment--;

	if (fb_modifier != DRM_FORMAT_MOD_NONE) {
		unsigned int tile_size, tile_width, tile_height;
		unsigned int tile_rows, tiles, pitch_tiles;

		tile_size = intel_tile_size(dev_priv);
		intel_tile_dims(dev_priv, &tile_width, &tile_height,
				fb_modifier, cpp);

		if (intel_rotation_90_or_270(rotation)) {
			pitch_tiles = pitch / tile_height;
			swap(tile_width, tile_height);
		} else {
			pitch_tiles = pitch / (tile_width * cpp);
		}

		tile_rows = *y / tile_height;
		*y %= tile_height;

		tiles = *x / tile_width;
		*x %= tile_width;

		offset = (tile_rows * pitch_tiles + tiles) * tile_size;
		offset_aligned = offset & ~alignment;

		intel_adjust_tile_offset(x, y, tile_width, tile_height,
					 tile_size, pitch_tiles,
					 offset, offset_aligned);
	} else {
		offset = *y * pitch + *x * cpp;
		offset_aligned = offset & ~alignment;

		*y = (offset & alignment) / pitch;
		*x = ((offset & alignment) - *y * pitch) / cpp;
	}

	return offset_aligned;
}

static int i9xx_format_to_fourcc(int format)
{
	switch (format) {
	case DISPPLANE_8BPP:
		return DRM_FORMAT_C8;
	case DISPPLANE_BGRX555:
		return DRM_FORMAT_XRGB1555;
	case DISPPLANE_BGRX565:
		return DRM_FORMAT_RGB565;
	default:
	case DISPPLANE_BGRX888:
		return DRM_FORMAT_XRGB8888;
	case DISPPLANE_RGBX888:
		return DRM_FORMAT_XBGR8888;
	case DISPPLANE_BGRX101010:
		return DRM_FORMAT_XRGB2101010;
	case DISPPLANE_RGBX101010:
		return DRM_FORMAT_XBGR2101010;
	}
}

static int skl_format_to_fourcc(int format, bool rgb_order, bool alpha)
{
	switch (format) {
	case PLANE_CTL_FORMAT_RGB_565:
		return DRM_FORMAT_RGB565;
	default:
	case PLANE_CTL_FORMAT_XRGB_8888:
		if (rgb_order) {
			if (alpha)
				return DRM_FORMAT_ABGR8888;
			else
				return DRM_FORMAT_XBGR8888;
		} else {
			if (alpha)
				return DRM_FORMAT_ARGB8888;
			else
				return DRM_FORMAT_XRGB8888;
		}
	case PLANE_CTL_FORMAT_XRGB_2101010:
		if (rgb_order)
			return DRM_FORMAT_XBGR2101010;
		else
			return DRM_FORMAT_XRGB2101010;
	}
}

static bool
intel_alloc_initial_plane_obj(struct intel_crtc *crtc,
			      struct intel_initial_plane_config *plane_config)
{
	struct drm_device *dev = crtc->base.dev;
	struct drm_i915_private *dev_priv = to_i915(dev);
	struct i915_ggtt *ggtt = &dev_priv->ggtt;
	struct drm_i915_gem_object *obj = NULL;
	struct drm_mode_fb_cmd2 mode_cmd = { 0 };
	struct drm_framebuffer *fb = &plane_config->fb->base;
	u32 base_aligned = round_down(plane_config->base, PAGE_SIZE);
	u32 size_aligned = round_up(plane_config->base + plane_config->size,
				    PAGE_SIZE);

	size_aligned -= base_aligned;

	if (plane_config->size == 0)
		return false;

	/* If the FB is too big, just don't use it since fbdev is not very
	 * important and we should probably use that space with FBC or other
	 * features. */
<<<<<<< HEAD
	if (size_aligned * 2 > dev_priv->ggtt.stolen_usable_size)
=======
	if (size_aligned * 2 > ggtt->stolen_usable_size)
>>>>>>> ba3150ac
		return false;

	mutex_lock(&dev->struct_mutex);

	obj = i915_gem_object_create_stolen_for_preallocated(dev,
							     base_aligned,
							     base_aligned,
							     size_aligned);
	if (!obj) {
		mutex_unlock(&dev->struct_mutex);
		return false;
	}

	obj->tiling_mode = plane_config->tiling;
	if (obj->tiling_mode == I915_TILING_X)
		obj->stride = fb->pitches[0];

	mode_cmd.pixel_format = fb->pixel_format;
	mode_cmd.width = fb->width;
	mode_cmd.height = fb->height;
	mode_cmd.pitches[0] = fb->pitches[0];
	mode_cmd.modifier[0] = fb->modifier[0];
	mode_cmd.flags = DRM_MODE_FB_MODIFIERS;

	if (intel_framebuffer_init(dev, to_intel_framebuffer(fb),
				   &mode_cmd, obj)) {
		DRM_DEBUG_KMS("intel fb init failed\n");
		goto out_unref_obj;
	}

	mutex_unlock(&dev->struct_mutex);

	DRM_DEBUG_KMS("initial plane fb obj %p\n", obj);
	return true;

out_unref_obj:
	drm_gem_object_unreference(&obj->base);
	mutex_unlock(&dev->struct_mutex);
	return false;
}

/* Update plane->state->fb to match plane->fb after driver-internal updates */
static void
update_state_fb(struct drm_plane *plane)
{
	if (plane->fb == plane->state->fb)
		return;

	if (plane->state->fb)
		drm_framebuffer_unreference(plane->state->fb);
	plane->state->fb = plane->fb;
	if (plane->state->fb)
		drm_framebuffer_reference(plane->state->fb);
}

static void
intel_find_initial_plane_obj(struct intel_crtc *intel_crtc,
			     struct intel_initial_plane_config *plane_config)
{
	struct drm_device *dev = intel_crtc->base.dev;
	struct drm_i915_private *dev_priv = dev->dev_private;
	struct drm_crtc *c;
	struct intel_crtc *i;
	struct drm_i915_gem_object *obj;
	struct drm_plane *primary = intel_crtc->base.primary;
	struct drm_plane_state *plane_state = primary->state;
	struct drm_crtc_state *crtc_state = intel_crtc->base.state;
	struct intel_plane *intel_plane = to_intel_plane(primary);
	struct intel_plane_state *intel_state =
		to_intel_plane_state(plane_state);
	struct drm_framebuffer *fb;

	if (!plane_config->fb)
		return;

	if (intel_alloc_initial_plane_obj(intel_crtc, plane_config)) {
		fb = &plane_config->fb->base;
		goto valid_fb;
	}

	kfree(plane_config->fb);

	/*
	 * Failed to alloc the obj, check to see if we should share
	 * an fb with another CRTC instead
	 */
	for_each_crtc(dev, c) {
		i = to_intel_crtc(c);

		if (c == &intel_crtc->base)
			continue;

		if (!i->active)
			continue;

		fb = c->primary->fb;
		if (!fb)
			continue;

		obj = intel_fb_obj(fb);
		if (i915_gem_obj_ggtt_offset(obj) == plane_config->base) {
			drm_framebuffer_reference(fb);
			goto valid_fb;
		}
	}

	/*
	 * We've failed to reconstruct the BIOS FB.  Current display state
	 * indicates that the primary plane is visible, but has a NULL FB,
	 * which will lead to problems later if we don't fix it up.  The
	 * simplest solution is to just disable the primary plane now and
	 * pretend the BIOS never had it enabled.
	 */
	to_intel_plane_state(plane_state)->visible = false;
	crtc_state->plane_mask &= ~(1 << drm_plane_index(primary));
	intel_pre_disable_primary_noatomic(&intel_crtc->base);
	intel_plane->disable_plane(primary, &intel_crtc->base);

	return;

valid_fb:
	plane_state->src_x = 0;
	plane_state->src_y = 0;
	plane_state->src_w = fb->width << 16;
	plane_state->src_h = fb->height << 16;

	plane_state->crtc_x = 0;
	plane_state->crtc_y = 0;
	plane_state->crtc_w = fb->width;
	plane_state->crtc_h = fb->height;

	intel_state->src.x1 = plane_state->src_x;
	intel_state->src.y1 = plane_state->src_y;
	intel_state->src.x2 = plane_state->src_x + plane_state->src_w;
	intel_state->src.y2 = plane_state->src_y + plane_state->src_h;
	intel_state->dst.x1 = plane_state->crtc_x;
	intel_state->dst.y1 = plane_state->crtc_y;
	intel_state->dst.x2 = plane_state->crtc_x + plane_state->crtc_w;
	intel_state->dst.y2 = plane_state->crtc_y + plane_state->crtc_h;

	obj = intel_fb_obj(fb);
	if (obj->tiling_mode != I915_TILING_NONE)
		dev_priv->preserve_bios_swizzle = true;

	drm_framebuffer_reference(fb);
	primary->fb = primary->state->fb = fb;
	primary->crtc = primary->state->crtc = &intel_crtc->base;
	intel_crtc->base.state->plane_mask |= (1 << drm_plane_index(primary));
	obj->frontbuffer_bits |= to_intel_plane(primary)->frontbuffer_bit;
}

static void i9xx_update_primary_plane(struct drm_plane *primary,
				      const struct intel_crtc_state *crtc_state,
				      const struct intel_plane_state *plane_state)
{
	struct drm_device *dev = primary->dev;
	struct drm_i915_private *dev_priv = dev->dev_private;
	struct intel_crtc *intel_crtc = to_intel_crtc(crtc_state->base.crtc);
	struct drm_framebuffer *fb = plane_state->base.fb;
	struct drm_i915_gem_object *obj = intel_fb_obj(fb);
	int plane = intel_crtc->plane;
	u32 linear_offset;
	u32 dspcntr;
	i915_reg_t reg = DSPCNTR(plane);
	unsigned int rotation = plane_state->base.rotation;
	int cpp = drm_format_plane_cpp(fb->pixel_format, 0);
	int x = plane_state->src.x1 >> 16;
	int y = plane_state->src.y1 >> 16;

	dspcntr = DISPPLANE_GAMMA_ENABLE;

	dspcntr |= DISPLAY_PLANE_ENABLE;

	if (INTEL_INFO(dev)->gen < 4) {
		if (intel_crtc->pipe == PIPE_B)
			dspcntr |= DISPPLANE_SEL_PIPE_B;

		/* pipesrc and dspsize control the size that is scaled from,
		 * which should always be the user's requested size.
		 */
		I915_WRITE(DSPSIZE(plane),
			   ((crtc_state->pipe_src_h - 1) << 16) |
			   (crtc_state->pipe_src_w - 1));
		I915_WRITE(DSPPOS(plane), 0);
	} else if (IS_CHERRYVIEW(dev) && plane == PLANE_B) {
		I915_WRITE(PRIMSIZE(plane),
			   ((crtc_state->pipe_src_h - 1) << 16) |
			   (crtc_state->pipe_src_w - 1));
		I915_WRITE(PRIMPOS(plane), 0);
		I915_WRITE(PRIMCNSTALPHA(plane), 0);
	}

	switch (fb->pixel_format) {
	case DRM_FORMAT_C8:
		dspcntr |= DISPPLANE_8BPP;
		break;
	case DRM_FORMAT_XRGB1555:
		dspcntr |= DISPPLANE_BGRX555;
		break;
	case DRM_FORMAT_RGB565:
		dspcntr |= DISPPLANE_BGRX565;
		break;
	case DRM_FORMAT_XRGB8888:
		dspcntr |= DISPPLANE_BGRX888;
		break;
	case DRM_FORMAT_XBGR8888:
		dspcntr |= DISPPLANE_RGBX888;
		break;
	case DRM_FORMAT_XRGB2101010:
		dspcntr |= DISPPLANE_BGRX101010;
		break;
	case DRM_FORMAT_XBGR2101010:
		dspcntr |= DISPPLANE_RGBX101010;
		break;
	default:
		BUG();
	}

	if (INTEL_INFO(dev)->gen >= 4 &&
	    obj->tiling_mode != I915_TILING_NONE)
		dspcntr |= DISPPLANE_TILED;

	if (IS_G4X(dev))
		dspcntr |= DISPPLANE_TRICKLE_FEED_DISABLE;

	linear_offset = y * fb->pitches[0] + x * cpp;

	if (INTEL_INFO(dev)->gen >= 4) {
		intel_crtc->dspaddr_offset =
			intel_compute_tile_offset(&x, &y, fb, 0,
						  fb->pitches[0], rotation);
		linear_offset -= intel_crtc->dspaddr_offset;
	} else {
		intel_crtc->dspaddr_offset = linear_offset;
	}

	if (rotation == BIT(DRM_ROTATE_180)) {
		dspcntr |= DISPPLANE_ROTATE_180;

		x += (crtc_state->pipe_src_w - 1);
		y += (crtc_state->pipe_src_h - 1);

		/* Finding the last pixel of the last line of the display
		data and adding to linear_offset*/
		linear_offset +=
			(crtc_state->pipe_src_h - 1) * fb->pitches[0] +
			(crtc_state->pipe_src_w - 1) * cpp;
	}

	intel_crtc->adjusted_x = x;
	intel_crtc->adjusted_y = y;

	I915_WRITE(reg, dspcntr);

	I915_WRITE(DSPSTRIDE(plane), fb->pitches[0]);
	if (INTEL_INFO(dev)->gen >= 4) {
		I915_WRITE(DSPSURF(plane),
			   i915_gem_obj_ggtt_offset(obj) + intel_crtc->dspaddr_offset);
		I915_WRITE(DSPTILEOFF(plane), (y << 16) | x);
		I915_WRITE(DSPLINOFF(plane), linear_offset);
	} else
		I915_WRITE(DSPADDR(plane), i915_gem_obj_ggtt_offset(obj) + linear_offset);
	POSTING_READ(reg);
}

static void i9xx_disable_primary_plane(struct drm_plane *primary,
				       struct drm_crtc *crtc)
{
	struct drm_device *dev = crtc->dev;
	struct drm_i915_private *dev_priv = dev->dev_private;
	struct intel_crtc *intel_crtc = to_intel_crtc(crtc);
	int plane = intel_crtc->plane;

	I915_WRITE(DSPCNTR(plane), 0);
	if (INTEL_INFO(dev_priv)->gen >= 4)
		I915_WRITE(DSPSURF(plane), 0);
	else
		I915_WRITE(DSPADDR(plane), 0);
	POSTING_READ(DSPCNTR(plane));
}

static void ironlake_update_primary_plane(struct drm_plane *primary,
					  const struct intel_crtc_state *crtc_state,
					  const struct intel_plane_state *plane_state)
{
	struct drm_device *dev = primary->dev;
	struct drm_i915_private *dev_priv = dev->dev_private;
	struct intel_crtc *intel_crtc = to_intel_crtc(crtc_state->base.crtc);
	struct drm_framebuffer *fb = plane_state->base.fb;
	struct drm_i915_gem_object *obj = intel_fb_obj(fb);
	int plane = intel_crtc->plane;
	u32 linear_offset;
	u32 dspcntr;
	i915_reg_t reg = DSPCNTR(plane);
	unsigned int rotation = plane_state->base.rotation;
	int cpp = drm_format_plane_cpp(fb->pixel_format, 0);
	int x = plane_state->src.x1 >> 16;
	int y = plane_state->src.y1 >> 16;

	dspcntr = DISPPLANE_GAMMA_ENABLE;
	dspcntr |= DISPLAY_PLANE_ENABLE;

	if (IS_HASWELL(dev) || IS_BROADWELL(dev))
		dspcntr |= DISPPLANE_PIPE_CSC_ENABLE;

	switch (fb->pixel_format) {
	case DRM_FORMAT_C8:
		dspcntr |= DISPPLANE_8BPP;
		break;
	case DRM_FORMAT_RGB565:
		dspcntr |= DISPPLANE_BGRX565;
		break;
	case DRM_FORMAT_XRGB8888:
		dspcntr |= DISPPLANE_BGRX888;
		break;
	case DRM_FORMAT_XBGR8888:
		dspcntr |= DISPPLANE_RGBX888;
		break;
	case DRM_FORMAT_XRGB2101010:
		dspcntr |= DISPPLANE_BGRX101010;
		break;
	case DRM_FORMAT_XBGR2101010:
		dspcntr |= DISPPLANE_RGBX101010;
		break;
	default:
		BUG();
	}

	if (obj->tiling_mode != I915_TILING_NONE)
		dspcntr |= DISPPLANE_TILED;

	if (!IS_HASWELL(dev) && !IS_BROADWELL(dev))
		dspcntr |= DISPPLANE_TRICKLE_FEED_DISABLE;

	linear_offset = y * fb->pitches[0] + x * cpp;
	intel_crtc->dspaddr_offset =
		intel_compute_tile_offset(&x, &y, fb, 0,
					  fb->pitches[0], rotation);
	linear_offset -= intel_crtc->dspaddr_offset;
	if (rotation == BIT(DRM_ROTATE_180)) {
		dspcntr |= DISPPLANE_ROTATE_180;

		if (!IS_HASWELL(dev) && !IS_BROADWELL(dev)) {
			x += (crtc_state->pipe_src_w - 1);
			y += (crtc_state->pipe_src_h - 1);

			/* Finding the last pixel of the last line of the display
			data and adding to linear_offset*/
			linear_offset +=
				(crtc_state->pipe_src_h - 1) * fb->pitches[0] +
				(crtc_state->pipe_src_w - 1) * cpp;
		}
	}

	intel_crtc->adjusted_x = x;
	intel_crtc->adjusted_y = y;

	I915_WRITE(reg, dspcntr);

	I915_WRITE(DSPSTRIDE(plane), fb->pitches[0]);
	I915_WRITE(DSPSURF(plane),
		   i915_gem_obj_ggtt_offset(obj) + intel_crtc->dspaddr_offset);
	if (IS_HASWELL(dev) || IS_BROADWELL(dev)) {
		I915_WRITE(DSPOFFSET(plane), (y << 16) | x);
	} else {
		I915_WRITE(DSPTILEOFF(plane), (y << 16) | x);
		I915_WRITE(DSPLINOFF(plane), linear_offset);
	}
	POSTING_READ(reg);
}

u32 intel_fb_stride_alignment(const struct drm_i915_private *dev_priv,
			      uint64_t fb_modifier, uint32_t pixel_format)
{
	if (fb_modifier == DRM_FORMAT_MOD_NONE) {
		return 64;
	} else {
		int cpp = drm_format_plane_cpp(pixel_format, 0);

		return intel_tile_width_bytes(dev_priv, fb_modifier, cpp);
	}
}

u32 intel_plane_obj_offset(struct intel_plane *intel_plane,
			   struct drm_i915_gem_object *obj,
			   unsigned int plane)
{
	struct i915_ggtt_view view;
	struct i915_vma *vma;
	u64 offset;

	intel_fill_fb_ggtt_view(&view, intel_plane->base.state->fb,
				intel_plane->base.state->rotation);

	vma = i915_gem_obj_to_ggtt_view(obj, &view);
	if (WARN(!vma, "ggtt vma for display object not found! (view=%u)\n",
		view.type))
		return -1;

	offset = vma->node.start;

	if (plane == 1) {
		offset += vma->ggtt_view.params.rotated.uv_start_page *
			  PAGE_SIZE;
	}

	WARN_ON(upper_32_bits(offset));

	return lower_32_bits(offset);
}

static void skl_detach_scaler(struct intel_crtc *intel_crtc, int id)
{
	struct drm_device *dev = intel_crtc->base.dev;
	struct drm_i915_private *dev_priv = dev->dev_private;

	I915_WRITE(SKL_PS_CTRL(intel_crtc->pipe, id), 0);
	I915_WRITE(SKL_PS_WIN_POS(intel_crtc->pipe, id), 0);
	I915_WRITE(SKL_PS_WIN_SZ(intel_crtc->pipe, id), 0);
}

/*
 * This function detaches (aka. unbinds) unused scalers in hardware
 */
static void skl_detach_scalers(struct intel_crtc *intel_crtc)
{
	struct intel_crtc_scaler_state *scaler_state;
	int i;

	scaler_state = &intel_crtc->config->scaler_state;

	/* loop through and disable scalers that aren't in use */
	for (i = 0; i < intel_crtc->num_scalers; i++) {
		if (!scaler_state->scalers[i].in_use)
			skl_detach_scaler(intel_crtc, i);
	}
}

u32 skl_plane_ctl_format(uint32_t pixel_format)
{
	switch (pixel_format) {
	case DRM_FORMAT_C8:
		return PLANE_CTL_FORMAT_INDEXED;
	case DRM_FORMAT_RGB565:
		return PLANE_CTL_FORMAT_RGB_565;
	case DRM_FORMAT_XBGR8888:
		return PLANE_CTL_FORMAT_XRGB_8888 | PLANE_CTL_ORDER_RGBX;
	case DRM_FORMAT_XRGB8888:
		return PLANE_CTL_FORMAT_XRGB_8888;
	/*
	 * XXX: For ARBG/ABGR formats we default to expecting scanout buffers
	 * to be already pre-multiplied. We need to add a knob (or a different
	 * DRM_FORMAT) for user-space to configure that.
	 */
	case DRM_FORMAT_ABGR8888:
		return PLANE_CTL_FORMAT_XRGB_8888 | PLANE_CTL_ORDER_RGBX |
			PLANE_CTL_ALPHA_SW_PREMULTIPLY;
	case DRM_FORMAT_ARGB8888:
		return PLANE_CTL_FORMAT_XRGB_8888 |
			PLANE_CTL_ALPHA_SW_PREMULTIPLY;
	case DRM_FORMAT_XRGB2101010:
		return PLANE_CTL_FORMAT_XRGB_2101010;
	case DRM_FORMAT_XBGR2101010:
		return PLANE_CTL_ORDER_RGBX | PLANE_CTL_FORMAT_XRGB_2101010;
	case DRM_FORMAT_YUYV:
		return PLANE_CTL_FORMAT_YUV422 | PLANE_CTL_YUV422_YUYV;
	case DRM_FORMAT_YVYU:
		return PLANE_CTL_FORMAT_YUV422 | PLANE_CTL_YUV422_YVYU;
	case DRM_FORMAT_UYVY:
		return PLANE_CTL_FORMAT_YUV422 | PLANE_CTL_YUV422_UYVY;
	case DRM_FORMAT_VYUY:
		return PLANE_CTL_FORMAT_YUV422 | PLANE_CTL_YUV422_VYUY;
	default:
		MISSING_CASE(pixel_format);
	}

	return 0;
}

u32 skl_plane_ctl_tiling(uint64_t fb_modifier)
{
	switch (fb_modifier) {
	case DRM_FORMAT_MOD_NONE:
		break;
	case I915_FORMAT_MOD_X_TILED:
		return PLANE_CTL_TILED_X;
	case I915_FORMAT_MOD_Y_TILED:
		return PLANE_CTL_TILED_Y;
	case I915_FORMAT_MOD_Yf_TILED:
		return PLANE_CTL_TILED_YF;
	default:
		MISSING_CASE(fb_modifier);
	}

	return 0;
}

u32 skl_plane_ctl_rotation(unsigned int rotation)
{
	switch (rotation) {
	case BIT(DRM_ROTATE_0):
		break;
	/*
	 * DRM_ROTATE_ is counter clockwise to stay compatible with Xrandr
	 * while i915 HW rotation is clockwise, thats why this swapping.
	 */
	case BIT(DRM_ROTATE_90):
		return PLANE_CTL_ROTATE_270;
	case BIT(DRM_ROTATE_180):
		return PLANE_CTL_ROTATE_180;
	case BIT(DRM_ROTATE_270):
		return PLANE_CTL_ROTATE_90;
	default:
		MISSING_CASE(rotation);
	}

	return 0;
}

static void skylake_update_primary_plane(struct drm_plane *plane,
					 const struct intel_crtc_state *crtc_state,
					 const struct intel_plane_state *plane_state)
{
	struct drm_device *dev = plane->dev;
	struct drm_i915_private *dev_priv = dev->dev_private;
	struct intel_crtc *intel_crtc = to_intel_crtc(crtc_state->base.crtc);
	struct drm_framebuffer *fb = plane_state->base.fb;
	struct drm_i915_gem_object *obj = intel_fb_obj(fb);
	int pipe = intel_crtc->pipe;
	u32 plane_ctl, stride_div, stride;
	u32 tile_height, plane_offset, plane_size;
	unsigned int rotation = plane_state->base.rotation;
	int x_offset, y_offset;
	u32 surf_addr;
	int scaler_id = plane_state->scaler_id;
	int src_x = plane_state->src.x1 >> 16;
	int src_y = plane_state->src.y1 >> 16;
	int src_w = drm_rect_width(&plane_state->src) >> 16;
	int src_h = drm_rect_height(&plane_state->src) >> 16;
	int dst_x = plane_state->dst.x1;
	int dst_y = plane_state->dst.y1;
	int dst_w = drm_rect_width(&plane_state->dst);
	int dst_h = drm_rect_height(&plane_state->dst);

	plane_ctl = PLANE_CTL_ENABLE |
		    PLANE_CTL_PIPE_GAMMA_ENABLE |
		    PLANE_CTL_PIPE_CSC_ENABLE;

	plane_ctl |= skl_plane_ctl_format(fb->pixel_format);
	plane_ctl |= skl_plane_ctl_tiling(fb->modifier[0]);
	plane_ctl |= PLANE_CTL_PLANE_GAMMA_DISABLE;
	plane_ctl |= skl_plane_ctl_rotation(rotation);

	stride_div = intel_fb_stride_alignment(dev_priv, fb->modifier[0],
					       fb->pixel_format);
	surf_addr = intel_plane_obj_offset(to_intel_plane(plane), obj, 0);

	WARN_ON(drm_rect_width(&plane_state->src) == 0);

	if (intel_rotation_90_or_270(rotation)) {
		int cpp = drm_format_plane_cpp(fb->pixel_format, 0);

		/* stride = Surface height in tiles */
		tile_height = intel_tile_height(dev_priv, fb->modifier[0], cpp);
		stride = DIV_ROUND_UP(fb->height, tile_height);
		x_offset = stride * tile_height - src_y - src_h;
		y_offset = src_x;
		plane_size = (src_w - 1) << 16 | (src_h - 1);
	} else {
		stride = fb->pitches[0] / stride_div;
		x_offset = src_x;
		y_offset = src_y;
		plane_size = (src_h - 1) << 16 | (src_w - 1);
	}
	plane_offset = y_offset << 16 | x_offset;

	intel_crtc->adjusted_x = x_offset;
	intel_crtc->adjusted_y = y_offset;

	I915_WRITE(PLANE_CTL(pipe, 0), plane_ctl);
	I915_WRITE(PLANE_OFFSET(pipe, 0), plane_offset);
	I915_WRITE(PLANE_SIZE(pipe, 0), plane_size);
	I915_WRITE(PLANE_STRIDE(pipe, 0), stride);

	if (scaler_id >= 0) {
		uint32_t ps_ctrl = 0;

		WARN_ON(!dst_w || !dst_h);
		ps_ctrl = PS_SCALER_EN | PS_PLANE_SEL(0) |
			crtc_state->scaler_state.scalers[scaler_id].mode;
		I915_WRITE(SKL_PS_CTRL(pipe, scaler_id), ps_ctrl);
		I915_WRITE(SKL_PS_PWR_GATE(pipe, scaler_id), 0);
		I915_WRITE(SKL_PS_WIN_POS(pipe, scaler_id), (dst_x << 16) | dst_y);
		I915_WRITE(SKL_PS_WIN_SZ(pipe, scaler_id), (dst_w << 16) | dst_h);
		I915_WRITE(PLANE_POS(pipe, 0), 0);
	} else {
		I915_WRITE(PLANE_POS(pipe, 0), (dst_y << 16) | dst_x);
	}

	I915_WRITE(PLANE_SURF(pipe, 0), surf_addr);

	POSTING_READ(PLANE_SURF(pipe, 0));
}

static void skylake_disable_primary_plane(struct drm_plane *primary,
					  struct drm_crtc *crtc)
{
	struct drm_device *dev = crtc->dev;
	struct drm_i915_private *dev_priv = dev->dev_private;
	int pipe = to_intel_crtc(crtc)->pipe;

	I915_WRITE(PLANE_CTL(pipe, 0), 0);
	I915_WRITE(PLANE_SURF(pipe, 0), 0);
	POSTING_READ(PLANE_SURF(pipe, 0));
}

/* Assume fb object is pinned & idle & fenced and just update base pointers */
static int
intel_pipe_set_base_atomic(struct drm_crtc *crtc, struct drm_framebuffer *fb,
			   int x, int y, enum mode_set_atomic state)
{
	/* Support for kgdboc is disabled, this needs a major rework. */
	DRM_ERROR("legacy panic handler not supported any more.\n");

	return -ENODEV;
}

static void intel_complete_page_flips(struct drm_device *dev)
{
	struct drm_crtc *crtc;

	for_each_crtc(dev, crtc) {
		struct intel_crtc *intel_crtc = to_intel_crtc(crtc);
		enum plane plane = intel_crtc->plane;

		intel_prepare_page_flip(dev, plane);
		intel_finish_page_flip_plane(dev, plane);
	}
}

static void intel_update_primary_planes(struct drm_device *dev)
{
	struct drm_crtc *crtc;

	for_each_crtc(dev, crtc) {
		struct intel_plane *plane = to_intel_plane(crtc->primary);
		struct intel_plane_state *plane_state;

		drm_modeset_lock_crtc(crtc, &plane->base);
		plane_state = to_intel_plane_state(plane->base.state);

		if (plane_state->visible)
			plane->update_plane(&plane->base,
					    to_intel_crtc_state(crtc->state),
					    plane_state);

		drm_modeset_unlock_crtc(crtc);
	}
}

void intel_prepare_reset(struct drm_device *dev)
{
	/* no reset support for gen2 */
	if (IS_GEN2(dev))
		return;

	/* reset doesn't touch the display */
	if (INTEL_INFO(dev)->gen >= 5 || IS_G4X(dev))
		return;

	drm_modeset_lock_all(dev);
	/*
	 * Disabling the crtcs gracefully seems nicer. Also the
	 * g33 docs say we should at least disable all the planes.
	 */
	intel_display_suspend(dev);
}

void intel_finish_reset(struct drm_device *dev)
{
	struct drm_i915_private *dev_priv = to_i915(dev);

	/*
	 * Flips in the rings will be nuked by the reset,
	 * so complete all pending flips so that user space
	 * will get its events and not get stuck.
	 */
	intel_complete_page_flips(dev);

	/* no reset support for gen2 */
	if (IS_GEN2(dev))
		return;

	/* reset doesn't touch the display */
	if (INTEL_INFO(dev)->gen >= 5 || IS_G4X(dev)) {
		/*
		 * Flips in the rings have been nuked by the reset,
		 * so update the base address of all primary
		 * planes to the the last fb to make sure we're
		 * showing the correct fb after a reset.
		 *
		 * FIXME: Atomic will make this obsolete since we won't schedule
		 * CS-based flips (which might get lost in gpu resets) any more.
		 */
		intel_update_primary_planes(dev);
		return;
	}

	/*
	 * The display has been reset as well,
	 * so need a full re-initialization.
	 */
	intel_runtime_pm_disable_interrupts(dev_priv);
	intel_runtime_pm_enable_interrupts(dev_priv);

	intel_modeset_init_hw(dev);

	spin_lock_irq(&dev_priv->irq_lock);
	if (dev_priv->display.hpd_irq_setup)
		dev_priv->display.hpd_irq_setup(dev);
	spin_unlock_irq(&dev_priv->irq_lock);

	intel_display_resume(dev);

	intel_hpd_init(dev_priv);

	drm_modeset_unlock_all(dev);
}

static bool intel_crtc_has_pending_flip(struct drm_crtc *crtc)
{
	struct drm_device *dev = crtc->dev;
	struct drm_i915_private *dev_priv = dev->dev_private;
	struct intel_crtc *intel_crtc = to_intel_crtc(crtc);
	bool pending;

	if (i915_reset_in_progress(&dev_priv->gpu_error) ||
	    intel_crtc->reset_counter != atomic_read(&dev_priv->gpu_error.reset_counter))
		return false;

	spin_lock_irq(&dev->event_lock);
	pending = to_intel_crtc(crtc)->unpin_work != NULL;
	spin_unlock_irq(&dev->event_lock);

	return pending;
}

static void intel_update_pipe_config(struct intel_crtc *crtc,
				     struct intel_crtc_state *old_crtc_state)
{
	struct drm_device *dev = crtc->base.dev;
	struct drm_i915_private *dev_priv = dev->dev_private;
	struct intel_crtc_state *pipe_config =
		to_intel_crtc_state(crtc->base.state);

	/* drm_atomic_helper_update_legacy_modeset_state might not be called. */
	crtc->base.mode = crtc->base.state->mode;

	DRM_DEBUG_KMS("Updating pipe size %ix%i -> %ix%i\n",
		      old_crtc_state->pipe_src_w, old_crtc_state->pipe_src_h,
		      pipe_config->pipe_src_w, pipe_config->pipe_src_h);

<<<<<<< HEAD
	if (HAS_DDI(dev))
		intel_color_set_csc(&crtc->base);

=======
>>>>>>> ba3150ac
	/*
	 * Update pipe size and adjust fitter if needed: the reason for this is
	 * that in compute_mode_changes we check the native mode (not the pfit
	 * mode) to see if we can flip rather than do a full mode set. In the
	 * fastboot case, we'll flip, but if we don't update the pipesrc and
	 * pfit state, we'll end up with a big fb scanned out into the wrong
	 * sized surface.
	 */

	I915_WRITE(PIPESRC(crtc->pipe),
		   ((pipe_config->pipe_src_w - 1) << 16) |
		   (pipe_config->pipe_src_h - 1));

	/* on skylake this is done by detaching scalers */
	if (INTEL_INFO(dev)->gen >= 9) {
		skl_detach_scalers(crtc);

		if (pipe_config->pch_pfit.enabled)
			skylake_pfit_enable(crtc);
	} else if (HAS_PCH_SPLIT(dev)) {
		if (pipe_config->pch_pfit.enabled)
			ironlake_pfit_enable(crtc);
		else if (old_crtc_state->pch_pfit.enabled)
			ironlake_pfit_disable(crtc, true);
	}
}

static void intel_fdi_normal_train(struct drm_crtc *crtc)
{
	struct drm_device *dev = crtc->dev;
	struct drm_i915_private *dev_priv = dev->dev_private;
	struct intel_crtc *intel_crtc = to_intel_crtc(crtc);
	int pipe = intel_crtc->pipe;
	i915_reg_t reg;
	u32 temp;

	/* enable normal train */
	reg = FDI_TX_CTL(pipe);
	temp = I915_READ(reg);
	if (IS_IVYBRIDGE(dev)) {
		temp &= ~FDI_LINK_TRAIN_NONE_IVB;
		temp |= FDI_LINK_TRAIN_NONE_IVB | FDI_TX_ENHANCE_FRAME_ENABLE;
	} else {
		temp &= ~FDI_LINK_TRAIN_NONE;
		temp |= FDI_LINK_TRAIN_NONE | FDI_TX_ENHANCE_FRAME_ENABLE;
	}
	I915_WRITE(reg, temp);

	reg = FDI_RX_CTL(pipe);
	temp = I915_READ(reg);
	if (HAS_PCH_CPT(dev)) {
		temp &= ~FDI_LINK_TRAIN_PATTERN_MASK_CPT;
		temp |= FDI_LINK_TRAIN_NORMAL_CPT;
	} else {
		temp &= ~FDI_LINK_TRAIN_NONE;
		temp |= FDI_LINK_TRAIN_NONE;
	}
	I915_WRITE(reg, temp | FDI_RX_ENHANCE_FRAME_ENABLE);

	/* wait one idle pattern time */
	POSTING_READ(reg);
	udelay(1000);

	/* IVB wants error correction enabled */
	if (IS_IVYBRIDGE(dev))
		I915_WRITE(reg, I915_READ(reg) | FDI_FS_ERRC_ENABLE |
			   FDI_FE_ERRC_ENABLE);
}

/* The FDI link training functions for ILK/Ibexpeak. */
static void ironlake_fdi_link_train(struct drm_crtc *crtc)
{
	struct drm_device *dev = crtc->dev;
	struct drm_i915_private *dev_priv = dev->dev_private;
	struct intel_crtc *intel_crtc = to_intel_crtc(crtc);
	int pipe = intel_crtc->pipe;
	i915_reg_t reg;
	u32 temp, tries;

	/* FDI needs bits from pipe first */
	assert_pipe_enabled(dev_priv, pipe);

	/* Train 1: umask FDI RX Interrupt symbol_lock and bit_lock bit
	   for train result */
	reg = FDI_RX_IMR(pipe);
	temp = I915_READ(reg);
	temp &= ~FDI_RX_SYMBOL_LOCK;
	temp &= ~FDI_RX_BIT_LOCK;
	I915_WRITE(reg, temp);
	I915_READ(reg);
	udelay(150);

	/* enable CPU FDI TX and PCH FDI RX */
	reg = FDI_TX_CTL(pipe);
	temp = I915_READ(reg);
	temp &= ~FDI_DP_PORT_WIDTH_MASK;
	temp |= FDI_DP_PORT_WIDTH(intel_crtc->config->fdi_lanes);
	temp &= ~FDI_LINK_TRAIN_NONE;
	temp |= FDI_LINK_TRAIN_PATTERN_1;
	I915_WRITE(reg, temp | FDI_TX_ENABLE);

	reg = FDI_RX_CTL(pipe);
	temp = I915_READ(reg);
	temp &= ~FDI_LINK_TRAIN_NONE;
	temp |= FDI_LINK_TRAIN_PATTERN_1;
	I915_WRITE(reg, temp | FDI_RX_ENABLE);

	POSTING_READ(reg);
	udelay(150);

	/* Ironlake workaround, enable clock pointer after FDI enable*/
	I915_WRITE(FDI_RX_CHICKEN(pipe), FDI_RX_PHASE_SYNC_POINTER_OVR);
	I915_WRITE(FDI_RX_CHICKEN(pipe), FDI_RX_PHASE_SYNC_POINTER_OVR |
		   FDI_RX_PHASE_SYNC_POINTER_EN);

	reg = FDI_RX_IIR(pipe);
	for (tries = 0; tries < 5; tries++) {
		temp = I915_READ(reg);
		DRM_DEBUG_KMS("FDI_RX_IIR 0x%x\n", temp);

		if ((temp & FDI_RX_BIT_LOCK)) {
			DRM_DEBUG_KMS("FDI train 1 done.\n");
			I915_WRITE(reg, temp | FDI_RX_BIT_LOCK);
			break;
		}
	}
	if (tries == 5)
		DRM_ERROR("FDI train 1 fail!\n");

	/* Train 2 */
	reg = FDI_TX_CTL(pipe);
	temp = I915_READ(reg);
	temp &= ~FDI_LINK_TRAIN_NONE;
	temp |= FDI_LINK_TRAIN_PATTERN_2;
	I915_WRITE(reg, temp);

	reg = FDI_RX_CTL(pipe);
	temp = I915_READ(reg);
	temp &= ~FDI_LINK_TRAIN_NONE;
	temp |= FDI_LINK_TRAIN_PATTERN_2;
	I915_WRITE(reg, temp);

	POSTING_READ(reg);
	udelay(150);

	reg = FDI_RX_IIR(pipe);
	for (tries = 0; tries < 5; tries++) {
		temp = I915_READ(reg);
		DRM_DEBUG_KMS("FDI_RX_IIR 0x%x\n", temp);

		if (temp & FDI_RX_SYMBOL_LOCK) {
			I915_WRITE(reg, temp | FDI_RX_SYMBOL_LOCK);
			DRM_DEBUG_KMS("FDI train 2 done.\n");
			break;
		}
	}
	if (tries == 5)
		DRM_ERROR("FDI train 2 fail!\n");

	DRM_DEBUG_KMS("FDI train done\n");

}

static const int snb_b_fdi_train_param[] = {
	FDI_LINK_TRAIN_400MV_0DB_SNB_B,
	FDI_LINK_TRAIN_400MV_6DB_SNB_B,
	FDI_LINK_TRAIN_600MV_3_5DB_SNB_B,
	FDI_LINK_TRAIN_800MV_0DB_SNB_B,
};

/* The FDI link training functions for SNB/Cougarpoint. */
static void gen6_fdi_link_train(struct drm_crtc *crtc)
{
	struct drm_device *dev = crtc->dev;
	struct drm_i915_private *dev_priv = dev->dev_private;
	struct intel_crtc *intel_crtc = to_intel_crtc(crtc);
	int pipe = intel_crtc->pipe;
	i915_reg_t reg;
	u32 temp, i, retry;

	/* Train 1: umask FDI RX Interrupt symbol_lock and bit_lock bit
	   for train result */
	reg = FDI_RX_IMR(pipe);
	temp = I915_READ(reg);
	temp &= ~FDI_RX_SYMBOL_LOCK;
	temp &= ~FDI_RX_BIT_LOCK;
	I915_WRITE(reg, temp);

	POSTING_READ(reg);
	udelay(150);

	/* enable CPU FDI TX and PCH FDI RX */
	reg = FDI_TX_CTL(pipe);
	temp = I915_READ(reg);
	temp &= ~FDI_DP_PORT_WIDTH_MASK;
	temp |= FDI_DP_PORT_WIDTH(intel_crtc->config->fdi_lanes);
	temp &= ~FDI_LINK_TRAIN_NONE;
	temp |= FDI_LINK_TRAIN_PATTERN_1;
	temp &= ~FDI_LINK_TRAIN_VOL_EMP_MASK;
	/* SNB-B */
	temp |= FDI_LINK_TRAIN_400MV_0DB_SNB_B;
	I915_WRITE(reg, temp | FDI_TX_ENABLE);

	I915_WRITE(FDI_RX_MISC(pipe),
		   FDI_RX_TP1_TO_TP2_48 | FDI_RX_FDI_DELAY_90);

	reg = FDI_RX_CTL(pipe);
	temp = I915_READ(reg);
	if (HAS_PCH_CPT(dev)) {
		temp &= ~FDI_LINK_TRAIN_PATTERN_MASK_CPT;
		temp |= FDI_LINK_TRAIN_PATTERN_1_CPT;
	} else {
		temp &= ~FDI_LINK_TRAIN_NONE;
		temp |= FDI_LINK_TRAIN_PATTERN_1;
	}
	I915_WRITE(reg, temp | FDI_RX_ENABLE);

	POSTING_READ(reg);
	udelay(150);

	for (i = 0; i < 4; i++) {
		reg = FDI_TX_CTL(pipe);
		temp = I915_READ(reg);
		temp &= ~FDI_LINK_TRAIN_VOL_EMP_MASK;
		temp |= snb_b_fdi_train_param[i];
		I915_WRITE(reg, temp);

		POSTING_READ(reg);
		udelay(500);

		for (retry = 0; retry < 5; retry++) {
			reg = FDI_RX_IIR(pipe);
			temp = I915_READ(reg);
			DRM_DEBUG_KMS("FDI_RX_IIR 0x%x\n", temp);
			if (temp & FDI_RX_BIT_LOCK) {
				I915_WRITE(reg, temp | FDI_RX_BIT_LOCK);
				DRM_DEBUG_KMS("FDI train 1 done.\n");
				break;
			}
			udelay(50);
		}
		if (retry < 5)
			break;
	}
	if (i == 4)
		DRM_ERROR("FDI train 1 fail!\n");

	/* Train 2 */
	reg = FDI_TX_CTL(pipe);
	temp = I915_READ(reg);
	temp &= ~FDI_LINK_TRAIN_NONE;
	temp |= FDI_LINK_TRAIN_PATTERN_2;
	if (IS_GEN6(dev)) {
		temp &= ~FDI_LINK_TRAIN_VOL_EMP_MASK;
		/* SNB-B */
		temp |= FDI_LINK_TRAIN_400MV_0DB_SNB_B;
	}
	I915_WRITE(reg, temp);

	reg = FDI_RX_CTL(pipe);
	temp = I915_READ(reg);
	if (HAS_PCH_CPT(dev)) {
		temp &= ~FDI_LINK_TRAIN_PATTERN_MASK_CPT;
		temp |= FDI_LINK_TRAIN_PATTERN_2_CPT;
	} else {
		temp &= ~FDI_LINK_TRAIN_NONE;
		temp |= FDI_LINK_TRAIN_PATTERN_2;
	}
	I915_WRITE(reg, temp);

	POSTING_READ(reg);
	udelay(150);

	for (i = 0; i < 4; i++) {
		reg = FDI_TX_CTL(pipe);
		temp = I915_READ(reg);
		temp &= ~FDI_LINK_TRAIN_VOL_EMP_MASK;
		temp |= snb_b_fdi_train_param[i];
		I915_WRITE(reg, temp);

		POSTING_READ(reg);
		udelay(500);

		for (retry = 0; retry < 5; retry++) {
			reg = FDI_RX_IIR(pipe);
			temp = I915_READ(reg);
			DRM_DEBUG_KMS("FDI_RX_IIR 0x%x\n", temp);
			if (temp & FDI_RX_SYMBOL_LOCK) {
				I915_WRITE(reg, temp | FDI_RX_SYMBOL_LOCK);
				DRM_DEBUG_KMS("FDI train 2 done.\n");
				break;
			}
			udelay(50);
		}
		if (retry < 5)
			break;
	}
	if (i == 4)
		DRM_ERROR("FDI train 2 fail!\n");

	DRM_DEBUG_KMS("FDI train done.\n");
}

/* Manual link training for Ivy Bridge A0 parts */
static void ivb_manual_fdi_link_train(struct drm_crtc *crtc)
{
	struct drm_device *dev = crtc->dev;
	struct drm_i915_private *dev_priv = dev->dev_private;
	struct intel_crtc *intel_crtc = to_intel_crtc(crtc);
	int pipe = intel_crtc->pipe;
	i915_reg_t reg;
	u32 temp, i, j;

	/* Train 1: umask FDI RX Interrupt symbol_lock and bit_lock bit
	   for train result */
	reg = FDI_RX_IMR(pipe);
	temp = I915_READ(reg);
	temp &= ~FDI_RX_SYMBOL_LOCK;
	temp &= ~FDI_RX_BIT_LOCK;
	I915_WRITE(reg, temp);

	POSTING_READ(reg);
	udelay(150);

	DRM_DEBUG_KMS("FDI_RX_IIR before link train 0x%x\n",
		      I915_READ(FDI_RX_IIR(pipe)));

	/* Try each vswing and preemphasis setting twice before moving on */
	for (j = 0; j < ARRAY_SIZE(snb_b_fdi_train_param) * 2; j++) {
		/* disable first in case we need to retry */
		reg = FDI_TX_CTL(pipe);
		temp = I915_READ(reg);
		temp &= ~(FDI_LINK_TRAIN_AUTO | FDI_LINK_TRAIN_NONE_IVB);
		temp &= ~FDI_TX_ENABLE;
		I915_WRITE(reg, temp);

		reg = FDI_RX_CTL(pipe);
		temp = I915_READ(reg);
		temp &= ~FDI_LINK_TRAIN_AUTO;
		temp &= ~FDI_LINK_TRAIN_PATTERN_MASK_CPT;
		temp &= ~FDI_RX_ENABLE;
		I915_WRITE(reg, temp);

		/* enable CPU FDI TX and PCH FDI RX */
		reg = FDI_TX_CTL(pipe);
		temp = I915_READ(reg);
		temp &= ~FDI_DP_PORT_WIDTH_MASK;
		temp |= FDI_DP_PORT_WIDTH(intel_crtc->config->fdi_lanes);
		temp |= FDI_LINK_TRAIN_PATTERN_1_IVB;
		temp &= ~FDI_LINK_TRAIN_VOL_EMP_MASK;
		temp |= snb_b_fdi_train_param[j/2];
		temp |= FDI_COMPOSITE_SYNC;
		I915_WRITE(reg, temp | FDI_TX_ENABLE);

		I915_WRITE(FDI_RX_MISC(pipe),
			   FDI_RX_TP1_TO_TP2_48 | FDI_RX_FDI_DELAY_90);

		reg = FDI_RX_CTL(pipe);
		temp = I915_READ(reg);
		temp |= FDI_LINK_TRAIN_PATTERN_1_CPT;
		temp |= FDI_COMPOSITE_SYNC;
		I915_WRITE(reg, temp | FDI_RX_ENABLE);

		POSTING_READ(reg);
		udelay(1); /* should be 0.5us */

		for (i = 0; i < 4; i++) {
			reg = FDI_RX_IIR(pipe);
			temp = I915_READ(reg);
			DRM_DEBUG_KMS("FDI_RX_IIR 0x%x\n", temp);

			if (temp & FDI_RX_BIT_LOCK ||
			    (I915_READ(reg) & FDI_RX_BIT_LOCK)) {
				I915_WRITE(reg, temp | FDI_RX_BIT_LOCK);
				DRM_DEBUG_KMS("FDI train 1 done, level %i.\n",
					      i);
				break;
			}
			udelay(1); /* should be 0.5us */
		}
		if (i == 4) {
			DRM_DEBUG_KMS("FDI train 1 fail on vswing %d\n", j / 2);
			continue;
		}

		/* Train 2 */
		reg = FDI_TX_CTL(pipe);
		temp = I915_READ(reg);
		temp &= ~FDI_LINK_TRAIN_NONE_IVB;
		temp |= FDI_LINK_TRAIN_PATTERN_2_IVB;
		I915_WRITE(reg, temp);

		reg = FDI_RX_CTL(pipe);
		temp = I915_READ(reg);
		temp &= ~FDI_LINK_TRAIN_PATTERN_MASK_CPT;
		temp |= FDI_LINK_TRAIN_PATTERN_2_CPT;
		I915_WRITE(reg, temp);

		POSTING_READ(reg);
		udelay(2); /* should be 1.5us */

		for (i = 0; i < 4; i++) {
			reg = FDI_RX_IIR(pipe);
			temp = I915_READ(reg);
			DRM_DEBUG_KMS("FDI_RX_IIR 0x%x\n", temp);

			if (temp & FDI_RX_SYMBOL_LOCK ||
			    (I915_READ(reg) & FDI_RX_SYMBOL_LOCK)) {
				I915_WRITE(reg, temp | FDI_RX_SYMBOL_LOCK);
				DRM_DEBUG_KMS("FDI train 2 done, level %i.\n",
					      i);
				goto train_done;
			}
			udelay(2); /* should be 1.5us */
		}
		if (i == 4)
			DRM_DEBUG_KMS("FDI train 2 fail on vswing %d\n", j / 2);
	}

train_done:
	DRM_DEBUG_KMS("FDI train done.\n");
}

static void ironlake_fdi_pll_enable(struct intel_crtc *intel_crtc)
{
	struct drm_device *dev = intel_crtc->base.dev;
	struct drm_i915_private *dev_priv = dev->dev_private;
	int pipe = intel_crtc->pipe;
	i915_reg_t reg;
	u32 temp;

	/* enable PCH FDI RX PLL, wait warmup plus DMI latency */
	reg = FDI_RX_CTL(pipe);
	temp = I915_READ(reg);
	temp &= ~(FDI_DP_PORT_WIDTH_MASK | (0x7 << 16));
	temp |= FDI_DP_PORT_WIDTH(intel_crtc->config->fdi_lanes);
	temp |= (I915_READ(PIPECONF(pipe)) & PIPECONF_BPC_MASK) << 11;
	I915_WRITE(reg, temp | FDI_RX_PLL_ENABLE);

	POSTING_READ(reg);
	udelay(200);

	/* Switch from Rawclk to PCDclk */
	temp = I915_READ(reg);
	I915_WRITE(reg, temp | FDI_PCDCLK);

	POSTING_READ(reg);
	udelay(200);

	/* Enable CPU FDI TX PLL, always on for Ironlake */
	reg = FDI_TX_CTL(pipe);
	temp = I915_READ(reg);
	if ((temp & FDI_TX_PLL_ENABLE) == 0) {
		I915_WRITE(reg, temp | FDI_TX_PLL_ENABLE);

		POSTING_READ(reg);
		udelay(100);
	}
}

static void ironlake_fdi_pll_disable(struct intel_crtc *intel_crtc)
{
	struct drm_device *dev = intel_crtc->base.dev;
	struct drm_i915_private *dev_priv = dev->dev_private;
	int pipe = intel_crtc->pipe;
	i915_reg_t reg;
	u32 temp;

	/* Switch from PCDclk to Rawclk */
	reg = FDI_RX_CTL(pipe);
	temp = I915_READ(reg);
	I915_WRITE(reg, temp & ~FDI_PCDCLK);

	/* Disable CPU FDI TX PLL */
	reg = FDI_TX_CTL(pipe);
	temp = I915_READ(reg);
	I915_WRITE(reg, temp & ~FDI_TX_PLL_ENABLE);

	POSTING_READ(reg);
	udelay(100);

	reg = FDI_RX_CTL(pipe);
	temp = I915_READ(reg);
	I915_WRITE(reg, temp & ~FDI_RX_PLL_ENABLE);

	/* Wait for the clocks to turn off. */
	POSTING_READ(reg);
	udelay(100);
}

static void ironlake_fdi_disable(struct drm_crtc *crtc)
{
	struct drm_device *dev = crtc->dev;
	struct drm_i915_private *dev_priv = dev->dev_private;
	struct intel_crtc *intel_crtc = to_intel_crtc(crtc);
	int pipe = intel_crtc->pipe;
	i915_reg_t reg;
	u32 temp;

	/* disable CPU FDI tx and PCH FDI rx */
	reg = FDI_TX_CTL(pipe);
	temp = I915_READ(reg);
	I915_WRITE(reg, temp & ~FDI_TX_ENABLE);
	POSTING_READ(reg);

	reg = FDI_RX_CTL(pipe);
	temp = I915_READ(reg);
	temp &= ~(0x7 << 16);
	temp |= (I915_READ(PIPECONF(pipe)) & PIPECONF_BPC_MASK) << 11;
	I915_WRITE(reg, temp & ~FDI_RX_ENABLE);

	POSTING_READ(reg);
	udelay(100);

	/* Ironlake workaround, disable clock pointer after downing FDI */
	if (HAS_PCH_IBX(dev))
		I915_WRITE(FDI_RX_CHICKEN(pipe), FDI_RX_PHASE_SYNC_POINTER_OVR);

	/* still set train pattern 1 */
	reg = FDI_TX_CTL(pipe);
	temp = I915_READ(reg);
	temp &= ~FDI_LINK_TRAIN_NONE;
	temp |= FDI_LINK_TRAIN_PATTERN_1;
	I915_WRITE(reg, temp);

	reg = FDI_RX_CTL(pipe);
	temp = I915_READ(reg);
	if (HAS_PCH_CPT(dev)) {
		temp &= ~FDI_LINK_TRAIN_PATTERN_MASK_CPT;
		temp |= FDI_LINK_TRAIN_PATTERN_1_CPT;
	} else {
		temp &= ~FDI_LINK_TRAIN_NONE;
		temp |= FDI_LINK_TRAIN_PATTERN_1;
	}
	/* BPC in FDI rx is consistent with that in PIPECONF */
	temp &= ~(0x07 << 16);
	temp |= (I915_READ(PIPECONF(pipe)) & PIPECONF_BPC_MASK) << 11;
	I915_WRITE(reg, temp);

	POSTING_READ(reg);
	udelay(100);
}

bool intel_has_pending_fb_unpin(struct drm_device *dev)
{
	struct intel_crtc *crtc;

	/* Note that we don't need to be called with mode_config.lock here
	 * as our list of CRTC objects is static for the lifetime of the
	 * device and so cannot disappear as we iterate. Similarly, we can
	 * happily treat the predicates as racy, atomic checks as userspace
	 * cannot claim and pin a new fb without at least acquring the
	 * struct_mutex and so serialising with us.
	 */
	for_each_intel_crtc(dev, crtc) {
		if (atomic_read(&crtc->unpin_work_count) == 0)
			continue;

		if (crtc->unpin_work)
			intel_wait_for_vblank(dev, crtc->pipe);

		return true;
	}

	return false;
}

static void page_flip_completed(struct intel_crtc *intel_crtc)
{
	struct drm_i915_private *dev_priv = to_i915(intel_crtc->base.dev);
	struct intel_unpin_work *work = intel_crtc->unpin_work;

	/* ensure that the unpin work is consistent wrt ->pending. */
	smp_rmb();
	intel_crtc->unpin_work = NULL;

	if (work->event)
		drm_send_vblank_event(intel_crtc->base.dev,
				      intel_crtc->pipe,
				      work->event);

	drm_crtc_vblank_put(&intel_crtc->base);

	wake_up_all(&dev_priv->pending_flip_queue);
	queue_work(dev_priv->wq, &work->work);

	trace_i915_flip_complete(intel_crtc->plane,
				 work->pending_flip_obj);
}

static int intel_crtc_wait_for_pending_flips(struct drm_crtc *crtc)
{
	struct drm_device *dev = crtc->dev;
	struct drm_i915_private *dev_priv = dev->dev_private;
	long ret;

	WARN_ON(waitqueue_active(&dev_priv->pending_flip_queue));

	ret = wait_event_interruptible_timeout(
					dev_priv->pending_flip_queue,
					!intel_crtc_has_pending_flip(crtc),
					60*HZ);

	if (ret < 0)
		return ret;

	if (ret == 0) {
		struct intel_crtc *intel_crtc = to_intel_crtc(crtc);

		spin_lock_irq(&dev->event_lock);
		if (intel_crtc->unpin_work) {
			WARN_ONCE(1, "Removing stuck page flip\n");
			page_flip_completed(intel_crtc);
		}
		spin_unlock_irq(&dev->event_lock);
	}

	return 0;
}

static void lpt_disable_iclkip(struct drm_i915_private *dev_priv)
{
	u32 temp;

	I915_WRITE(PIXCLK_GATE, PIXCLK_GATE_GATE);

	mutex_lock(&dev_priv->sb_lock);

	temp = intel_sbi_read(dev_priv, SBI_SSCCTL6, SBI_ICLK);
	temp |= SBI_SSCCTL_DISABLE;
	intel_sbi_write(dev_priv, SBI_SSCCTL6, temp, SBI_ICLK);

	mutex_unlock(&dev_priv->sb_lock);
}

/* Program iCLKIP clock to the desired frequency */
static void lpt_program_iclkip(struct drm_crtc *crtc)
{
	struct drm_i915_private *dev_priv = to_i915(crtc->dev);
	int clock = to_intel_crtc(crtc)->config->base.adjusted_mode.crtc_clock;
	u32 divsel, phaseinc, auxdiv, phasedir = 0;
	u32 temp;

	lpt_disable_iclkip(dev_priv);

	/* The iCLK virtual clock root frequency is in MHz,
	 * but the adjusted_mode->crtc_clock in in KHz. To get the
	 * divisors, it is necessary to divide one by another, so we
	 * convert the virtual clock precision to KHz here for higher
	 * precision.
	 */
	for (auxdiv = 0; auxdiv < 2; auxdiv++) {
		u32 iclk_virtual_root_freq = 172800 * 1000;
		u32 iclk_pi_range = 64;
		u32 desired_divisor;

		desired_divisor = DIV_ROUND_CLOSEST(iclk_virtual_root_freq,
						    clock << auxdiv);
		divsel = (desired_divisor / iclk_pi_range) - 2;
		phaseinc = desired_divisor % iclk_pi_range;

		/*
		 * Near 20MHz is a corner case which is
		 * out of range for the 7-bit divisor
		 */
		if (divsel <= 0x7f)
			break;
	}

	/* This should not happen with any sane values */
	WARN_ON(SBI_SSCDIVINTPHASE_DIVSEL(divsel) &
		~SBI_SSCDIVINTPHASE_DIVSEL_MASK);
	WARN_ON(SBI_SSCDIVINTPHASE_DIR(phasedir) &
		~SBI_SSCDIVINTPHASE_INCVAL_MASK);

	DRM_DEBUG_KMS("iCLKIP clock: found settings for %dKHz refresh rate: auxdiv=%x, divsel=%x, phasedir=%x, phaseinc=%x\n",
			clock,
			auxdiv,
			divsel,
			phasedir,
			phaseinc);

	mutex_lock(&dev_priv->sb_lock);

	/* Program SSCDIVINTPHASE6 */
	temp = intel_sbi_read(dev_priv, SBI_SSCDIVINTPHASE6, SBI_ICLK);
	temp &= ~SBI_SSCDIVINTPHASE_DIVSEL_MASK;
	temp |= SBI_SSCDIVINTPHASE_DIVSEL(divsel);
	temp &= ~SBI_SSCDIVINTPHASE_INCVAL_MASK;
	temp |= SBI_SSCDIVINTPHASE_INCVAL(phaseinc);
	temp |= SBI_SSCDIVINTPHASE_DIR(phasedir);
	temp |= SBI_SSCDIVINTPHASE_PROPAGATE;
	intel_sbi_write(dev_priv, SBI_SSCDIVINTPHASE6, temp, SBI_ICLK);

	/* Program SSCAUXDIV */
	temp = intel_sbi_read(dev_priv, SBI_SSCAUXDIV6, SBI_ICLK);
	temp &= ~SBI_SSCAUXDIV_FINALDIV2SEL(1);
	temp |= SBI_SSCAUXDIV_FINALDIV2SEL(auxdiv);
	intel_sbi_write(dev_priv, SBI_SSCAUXDIV6, temp, SBI_ICLK);

	/* Enable modulator and associated divider */
	temp = intel_sbi_read(dev_priv, SBI_SSCCTL6, SBI_ICLK);
	temp &= ~SBI_SSCCTL_DISABLE;
	intel_sbi_write(dev_priv, SBI_SSCCTL6, temp, SBI_ICLK);

	mutex_unlock(&dev_priv->sb_lock);

	/* Wait for initialization time */
	udelay(24);

	I915_WRITE(PIXCLK_GATE, PIXCLK_GATE_UNGATE);
}

int lpt_get_iclkip(struct drm_i915_private *dev_priv)
{
	u32 divsel, phaseinc, auxdiv;
	u32 iclk_virtual_root_freq = 172800 * 1000;
	u32 iclk_pi_range = 64;
	u32 desired_divisor;
	u32 temp;

	if ((I915_READ(PIXCLK_GATE) & PIXCLK_GATE_UNGATE) == 0)
		return 0;

	mutex_lock(&dev_priv->sb_lock);

	temp = intel_sbi_read(dev_priv, SBI_SSCCTL6, SBI_ICLK);
	if (temp & SBI_SSCCTL_DISABLE) {
		mutex_unlock(&dev_priv->sb_lock);
		return 0;
	}

	temp = intel_sbi_read(dev_priv, SBI_SSCDIVINTPHASE6, SBI_ICLK);
	divsel = (temp & SBI_SSCDIVINTPHASE_DIVSEL_MASK) >>
		SBI_SSCDIVINTPHASE_DIVSEL_SHIFT;
	phaseinc = (temp & SBI_SSCDIVINTPHASE_INCVAL_MASK) >>
		SBI_SSCDIVINTPHASE_INCVAL_SHIFT;

	temp = intel_sbi_read(dev_priv, SBI_SSCAUXDIV6, SBI_ICLK);
	auxdiv = (temp & SBI_SSCAUXDIV_FINALDIV2SEL_MASK) >>
		SBI_SSCAUXDIV_FINALDIV2SEL_SHIFT;

	mutex_unlock(&dev_priv->sb_lock);

	desired_divisor = (divsel + 2) * iclk_pi_range + phaseinc;

	return DIV_ROUND_CLOSEST(iclk_virtual_root_freq,
				 desired_divisor << auxdiv);
}

static void ironlake_pch_transcoder_set_timings(struct intel_crtc *crtc,
						enum pipe pch_transcoder)
{
	struct drm_device *dev = crtc->base.dev;
	struct drm_i915_private *dev_priv = dev->dev_private;
	enum transcoder cpu_transcoder = crtc->config->cpu_transcoder;

	I915_WRITE(PCH_TRANS_HTOTAL(pch_transcoder),
		   I915_READ(HTOTAL(cpu_transcoder)));
	I915_WRITE(PCH_TRANS_HBLANK(pch_transcoder),
		   I915_READ(HBLANK(cpu_transcoder)));
	I915_WRITE(PCH_TRANS_HSYNC(pch_transcoder),
		   I915_READ(HSYNC(cpu_transcoder)));

	I915_WRITE(PCH_TRANS_VTOTAL(pch_transcoder),
		   I915_READ(VTOTAL(cpu_transcoder)));
	I915_WRITE(PCH_TRANS_VBLANK(pch_transcoder),
		   I915_READ(VBLANK(cpu_transcoder)));
	I915_WRITE(PCH_TRANS_VSYNC(pch_transcoder),
		   I915_READ(VSYNC(cpu_transcoder)));
	I915_WRITE(PCH_TRANS_VSYNCSHIFT(pch_transcoder),
		   I915_READ(VSYNCSHIFT(cpu_transcoder)));
}

static void cpt_set_fdi_bc_bifurcation(struct drm_device *dev, bool enable)
{
	struct drm_i915_private *dev_priv = dev->dev_private;
	uint32_t temp;

	temp = I915_READ(SOUTH_CHICKEN1);
	if (!!(temp & FDI_BC_BIFURCATION_SELECT) == enable)
		return;

	WARN_ON(I915_READ(FDI_RX_CTL(PIPE_B)) & FDI_RX_ENABLE);
	WARN_ON(I915_READ(FDI_RX_CTL(PIPE_C)) & FDI_RX_ENABLE);

	temp &= ~FDI_BC_BIFURCATION_SELECT;
	if (enable)
		temp |= FDI_BC_BIFURCATION_SELECT;

	DRM_DEBUG_KMS("%sabling fdi C rx\n", enable ? "en" : "dis");
	I915_WRITE(SOUTH_CHICKEN1, temp);
	POSTING_READ(SOUTH_CHICKEN1);
}

static void ivybridge_update_fdi_bc_bifurcation(struct intel_crtc *intel_crtc)
{
	struct drm_device *dev = intel_crtc->base.dev;

	switch (intel_crtc->pipe) {
	case PIPE_A:
		break;
	case PIPE_B:
		if (intel_crtc->config->fdi_lanes > 2)
			cpt_set_fdi_bc_bifurcation(dev, false);
		else
			cpt_set_fdi_bc_bifurcation(dev, true);

		break;
	case PIPE_C:
		cpt_set_fdi_bc_bifurcation(dev, true);

		break;
	default:
		BUG();
	}
}

/* Return which DP Port should be selected for Transcoder DP control */
static enum port
intel_trans_dp_port_sel(struct drm_crtc *crtc)
{
	struct drm_device *dev = crtc->dev;
	struct intel_encoder *encoder;

	for_each_encoder_on_crtc(dev, crtc, encoder) {
		if (encoder->type == INTEL_OUTPUT_DISPLAYPORT ||
		    encoder->type == INTEL_OUTPUT_EDP)
			return enc_to_dig_port(&encoder->base)->port;
	}

	return -1;
}

/*
 * Enable PCH resources required for PCH ports:
 *   - PCH PLLs
 *   - FDI training & RX/TX
 *   - update transcoder timings
 *   - DP transcoding bits
 *   - transcoder
 */
static void ironlake_pch_enable(struct drm_crtc *crtc)
{
	struct drm_device *dev = crtc->dev;
	struct drm_i915_private *dev_priv = dev->dev_private;
	struct intel_crtc *intel_crtc = to_intel_crtc(crtc);
	int pipe = intel_crtc->pipe;
	u32 temp;

	assert_pch_transcoder_disabled(dev_priv, pipe);

	if (IS_IVYBRIDGE(dev))
		ivybridge_update_fdi_bc_bifurcation(intel_crtc);

	/* Write the TU size bits before fdi link training, so that error
	 * detection works. */
	I915_WRITE(FDI_RX_TUSIZE1(pipe),
		   I915_READ(PIPE_DATA_M1(pipe)) & TU_SIZE_MASK);

	/*
	 * Sometimes spurious CPU pipe underruns happen during FDI
	 * training, at least with VGA+HDMI cloning. Suppress them.
	 */
	intel_set_cpu_fifo_underrun_reporting(dev_priv, pipe, false);

	/* For PCH output, training FDI link */
	dev_priv->display.fdi_link_train(crtc);

	/* We need to program the right clock selection before writing the pixel
	 * mutliplier into the DPLL. */
	if (HAS_PCH_CPT(dev)) {
		u32 sel;

		temp = I915_READ(PCH_DPLL_SEL);
		temp |= TRANS_DPLL_ENABLE(pipe);
		sel = TRANS_DPLLB_SEL(pipe);
		if (intel_crtc->config->shared_dpll ==
		    intel_get_shared_dpll_by_id(dev_priv, DPLL_ID_PCH_PLL_B))
			temp |= sel;
		else
			temp &= ~sel;
		I915_WRITE(PCH_DPLL_SEL, temp);
	}

	/* XXX: pch pll's can be enabled any time before we enable the PCH
	 * transcoder, and we actually should do this to not upset any PCH
	 * transcoder that already use the clock when we share it.
	 *
	 * Note that enable_shared_dpll tries to do the right thing, but
	 * get_shared_dpll unconditionally resets the pll - we need that to have
	 * the right LVDS enable sequence. */
	intel_enable_shared_dpll(intel_crtc);

	/* set transcoder timing, panel must allow it */
	assert_panel_unlocked(dev_priv, pipe);
	ironlake_pch_transcoder_set_timings(intel_crtc, pipe);

	intel_fdi_normal_train(crtc);

	intel_set_cpu_fifo_underrun_reporting(dev_priv, pipe, true);

	/* For PCH DP, enable TRANS_DP_CTL */
	if (HAS_PCH_CPT(dev) && intel_crtc->config->has_dp_encoder) {
		const struct drm_display_mode *adjusted_mode =
			&intel_crtc->config->base.adjusted_mode;
		u32 bpc = (I915_READ(PIPECONF(pipe)) & PIPECONF_BPC_MASK) >> 5;
		i915_reg_t reg = TRANS_DP_CTL(pipe);
		temp = I915_READ(reg);
		temp &= ~(TRANS_DP_PORT_SEL_MASK |
			  TRANS_DP_SYNC_MASK |
			  TRANS_DP_BPC_MASK);
		temp |= TRANS_DP_OUTPUT_ENABLE;
		temp |= bpc << 9; /* same format but at 11:9 */

		if (adjusted_mode->flags & DRM_MODE_FLAG_PHSYNC)
			temp |= TRANS_DP_HSYNC_ACTIVE_HIGH;
		if (adjusted_mode->flags & DRM_MODE_FLAG_PVSYNC)
			temp |= TRANS_DP_VSYNC_ACTIVE_HIGH;

		switch (intel_trans_dp_port_sel(crtc)) {
		case PORT_B:
			temp |= TRANS_DP_PORT_SEL_B;
			break;
		case PORT_C:
			temp |= TRANS_DP_PORT_SEL_C;
			break;
		case PORT_D:
			temp |= TRANS_DP_PORT_SEL_D;
			break;
		default:
			BUG();
		}

		I915_WRITE(reg, temp);
	}

	ironlake_enable_pch_transcoder(dev_priv, pipe);
}

static void lpt_pch_enable(struct drm_crtc *crtc)
{
	struct drm_device *dev = crtc->dev;
	struct drm_i915_private *dev_priv = dev->dev_private;
	struct intel_crtc *intel_crtc = to_intel_crtc(crtc);
	enum transcoder cpu_transcoder = intel_crtc->config->cpu_transcoder;

	assert_pch_transcoder_disabled(dev_priv, TRANSCODER_A);

	lpt_program_iclkip(crtc);

	/* Set transcoder timing. */
	ironlake_pch_transcoder_set_timings(intel_crtc, PIPE_A);

	lpt_enable_pch_transcoder(dev_priv, cpu_transcoder);
}

static void cpt_verify_modeset(struct drm_device *dev, int pipe)
{
	struct drm_i915_private *dev_priv = dev->dev_private;
	i915_reg_t dslreg = PIPEDSL(pipe);
	u32 temp;

	temp = I915_READ(dslreg);
	udelay(500);
	if (wait_for(I915_READ(dslreg) != temp, 5)) {
		if (wait_for(I915_READ(dslreg) != temp, 5))
			DRM_ERROR("mode set failed: pipe %c stuck\n", pipe_name(pipe));
	}
}

static int
skl_update_scaler(struct intel_crtc_state *crtc_state, bool force_detach,
		  unsigned scaler_user, int *scaler_id, unsigned int rotation,
		  int src_w, int src_h, int dst_w, int dst_h)
{
	struct intel_crtc_scaler_state *scaler_state =
		&crtc_state->scaler_state;
	struct intel_crtc *intel_crtc =
		to_intel_crtc(crtc_state->base.crtc);
	int need_scaling;

	need_scaling = intel_rotation_90_or_270(rotation) ?
		(src_h != dst_w || src_w != dst_h):
		(src_w != dst_w || src_h != dst_h);

	/*
	 * if plane is being disabled or scaler is no more required or force detach
	 *  - free scaler binded to this plane/crtc
	 *  - in order to do this, update crtc->scaler_usage
	 *
	 * Here scaler state in crtc_state is set free so that
	 * scaler can be assigned to other user. Actual register
	 * update to free the scaler is done in plane/panel-fit programming.
	 * For this purpose crtc/plane_state->scaler_id isn't reset here.
	 */
	if (force_detach || !need_scaling) {
		if (*scaler_id >= 0) {
			scaler_state->scaler_users &= ~(1 << scaler_user);
			scaler_state->scalers[*scaler_id].in_use = 0;

			DRM_DEBUG_KMS("scaler_user index %u.%u: "
				"Staged freeing scaler id %d scaler_users = 0x%x\n",
				intel_crtc->pipe, scaler_user, *scaler_id,
				scaler_state->scaler_users);
			*scaler_id = -1;
		}
		return 0;
	}

	/* range checks */
	if (src_w < SKL_MIN_SRC_W || src_h < SKL_MIN_SRC_H ||
		dst_w < SKL_MIN_DST_W || dst_h < SKL_MIN_DST_H ||

		src_w > SKL_MAX_SRC_W || src_h > SKL_MAX_SRC_H ||
		dst_w > SKL_MAX_DST_W || dst_h > SKL_MAX_DST_H) {
		DRM_DEBUG_KMS("scaler_user index %u.%u: src %ux%u dst %ux%u "
			"size is out of scaler range\n",
			intel_crtc->pipe, scaler_user, src_w, src_h, dst_w, dst_h);
		return -EINVAL;
	}

	/* mark this plane as a scaler user in crtc_state */
	scaler_state->scaler_users |= (1 << scaler_user);
	DRM_DEBUG_KMS("scaler_user index %u.%u: "
		"staged scaling request for %ux%u->%ux%u scaler_users = 0x%x\n",
		intel_crtc->pipe, scaler_user, src_w, src_h, dst_w, dst_h,
		scaler_state->scaler_users);

	return 0;
}

/**
 * skl_update_scaler_crtc - Stages update to scaler state for a given crtc.
 *
 * @state: crtc's scaler state
 *
 * Return
 *     0 - scaler_usage updated successfully
 *    error - requested scaling cannot be supported or other error condition
 */
int skl_update_scaler_crtc(struct intel_crtc_state *state)
{
	struct intel_crtc *intel_crtc = to_intel_crtc(state->base.crtc);
	const struct drm_display_mode *adjusted_mode = &state->base.adjusted_mode;

	DRM_DEBUG_KMS("Updating scaler for [CRTC:%i] scaler_user index %u.%u\n",
		      intel_crtc->base.base.id, intel_crtc->pipe, SKL_CRTC_INDEX);

	return skl_update_scaler(state, !state->base.active, SKL_CRTC_INDEX,
		&state->scaler_state.scaler_id, BIT(DRM_ROTATE_0),
		state->pipe_src_w, state->pipe_src_h,
		adjusted_mode->crtc_hdisplay, adjusted_mode->crtc_vdisplay);
}

/**
 * skl_update_scaler_plane - Stages update to scaler state for a given plane.
 *
 * @state: crtc's scaler state
 * @plane_state: atomic plane state to update
 *
 * Return
 *     0 - scaler_usage updated successfully
 *    error - requested scaling cannot be supported or other error condition
 */
static int skl_update_scaler_plane(struct intel_crtc_state *crtc_state,
				   struct intel_plane_state *plane_state)
{

	struct intel_crtc *intel_crtc = to_intel_crtc(crtc_state->base.crtc);
	struct intel_plane *intel_plane =
		to_intel_plane(plane_state->base.plane);
	struct drm_framebuffer *fb = plane_state->base.fb;
	int ret;

	bool force_detach = !fb || !plane_state->visible;

	DRM_DEBUG_KMS("Updating scaler for [PLANE:%d] scaler_user index %u.%u\n",
		      intel_plane->base.base.id, intel_crtc->pipe,
		      drm_plane_index(&intel_plane->base));

	ret = skl_update_scaler(crtc_state, force_detach,
				drm_plane_index(&intel_plane->base),
				&plane_state->scaler_id,
				plane_state->base.rotation,
				drm_rect_width(&plane_state->src) >> 16,
				drm_rect_height(&plane_state->src) >> 16,
				drm_rect_width(&plane_state->dst),
				drm_rect_height(&plane_state->dst));

	if (ret || plane_state->scaler_id < 0)
		return ret;

	/* check colorkey */
	if (plane_state->ckey.flags != I915_SET_COLORKEY_NONE) {
		DRM_DEBUG_KMS("[PLANE:%d] scaling with color key not allowed",
			      intel_plane->base.base.id);
		return -EINVAL;
	}

	/* Check src format */
	switch (fb->pixel_format) {
	case DRM_FORMAT_RGB565:
	case DRM_FORMAT_XBGR8888:
	case DRM_FORMAT_XRGB8888:
	case DRM_FORMAT_ABGR8888:
	case DRM_FORMAT_ARGB8888:
	case DRM_FORMAT_XRGB2101010:
	case DRM_FORMAT_XBGR2101010:
	case DRM_FORMAT_YUYV:
	case DRM_FORMAT_YVYU:
	case DRM_FORMAT_UYVY:
	case DRM_FORMAT_VYUY:
		break;
	default:
		DRM_DEBUG_KMS("[PLANE:%d] FB:%d unsupported scaling format 0x%x\n",
			intel_plane->base.base.id, fb->base.id, fb->pixel_format);
		return -EINVAL;
	}

	return 0;
}

static void skylake_scaler_disable(struct intel_crtc *crtc)
{
	int i;

	for (i = 0; i < crtc->num_scalers; i++)
		skl_detach_scaler(crtc, i);
}

static void skylake_pfit_enable(struct intel_crtc *crtc)
{
	struct drm_device *dev = crtc->base.dev;
	struct drm_i915_private *dev_priv = dev->dev_private;
	int pipe = crtc->pipe;
	struct intel_crtc_scaler_state *scaler_state =
		&crtc->config->scaler_state;

	DRM_DEBUG_KMS("for crtc_state = %p\n", crtc->config);

	if (crtc->config->pch_pfit.enabled) {
		int id;

		if (WARN_ON(crtc->config->scaler_state.scaler_id < 0)) {
			DRM_ERROR("Requesting pfit without getting a scaler first\n");
			return;
		}

		id = scaler_state->scaler_id;
		I915_WRITE(SKL_PS_CTRL(pipe, id), PS_SCALER_EN |
			PS_FILTER_MEDIUM | scaler_state->scalers[id].mode);
		I915_WRITE(SKL_PS_WIN_POS(pipe, id), crtc->config->pch_pfit.pos);
		I915_WRITE(SKL_PS_WIN_SZ(pipe, id), crtc->config->pch_pfit.size);

		DRM_DEBUG_KMS("for crtc_state = %p scaler_id = %d\n", crtc->config, id);
	}
}

static void ironlake_pfit_enable(struct intel_crtc *crtc)
{
	struct drm_device *dev = crtc->base.dev;
	struct drm_i915_private *dev_priv = dev->dev_private;
	int pipe = crtc->pipe;

	if (crtc->config->pch_pfit.enabled) {
		/* Force use of hard-coded filter coefficients
		 * as some pre-programmed values are broken,
		 * e.g. x201.
		 */
		if (IS_IVYBRIDGE(dev) || IS_HASWELL(dev))
			I915_WRITE(PF_CTL(pipe), PF_ENABLE | PF_FILTER_MED_3x3 |
						 PF_PIPE_SEL_IVB(pipe));
		else
			I915_WRITE(PF_CTL(pipe), PF_ENABLE | PF_FILTER_MED_3x3);
		I915_WRITE(PF_WIN_POS(pipe), crtc->config->pch_pfit.pos);
		I915_WRITE(PF_WIN_SZ(pipe), crtc->config->pch_pfit.size);
	}
}

void hsw_enable_ips(struct intel_crtc *crtc)
{
	struct drm_device *dev = crtc->base.dev;
	struct drm_i915_private *dev_priv = dev->dev_private;

	if (!crtc->config->ips_enabled)
		return;

	/*
	 * We can only enable IPS after we enable a plane and wait for a vblank
	 * This function is called from post_plane_update, which is run after
	 * a vblank wait.
	 */

	assert_plane_enabled(dev_priv, crtc->plane);
	if (IS_BROADWELL(dev)) {
		mutex_lock(&dev_priv->rps.hw_lock);
		WARN_ON(sandybridge_pcode_write(dev_priv, DISPLAY_IPS_CONTROL, 0xc0000000));
		mutex_unlock(&dev_priv->rps.hw_lock);
		/* Quoting Art Runyan: "its not safe to expect any particular
		 * value in IPS_CTL bit 31 after enabling IPS through the
		 * mailbox." Moreover, the mailbox may return a bogus state,
		 * so we need to just enable it and continue on.
		 */
	} else {
		I915_WRITE(IPS_CTL, IPS_ENABLE);
		/* The bit only becomes 1 in the next vblank, so this wait here
		 * is essentially intel_wait_for_vblank. If we don't have this
		 * and don't wait for vblanks until the end of crtc_enable, then
		 * the HW state readout code will complain that the expected
		 * IPS_CTL value is not the one we read. */
		if (wait_for(I915_READ_NOTRACE(IPS_CTL) & IPS_ENABLE, 50))
			DRM_ERROR("Timed out waiting for IPS enable\n");
	}
}

void hsw_disable_ips(struct intel_crtc *crtc)
{
	struct drm_device *dev = crtc->base.dev;
	struct drm_i915_private *dev_priv = dev->dev_private;

	if (!crtc->config->ips_enabled)
		return;

	assert_plane_enabled(dev_priv, crtc->plane);
	if (IS_BROADWELL(dev)) {
		mutex_lock(&dev_priv->rps.hw_lock);
		WARN_ON(sandybridge_pcode_write(dev_priv, DISPLAY_IPS_CONTROL, 0));
		mutex_unlock(&dev_priv->rps.hw_lock);
		/* wait for pcode to finish disabling IPS, which may take up to 42ms */
		if (wait_for((I915_READ(IPS_CTL) & IPS_ENABLE) == 0, 42))
			DRM_ERROR("Timed out waiting for IPS disable\n");
	} else {
		I915_WRITE(IPS_CTL, 0);
		POSTING_READ(IPS_CTL);
	}

	/* We need to wait for a vblank before we can disable the plane. */
	intel_wait_for_vblank(dev, crtc->pipe);
}

static void intel_crtc_dpms_overlay_disable(struct intel_crtc *intel_crtc)
{
	if (intel_crtc->overlay) {
		struct drm_device *dev = intel_crtc->base.dev;
		struct drm_i915_private *dev_priv = dev->dev_private;

		mutex_lock(&dev->struct_mutex);
		dev_priv->mm.interruptible = false;
		(void) intel_overlay_switch_off(intel_crtc->overlay);
		dev_priv->mm.interruptible = true;
		mutex_unlock(&dev->struct_mutex);
	}

	/* Let userspace switch the overlay on again. In most cases userspace
	 * has to recompute where to put it anyway.
	 */
}

/**
 * intel_post_enable_primary - Perform operations after enabling primary plane
 * @crtc: the CRTC whose primary plane was just enabled
 *
 * Performs potentially sleeping operations that must be done after the primary
 * plane is enabled, such as updating FBC and IPS.  Note that this may be
 * called due to an explicit primary plane update, or due to an implicit
 * re-enable that is caused when a sprite plane is updated to no longer
 * completely hide the primary plane.
 */
static void
intel_post_enable_primary(struct drm_crtc *crtc)
{
	struct drm_device *dev = crtc->dev;
	struct drm_i915_private *dev_priv = dev->dev_private;
	struct intel_crtc *intel_crtc = to_intel_crtc(crtc);
	int pipe = intel_crtc->pipe;

	/*
	 * FIXME IPS should be fine as long as one plane is
	 * enabled, but in practice it seems to have problems
	 * when going from primary only to sprite only and vice
	 * versa.
	 */
	hsw_enable_ips(intel_crtc);

	/*
	 * Gen2 reports pipe underruns whenever all planes are disabled.
	 * So don't enable underrun reporting before at least some planes
	 * are enabled.
	 * FIXME: Need to fix the logic to work when we turn off all planes
	 * but leave the pipe running.
	 */
	if (IS_GEN2(dev))
		intel_set_cpu_fifo_underrun_reporting(dev_priv, pipe, true);

	/* Underruns don't always raise interrupts, so check manually. */
	intel_check_cpu_fifo_underruns(dev_priv);
	intel_check_pch_fifo_underruns(dev_priv);
}

/* FIXME move all this to pre_plane_update() with proper state tracking */
static void
intel_pre_disable_primary(struct drm_crtc *crtc)
{
	struct drm_device *dev = crtc->dev;
	struct drm_i915_private *dev_priv = dev->dev_private;
	struct intel_crtc *intel_crtc = to_intel_crtc(crtc);
	int pipe = intel_crtc->pipe;

	/*
	 * Gen2 reports pipe underruns whenever all planes are disabled.
	 * So diasble underrun reporting before all the planes get disabled.
	 * FIXME: Need to fix the logic to work when we turn off all planes
	 * but leave the pipe running.
	 */
	if (IS_GEN2(dev))
		intel_set_cpu_fifo_underrun_reporting(dev_priv, pipe, false);

	/*
	 * FIXME IPS should be fine as long as one plane is
	 * enabled, but in practice it seems to have problems
	 * when going from primary only to sprite only and vice
	 * versa.
	 */
	hsw_disable_ips(intel_crtc);
}

/* FIXME get rid of this and use pre_plane_update */
static void
intel_pre_disable_primary_noatomic(struct drm_crtc *crtc)
{
	struct drm_device *dev = crtc->dev;
	struct drm_i915_private *dev_priv = dev->dev_private;
	struct intel_crtc *intel_crtc = to_intel_crtc(crtc);
	int pipe = intel_crtc->pipe;

	intel_pre_disable_primary(crtc);

	/*
	 * Vblank time updates from the shadow to live plane control register
	 * are blocked if the memory self-refresh mode is active at that
	 * moment. So to make sure the plane gets truly disabled, disable
	 * first the self-refresh mode. The self-refresh enable bit in turn
	 * will be checked/applied by the HW only at the next frame start
	 * event which is after the vblank start event, so we need to have a
	 * wait-for-vblank between disabling the plane and the pipe.
	 */
	if (HAS_GMCH_DISPLAY(dev)) {
		intel_set_memory_cxsr(dev_priv, false);
		dev_priv->wm.vlv.cxsr = false;
		intel_wait_for_vblank(dev, pipe);
	}
}

static void intel_post_plane_update(struct intel_crtc_state *old_crtc_state)
{
	struct intel_crtc *crtc = to_intel_crtc(old_crtc_state->base.crtc);
	struct drm_atomic_state *old_state = old_crtc_state->base.state;
	struct intel_crtc_state *pipe_config =
		to_intel_crtc_state(crtc->base.state);
	struct drm_device *dev = crtc->base.dev;
	struct drm_plane *primary = crtc->base.primary;
	struct drm_plane_state *old_pri_state =
		drm_atomic_get_existing_plane_state(old_state, primary);

	intel_frontbuffer_flip(dev, pipe_config->fb_bits);

	crtc->wm.cxsr_allowed = true;

	if (pipe_config->update_wm_post && pipe_config->base.active)
		intel_update_watermarks(&crtc->base);

	if (old_pri_state) {
		struct intel_plane_state *primary_state =
			to_intel_plane_state(primary->state);
		struct intel_plane_state *old_primary_state =
			to_intel_plane_state(old_pri_state);

		intel_fbc_post_update(crtc);

		if (primary_state->visible &&
		    (needs_modeset(&pipe_config->base) ||
		     !old_primary_state->visible))
			intel_post_enable_primary(&crtc->base);
	}
}

static void intel_pre_plane_update(struct intel_crtc_state *old_crtc_state)
{
	struct intel_crtc *crtc = to_intel_crtc(old_crtc_state->base.crtc);
	struct drm_device *dev = crtc->base.dev;
	struct drm_i915_private *dev_priv = dev->dev_private;
	struct intel_crtc_state *pipe_config =
		to_intel_crtc_state(crtc->base.state);
	struct drm_atomic_state *old_state = old_crtc_state->base.state;
	struct drm_plane *primary = crtc->base.primary;
	struct drm_plane_state *old_pri_state =
		drm_atomic_get_existing_plane_state(old_state, primary);
	bool modeset = needs_modeset(&pipe_config->base);

	if (old_pri_state) {
		struct intel_plane_state *primary_state =
			to_intel_plane_state(primary->state);
		struct intel_plane_state *old_primary_state =
			to_intel_plane_state(old_pri_state);

		intel_fbc_pre_update(crtc);

		if (old_primary_state->visible &&
		    (modeset || !primary_state->visible))
			intel_pre_disable_primary(&crtc->base);
	}

	if (pipe_config->disable_cxsr) {
		crtc->wm.cxsr_allowed = false;

		/*
		 * Vblank time updates from the shadow to live plane control register
		 * are blocked if the memory self-refresh mode is active at that
		 * moment. So to make sure the plane gets truly disabled, disable
		 * first the self-refresh mode. The self-refresh enable bit in turn
		 * will be checked/applied by the HW only at the next frame start
		 * event which is after the vblank start event, so we need to have a
		 * wait-for-vblank between disabling the plane and the pipe.
		 */
		if (old_crtc_state->base.active) {
			intel_set_memory_cxsr(dev_priv, false);
			dev_priv->wm.vlv.cxsr = false;
			intel_wait_for_vblank(dev, crtc->pipe);
		}
<<<<<<< HEAD
	}

	/*
	 * IVB workaround: must disable low power watermarks for at least
	 * one frame before enabling scaling.  LP watermarks can be re-enabled
	 * when scaling is disabled.
	 *
	 * WaCxSRDisabledForSpriteScaling:ivb
	 */
	if (pipe_config->disable_lp_wm) {
		ilk_disable_lp_wm(dev);
		intel_wait_for_vblank(dev, crtc->pipe);
	}

	/*
=======
	}

	/*
	 * IVB workaround: must disable low power watermarks for at least
	 * one frame before enabling scaling.  LP watermarks can be re-enabled
	 * when scaling is disabled.
	 *
	 * WaCxSRDisabledForSpriteScaling:ivb
	 */
	if (pipe_config->disable_lp_wm) {
		ilk_disable_lp_wm(dev);
		intel_wait_for_vblank(dev, crtc->pipe);
	}

	/*
>>>>>>> ba3150ac
	 * If we're doing a modeset, we're done.  No need to do any pre-vblank
	 * watermark programming here.
	 */
	if (needs_modeset(&pipe_config->base))
		return;

	/*
	 * For platforms that support atomic watermarks, program the
	 * 'intermediate' watermarks immediately.  On pre-gen9 platforms, these
	 * will be the intermediate values that are safe for both pre- and
	 * post- vblank; when vblank happens, the 'active' values will be set
	 * to the final 'target' values and we'll do this again to get the
	 * optimal watermarks.  For gen9+ platforms, the values we program here
	 * will be the final target values which will get automatically latched
	 * at vblank time; no further programming will be necessary.
	 *
	 * If a platform hasn't been transitioned to atomic watermarks yet,
	 * we'll continue to update watermarks the old way, if flags tell
	 * us to.
	 */
	if (dev_priv->display.initial_watermarks != NULL)
		dev_priv->display.initial_watermarks(pipe_config);
	else if (pipe_config->update_wm_pre)
		intel_update_watermarks(&crtc->base);
}

static void intel_crtc_disable_planes(struct drm_crtc *crtc, unsigned plane_mask)
{
	struct drm_device *dev = crtc->dev;
	struct intel_crtc *intel_crtc = to_intel_crtc(crtc);
	struct drm_plane *p;
	int pipe = intel_crtc->pipe;

	intel_crtc_dpms_overlay_disable(intel_crtc);

	drm_for_each_plane_mask(p, dev, plane_mask)
		to_intel_plane(p)->disable_plane(p, crtc);

	/*
	 * FIXME: Once we grow proper nuclear flip support out of this we need
	 * to compute the mask of flip planes precisely. For the time being
	 * consider this a flip to a NULL plane.
	 */
	intel_frontbuffer_flip(dev, INTEL_FRONTBUFFER_ALL_MASK(pipe));
}

static void ironlake_crtc_enable(struct drm_crtc *crtc)
{
	struct drm_device *dev = crtc->dev;
	struct drm_i915_private *dev_priv = dev->dev_private;
	struct intel_crtc *intel_crtc = to_intel_crtc(crtc);
	struct intel_encoder *encoder;
	int pipe = intel_crtc->pipe;
	struct intel_crtc_state *pipe_config =
		to_intel_crtc_state(crtc->state);

	if (WARN_ON(intel_crtc->active))
		return;

	if (intel_crtc->config->has_pch_encoder)
		intel_set_pch_fifo_underrun_reporting(dev_priv, pipe, false);

	if (intel_crtc->config->has_pch_encoder)
		intel_prepare_shared_dpll(intel_crtc);

	if (intel_crtc->config->has_dp_encoder)
		intel_dp_set_m_n(intel_crtc, M1_N1);

	intel_set_pipe_timings(intel_crtc);
	intel_set_pipe_src_size(intel_crtc);

	if (intel_crtc->config->has_pch_encoder) {
		intel_cpu_transcoder_set_m_n(intel_crtc,
				     &intel_crtc->config->fdi_m_n, NULL);
	}

	ironlake_set_pipeconf(crtc);

	intel_crtc->active = true;

	intel_set_cpu_fifo_underrun_reporting(dev_priv, pipe, true);

	for_each_encoder_on_crtc(dev, crtc, encoder)
		if (encoder->pre_enable)
			encoder->pre_enable(encoder);

	if (intel_crtc->config->has_pch_encoder) {
		/* Note: FDI PLL enabling _must_ be done before we enable the
		 * cpu pipes, hence this is separate from all the other fdi/pch
		 * enabling. */
		ironlake_fdi_pll_enable(intel_crtc);
	} else {
		assert_fdi_tx_disabled(dev_priv, pipe);
		assert_fdi_rx_disabled(dev_priv, pipe);
	}

	ironlake_pfit_enable(intel_crtc);

	/*
	 * On ILK+ LUT must be loaded before the pipe is running but with
	 * clocks enabled
	 */
<<<<<<< HEAD
	intel_color_load_luts(crtc);
=======
	intel_color_load_luts(&pipe_config->base);
>>>>>>> ba3150ac

	if (dev_priv->display.initial_watermarks != NULL)
		dev_priv->display.initial_watermarks(intel_crtc->config);
	intel_enable_pipe(intel_crtc);

	if (intel_crtc->config->has_pch_encoder)
		ironlake_pch_enable(crtc);

	assert_vblank_disabled(crtc);
	drm_crtc_vblank_on(crtc);

	for_each_encoder_on_crtc(dev, crtc, encoder)
		encoder->enable(encoder);

	if (HAS_PCH_CPT(dev))
		cpt_verify_modeset(dev, intel_crtc->pipe);

	/* Must wait for vblank to avoid spurious PCH FIFO underruns */
	if (intel_crtc->config->has_pch_encoder)
		intel_wait_for_vblank(dev, pipe);
	intel_set_pch_fifo_underrun_reporting(dev_priv, pipe, true);
}

/* IPS only exists on ULT machines and is tied to pipe A. */
static bool hsw_crtc_supports_ips(struct intel_crtc *crtc)
{
	return HAS_IPS(crtc->base.dev) && crtc->pipe == PIPE_A;
}

static void haswell_crtc_enable(struct drm_crtc *crtc)
{
	struct drm_device *dev = crtc->dev;
	struct drm_i915_private *dev_priv = dev->dev_private;
	struct intel_crtc *intel_crtc = to_intel_crtc(crtc);
	struct intel_encoder *encoder;
	int pipe = intel_crtc->pipe, hsw_workaround_pipe;
	enum transcoder cpu_transcoder = intel_crtc->config->cpu_transcoder;
	struct intel_crtc_state *pipe_config =
		to_intel_crtc_state(crtc->state);

	if (WARN_ON(intel_crtc->active))
		return;

	if (intel_crtc->config->has_pch_encoder)
		intel_set_pch_fifo_underrun_reporting(dev_priv, TRANSCODER_A,
						      false);

	if (intel_crtc->config->shared_dpll)
		intel_enable_shared_dpll(intel_crtc);

	if (intel_crtc->config->has_dp_encoder)
		intel_dp_set_m_n(intel_crtc, M1_N1);

	if (!intel_crtc->config->has_dsi_encoder)
		intel_set_pipe_timings(intel_crtc);

	intel_set_pipe_src_size(intel_crtc);

	if (cpu_transcoder != TRANSCODER_EDP &&
	    !transcoder_is_dsi(cpu_transcoder)) {
		I915_WRITE(PIPE_MULT(cpu_transcoder),
			   intel_crtc->config->pixel_multiplier - 1);
	}

	if (intel_crtc->config->has_pch_encoder) {
		intel_cpu_transcoder_set_m_n(intel_crtc,
				     &intel_crtc->config->fdi_m_n, NULL);
	}

	if (!intel_crtc->config->has_dsi_encoder)
		haswell_set_pipeconf(crtc);

	haswell_set_pipemisc(crtc);

<<<<<<< HEAD
	intel_color_set_csc(crtc);
=======
	intel_color_set_csc(&pipe_config->base);
>>>>>>> ba3150ac

	intel_crtc->active = true;

	if (intel_crtc->config->has_pch_encoder)
		intel_set_cpu_fifo_underrun_reporting(dev_priv, pipe, false);
	else
		intel_set_cpu_fifo_underrun_reporting(dev_priv, pipe, true);

	for_each_encoder_on_crtc(dev, crtc, encoder) {
		if (encoder->pre_enable)
			encoder->pre_enable(encoder);
	}

	if (intel_crtc->config->has_pch_encoder)
		dev_priv->display.fdi_link_train(crtc);

	if (!intel_crtc->config->has_dsi_encoder)
		intel_ddi_enable_pipe_clock(intel_crtc);

	if (INTEL_INFO(dev)->gen >= 9)
		skylake_pfit_enable(intel_crtc);
	else
		ironlake_pfit_enable(intel_crtc);

	/*
	 * On ILK+ LUT must be loaded before the pipe is running but with
	 * clocks enabled
	 */
<<<<<<< HEAD
	intel_color_load_luts(crtc);
=======
	intel_color_load_luts(&pipe_config->base);
>>>>>>> ba3150ac

	intel_ddi_set_pipe_settings(crtc);
	if (!intel_crtc->config->has_dsi_encoder)
		intel_ddi_enable_transcoder_func(crtc);

	if (dev_priv->display.initial_watermarks != NULL)
		dev_priv->display.initial_watermarks(pipe_config);
	else
		intel_update_watermarks(crtc);

	/* XXX: Do the pipe assertions at the right place for BXT DSI. */
	if (!intel_crtc->config->has_dsi_encoder)
		intel_enable_pipe(intel_crtc);

	if (intel_crtc->config->has_pch_encoder)
		lpt_pch_enable(crtc);

	if (intel_crtc->config->dp_encoder_is_mst)
		intel_ddi_set_vc_payload_alloc(crtc, true);

	assert_vblank_disabled(crtc);
	drm_crtc_vblank_on(crtc);

	for_each_encoder_on_crtc(dev, crtc, encoder) {
		encoder->enable(encoder);
		intel_opregion_notify_encoder(encoder, true);
	}

	if (intel_crtc->config->has_pch_encoder) {
		intel_wait_for_vblank(dev, pipe);
		intel_wait_for_vblank(dev, pipe);
		intel_set_cpu_fifo_underrun_reporting(dev_priv, pipe, true);
		intel_set_pch_fifo_underrun_reporting(dev_priv, TRANSCODER_A,
						      true);
	}

	/* If we change the relative order between pipe/planes enabling, we need
	 * to change the workaround. */
	hsw_workaround_pipe = pipe_config->hsw_workaround_pipe;
	if (IS_HASWELL(dev) && hsw_workaround_pipe != INVALID_PIPE) {
		intel_wait_for_vblank(dev, hsw_workaround_pipe);
		intel_wait_for_vblank(dev, hsw_workaround_pipe);
	}
}

static void ironlake_pfit_disable(struct intel_crtc *crtc, bool force)
{
	struct drm_device *dev = crtc->base.dev;
	struct drm_i915_private *dev_priv = dev->dev_private;
	int pipe = crtc->pipe;

	/* To avoid upsetting the power well on haswell only disable the pfit if
	 * it's in use. The hw state code will make sure we get this right. */
	if (force || crtc->config->pch_pfit.enabled) {
		I915_WRITE(PF_CTL(pipe), 0);
		I915_WRITE(PF_WIN_POS(pipe), 0);
		I915_WRITE(PF_WIN_SZ(pipe), 0);
	}
}

static void ironlake_crtc_disable(struct drm_crtc *crtc)
{
	struct drm_device *dev = crtc->dev;
	struct drm_i915_private *dev_priv = dev->dev_private;
	struct intel_crtc *intel_crtc = to_intel_crtc(crtc);
	struct intel_encoder *encoder;
	int pipe = intel_crtc->pipe;

	if (intel_crtc->config->has_pch_encoder)
		intel_set_pch_fifo_underrun_reporting(dev_priv, pipe, false);

	for_each_encoder_on_crtc(dev, crtc, encoder)
		encoder->disable(encoder);

	drm_crtc_vblank_off(crtc);
	assert_vblank_disabled(crtc);

	/*
	 * Sometimes spurious CPU pipe underruns happen when the
	 * pipe is already disabled, but FDI RX/TX is still enabled.
	 * Happens at least with VGA+HDMI cloning. Suppress them.
	 */
	if (intel_crtc->config->has_pch_encoder)
		intel_set_cpu_fifo_underrun_reporting(dev_priv, pipe, false);

	intel_disable_pipe(intel_crtc);

	ironlake_pfit_disable(intel_crtc, false);

	if (intel_crtc->config->has_pch_encoder) {
		ironlake_fdi_disable(crtc);
		intel_set_cpu_fifo_underrun_reporting(dev_priv, pipe, true);
	}

	for_each_encoder_on_crtc(dev, crtc, encoder)
		if (encoder->post_disable)
			encoder->post_disable(encoder);

	if (intel_crtc->config->has_pch_encoder) {
		ironlake_disable_pch_transcoder(dev_priv, pipe);

		if (HAS_PCH_CPT(dev)) {
			i915_reg_t reg;
			u32 temp;

			/* disable TRANS_DP_CTL */
			reg = TRANS_DP_CTL(pipe);
			temp = I915_READ(reg);
			temp &= ~(TRANS_DP_OUTPUT_ENABLE |
				  TRANS_DP_PORT_SEL_MASK);
			temp |= TRANS_DP_PORT_SEL_NONE;
			I915_WRITE(reg, temp);

			/* disable DPLL_SEL */
			temp = I915_READ(PCH_DPLL_SEL);
			temp &= ~(TRANS_DPLL_ENABLE(pipe) | TRANS_DPLLB_SEL(pipe));
			I915_WRITE(PCH_DPLL_SEL, temp);
		}

		ironlake_fdi_pll_disable(intel_crtc);
	}

	intel_set_pch_fifo_underrun_reporting(dev_priv, pipe, true);
}

static void haswell_crtc_disable(struct drm_crtc *crtc)
{
	struct drm_device *dev = crtc->dev;
	struct drm_i915_private *dev_priv = dev->dev_private;
	struct intel_crtc *intel_crtc = to_intel_crtc(crtc);
	struct intel_encoder *encoder;
	enum transcoder cpu_transcoder = intel_crtc->config->cpu_transcoder;

	if (intel_crtc->config->has_pch_encoder)
		intel_set_pch_fifo_underrun_reporting(dev_priv, TRANSCODER_A,
						      false);

	for_each_encoder_on_crtc(dev, crtc, encoder) {
		intel_opregion_notify_encoder(encoder, false);
		encoder->disable(encoder);
	}

	drm_crtc_vblank_off(crtc);
	assert_vblank_disabled(crtc);

	/* XXX: Do the pipe assertions at the right place for BXT DSI. */
	if (!intel_crtc->config->has_dsi_encoder)
		intel_disable_pipe(intel_crtc);

	if (intel_crtc->config->dp_encoder_is_mst)
		intel_ddi_set_vc_payload_alloc(crtc, false);

	if (!intel_crtc->config->has_dsi_encoder)
		intel_ddi_disable_transcoder_func(dev_priv, cpu_transcoder);

	if (INTEL_INFO(dev)->gen >= 9)
		skylake_scaler_disable(intel_crtc);
	else
		ironlake_pfit_disable(intel_crtc, false);

	if (!intel_crtc->config->has_dsi_encoder)
		intel_ddi_disable_pipe_clock(intel_crtc);

	for_each_encoder_on_crtc(dev, crtc, encoder)
		if (encoder->post_disable)
			encoder->post_disable(encoder);

	if (intel_crtc->config->has_pch_encoder) {
		lpt_disable_pch_transcoder(dev_priv);
		lpt_disable_iclkip(dev_priv);
		intel_ddi_fdi_disable(crtc);

		intel_set_pch_fifo_underrun_reporting(dev_priv, TRANSCODER_A,
						      true);
	}
}

static void i9xx_pfit_enable(struct intel_crtc *crtc)
{
	struct drm_device *dev = crtc->base.dev;
	struct drm_i915_private *dev_priv = dev->dev_private;
	struct intel_crtc_state *pipe_config = crtc->config;

	if (!pipe_config->gmch_pfit.control)
		return;

	/*
	 * The panel fitter should only be adjusted whilst the pipe is disabled,
	 * according to register description and PRM.
	 */
	WARN_ON(I915_READ(PFIT_CONTROL) & PFIT_ENABLE);
	assert_pipe_disabled(dev_priv, crtc->pipe);

	I915_WRITE(PFIT_PGM_RATIOS, pipe_config->gmch_pfit.pgm_ratios);
	I915_WRITE(PFIT_CONTROL, pipe_config->gmch_pfit.control);

	/* Border color in case we don't scale up to the full screen. Black by
	 * default, change to something else for debugging. */
	I915_WRITE(BCLRPAT(crtc->pipe), 0);
}

static enum intel_display_power_domain port_to_power_domain(enum port port)
{
	switch (port) {
	case PORT_A:
		return POWER_DOMAIN_PORT_DDI_A_LANES;
	case PORT_B:
		return POWER_DOMAIN_PORT_DDI_B_LANES;
	case PORT_C:
		return POWER_DOMAIN_PORT_DDI_C_LANES;
	case PORT_D:
		return POWER_DOMAIN_PORT_DDI_D_LANES;
	case PORT_E:
		return POWER_DOMAIN_PORT_DDI_E_LANES;
	default:
		MISSING_CASE(port);
		return POWER_DOMAIN_PORT_OTHER;
	}
}

static enum intel_display_power_domain port_to_aux_power_domain(enum port port)
{
	switch (port) {
	case PORT_A:
		return POWER_DOMAIN_AUX_A;
	case PORT_B:
		return POWER_DOMAIN_AUX_B;
	case PORT_C:
		return POWER_DOMAIN_AUX_C;
	case PORT_D:
		return POWER_DOMAIN_AUX_D;
	case PORT_E:
		/* FIXME: Check VBT for actual wiring of PORT E */
		return POWER_DOMAIN_AUX_D;
	default:
		MISSING_CASE(port);
		return POWER_DOMAIN_AUX_A;
	}
}

enum intel_display_power_domain
intel_display_port_power_domain(struct intel_encoder *intel_encoder)
{
	struct drm_device *dev = intel_encoder->base.dev;
	struct intel_digital_port *intel_dig_port;

	switch (intel_encoder->type) {
	case INTEL_OUTPUT_UNKNOWN:
		/* Only DDI platforms should ever use this output type */
		WARN_ON_ONCE(!HAS_DDI(dev));
	case INTEL_OUTPUT_DISPLAYPORT:
	case INTEL_OUTPUT_HDMI:
	case INTEL_OUTPUT_EDP:
		intel_dig_port = enc_to_dig_port(&intel_encoder->base);
		return port_to_power_domain(intel_dig_port->port);
	case INTEL_OUTPUT_DP_MST:
		intel_dig_port = enc_to_mst(&intel_encoder->base)->primary;
		return port_to_power_domain(intel_dig_port->port);
	case INTEL_OUTPUT_ANALOG:
		return POWER_DOMAIN_PORT_CRT;
	case INTEL_OUTPUT_DSI:
		return POWER_DOMAIN_PORT_DSI;
	default:
		return POWER_DOMAIN_PORT_OTHER;
	}
}

enum intel_display_power_domain
intel_display_port_aux_power_domain(struct intel_encoder *intel_encoder)
{
	struct drm_device *dev = intel_encoder->base.dev;
	struct intel_digital_port *intel_dig_port;

	switch (intel_encoder->type) {
	case INTEL_OUTPUT_UNKNOWN:
	case INTEL_OUTPUT_HDMI:
		/*
		 * Only DDI platforms should ever use these output types.
		 * We can get here after the HDMI detect code has already set
		 * the type of the shared encoder. Since we can't be sure
		 * what's the status of the given connectors, play safe and
		 * run the DP detection too.
		 */
		WARN_ON_ONCE(!HAS_DDI(dev));
	case INTEL_OUTPUT_DISPLAYPORT:
	case INTEL_OUTPUT_EDP:
		intel_dig_port = enc_to_dig_port(&intel_encoder->base);
		return port_to_aux_power_domain(intel_dig_port->port);
	case INTEL_OUTPUT_DP_MST:
		intel_dig_port = enc_to_mst(&intel_encoder->base)->primary;
		return port_to_aux_power_domain(intel_dig_port->port);
	default:
		MISSING_CASE(intel_encoder->type);
		return POWER_DOMAIN_AUX_A;
	}
}

static unsigned long get_crtc_power_domains(struct drm_crtc *crtc,
					    struct intel_crtc_state *crtc_state)
{
	struct drm_device *dev = crtc->dev;
	struct drm_encoder *encoder;
	struct intel_crtc *intel_crtc = to_intel_crtc(crtc);
	enum pipe pipe = intel_crtc->pipe;
	unsigned long mask;
	enum transcoder transcoder = crtc_state->cpu_transcoder;

	if (!crtc_state->base.active)
		return 0;

	mask = BIT(POWER_DOMAIN_PIPE(pipe));
	mask |= BIT(POWER_DOMAIN_TRANSCODER(transcoder));
	if (crtc_state->pch_pfit.enabled ||
	    crtc_state->pch_pfit.force_thru)
		mask |= BIT(POWER_DOMAIN_PIPE_PANEL_FITTER(pipe));

	drm_for_each_encoder_mask(encoder, dev, crtc_state->base.encoder_mask) {
		struct intel_encoder *intel_encoder = to_intel_encoder(encoder);

		mask |= BIT(intel_display_port_power_domain(intel_encoder));
	}

	if (crtc_state->shared_dpll)
		mask |= BIT(POWER_DOMAIN_PLLS);

	return mask;
}

static unsigned long
modeset_get_crtc_power_domains(struct drm_crtc *crtc,
			       struct intel_crtc_state *crtc_state)
{
	struct drm_i915_private *dev_priv = crtc->dev->dev_private;
	struct intel_crtc *intel_crtc = to_intel_crtc(crtc);
	enum intel_display_power_domain domain;
	unsigned long domains, new_domains, old_domains;

	old_domains = intel_crtc->enabled_power_domains;
	intel_crtc->enabled_power_domains = new_domains =
		get_crtc_power_domains(crtc, crtc_state);

	domains = new_domains & ~old_domains;

	for_each_power_domain(domain, domains)
		intel_display_power_get(dev_priv, domain);

	return old_domains & ~new_domains;
}

static void modeset_put_power_domains(struct drm_i915_private *dev_priv,
				      unsigned long domains)
{
	enum intel_display_power_domain domain;

	for_each_power_domain(domain, domains)
		intel_display_power_put(dev_priv, domain);
}

static int intel_compute_max_dotclk(struct drm_i915_private *dev_priv)
{
	int max_cdclk_freq = dev_priv->max_cdclk_freq;

	if (INTEL_INFO(dev_priv)->gen >= 9 ||
	    IS_HASWELL(dev_priv) || IS_BROADWELL(dev_priv))
		return max_cdclk_freq;
	else if (IS_CHERRYVIEW(dev_priv))
		return max_cdclk_freq*95/100;
	else if (INTEL_INFO(dev_priv)->gen < 4)
		return 2*max_cdclk_freq*90/100;
	else
		return max_cdclk_freq*90/100;
}

static void intel_update_max_cdclk(struct drm_device *dev)
{
	struct drm_i915_private *dev_priv = dev->dev_private;

	if (IS_SKYLAKE(dev) || IS_KABYLAKE(dev)) {
		u32 limit = I915_READ(SKL_DFSM) & SKL_DFSM_CDCLK_LIMIT_MASK;

		if (limit == SKL_DFSM_CDCLK_LIMIT_675)
			dev_priv->max_cdclk_freq = 675000;
		else if (limit == SKL_DFSM_CDCLK_LIMIT_540)
			dev_priv->max_cdclk_freq = 540000;
		else if (limit == SKL_DFSM_CDCLK_LIMIT_450)
			dev_priv->max_cdclk_freq = 450000;
		else
			dev_priv->max_cdclk_freq = 337500;
	} else if (IS_BROXTON(dev)) {
		dev_priv->max_cdclk_freq = 624000;
	} else if (IS_BROADWELL(dev))  {
		/*
		 * FIXME with extra cooling we can allow
		 * 540 MHz for ULX and 675 Mhz for ULT.
		 * How can we know if extra cooling is
		 * available? PCI ID, VTB, something else?
		 */
		if (I915_READ(FUSE_STRAP) & HSW_CDCLK_LIMIT)
			dev_priv->max_cdclk_freq = 450000;
		else if (IS_BDW_ULX(dev))
			dev_priv->max_cdclk_freq = 450000;
		else if (IS_BDW_ULT(dev))
			dev_priv->max_cdclk_freq = 540000;
		else
			dev_priv->max_cdclk_freq = 675000;
	} else if (IS_CHERRYVIEW(dev)) {
		dev_priv->max_cdclk_freq = 320000;
	} else if (IS_VALLEYVIEW(dev)) {
		dev_priv->max_cdclk_freq = 400000;
	} else {
		/* otherwise assume cdclk is fixed */
		dev_priv->max_cdclk_freq = dev_priv->cdclk_freq;
	}

	dev_priv->max_dotclk_freq = intel_compute_max_dotclk(dev_priv);

	DRM_DEBUG_DRIVER("Max CD clock rate: %d kHz\n",
			 dev_priv->max_cdclk_freq);

	DRM_DEBUG_DRIVER("Max dotclock rate: %d kHz\n",
			 dev_priv->max_dotclk_freq);
}

static void intel_update_cdclk(struct drm_device *dev)
{
	struct drm_i915_private *dev_priv = dev->dev_private;

	dev_priv->cdclk_freq = dev_priv->display.get_display_clock_speed(dev);
	DRM_DEBUG_DRIVER("Current CD clock rate: %d kHz\n",
			 dev_priv->cdclk_freq);

	/*
	 * Program the gmbus_freq based on the cdclk frequency.
	 * BSpec erroneously claims we should aim for 4MHz, but
	 * in fact 1MHz is the correct frequency.
	 */
	if (IS_VALLEYVIEW(dev) || IS_CHERRYVIEW(dev)) {
		/*
		 * Program the gmbus_freq based on the cdclk frequency.
		 * BSpec erroneously claims we should aim for 4MHz, but
		 * in fact 1MHz is the correct frequency.
		 */
		I915_WRITE(GMBUSFREQ_VLV, DIV_ROUND_UP(dev_priv->cdclk_freq, 1000));
	}

	if (dev_priv->max_cdclk_freq == 0)
		intel_update_max_cdclk(dev);
}

static void broxton_set_cdclk(struct drm_device *dev, int frequency)
{
	struct drm_i915_private *dev_priv = dev->dev_private;
	uint32_t divider;
	uint32_t ratio;
	uint32_t current_freq;
	int ret;

	/* frequency = 19.2MHz * ratio / 2 / div{1,1.5,2,4} */
	switch (frequency) {
	case 144000:
		divider = BXT_CDCLK_CD2X_DIV_SEL_4;
		ratio = BXT_DE_PLL_RATIO(60);
		break;
	case 288000:
		divider = BXT_CDCLK_CD2X_DIV_SEL_2;
		ratio = BXT_DE_PLL_RATIO(60);
		break;
	case 384000:
		divider = BXT_CDCLK_CD2X_DIV_SEL_1_5;
		ratio = BXT_DE_PLL_RATIO(60);
		break;
	case 576000:
		divider = BXT_CDCLK_CD2X_DIV_SEL_1;
		ratio = BXT_DE_PLL_RATIO(60);
		break;
	case 624000:
		divider = BXT_CDCLK_CD2X_DIV_SEL_1;
		ratio = BXT_DE_PLL_RATIO(65);
		break;
	case 19200:
		/*
		 * Bypass frequency with DE PLL disabled. Init ratio, divider
		 * to suppress GCC warning.
		 */
		ratio = 0;
		divider = 0;
		break;
	default:
		DRM_ERROR("unsupported CDCLK freq %d", frequency);

		return;
	}

	mutex_lock(&dev_priv->rps.hw_lock);
	/* Inform power controller of upcoming frequency change */
	ret = sandybridge_pcode_write(dev_priv, HSW_PCODE_DE_WRITE_FREQ_REQ,
				      0x80000000);
	mutex_unlock(&dev_priv->rps.hw_lock);

	if (ret) {
		DRM_ERROR("PCode CDCLK freq change notify failed (err %d, freq %d)\n",
			  ret, frequency);
		return;
	}

	current_freq = I915_READ(CDCLK_CTL) & CDCLK_FREQ_DECIMAL_MASK;
	/* convert from .1 fixpoint MHz with -1MHz offset to kHz */
	current_freq = current_freq * 500 + 1000;

	/*
	 * DE PLL has to be disabled when
	 * - setting to 19.2MHz (bypass, PLL isn't used)
	 * - before setting to 624MHz (PLL needs toggling)
	 * - before setting to any frequency from 624MHz (PLL needs toggling)
	 */
	if (frequency == 19200 || frequency == 624000 ||
	    current_freq == 624000) {
		I915_WRITE(BXT_DE_PLL_ENABLE, ~BXT_DE_PLL_PLL_ENABLE);
		/* Timeout 200us */
		if (wait_for(!(I915_READ(BXT_DE_PLL_ENABLE) & BXT_DE_PLL_LOCK),
			     1))
			DRM_ERROR("timout waiting for DE PLL unlock\n");
	}

	if (frequency != 19200) {
		uint32_t val;

		val = I915_READ(BXT_DE_PLL_CTL);
		val &= ~BXT_DE_PLL_RATIO_MASK;
		val |= ratio;
		I915_WRITE(BXT_DE_PLL_CTL, val);

		I915_WRITE(BXT_DE_PLL_ENABLE, BXT_DE_PLL_PLL_ENABLE);
		/* Timeout 200us */
		if (wait_for(I915_READ(BXT_DE_PLL_ENABLE) & BXT_DE_PLL_LOCK, 1))
			DRM_ERROR("timeout waiting for DE PLL lock\n");

		val = I915_READ(CDCLK_CTL);
		val &= ~BXT_CDCLK_CD2X_DIV_SEL_MASK;
		val |= divider;
		/*
		 * Disable SSA Precharge when CD clock frequency < 500 MHz,
		 * enable otherwise.
		 */
		val &= ~BXT_CDCLK_SSA_PRECHARGE_ENABLE;
		if (frequency >= 500000)
			val |= BXT_CDCLK_SSA_PRECHARGE_ENABLE;

		val &= ~CDCLK_FREQ_DECIMAL_MASK;
		/* convert from kHz to .1 fixpoint MHz with -1MHz offset */
		val |= (frequency - 1000) / 500;
		I915_WRITE(CDCLK_CTL, val);
	}

	mutex_lock(&dev_priv->rps.hw_lock);
	ret = sandybridge_pcode_write(dev_priv, HSW_PCODE_DE_WRITE_FREQ_REQ,
				      DIV_ROUND_UP(frequency, 25000));
	mutex_unlock(&dev_priv->rps.hw_lock);

	if (ret) {
		DRM_ERROR("PCode CDCLK freq set failed, (err %d, freq %d)\n",
			  ret, frequency);
		return;
	}

	intel_update_cdclk(dev);
}

void broxton_init_cdclk(struct drm_device *dev)
{
	struct drm_i915_private *dev_priv = dev->dev_private;
	uint32_t val;

	/*
	 * NDE_RSTWRN_OPT RST PCH Handshake En must always be 0b on BXT
	 * or else the reset will hang because there is no PCH to respond.
	 * Move the handshake programming to initialization sequence.
	 * Previously was left up to BIOS.
	 */
	val = I915_READ(HSW_NDE_RSTWRN_OPT);
	val &= ~RESET_PCH_HANDSHAKE_ENABLE;
	I915_WRITE(HSW_NDE_RSTWRN_OPT, val);

	/* Enable PG1 for cdclk */
	intel_display_power_get(dev_priv, POWER_DOMAIN_PLLS);

	/* check if cd clock is enabled */
	if (I915_READ(BXT_DE_PLL_ENABLE) & BXT_DE_PLL_PLL_ENABLE) {
		DRM_DEBUG_KMS("Display already initialized\n");
		return;
	}

	/*
	 * FIXME:
	 * - The initial CDCLK needs to be read from VBT.
	 *   Need to make this change after VBT has changes for BXT.
	 * - check if setting the max (or any) cdclk freq is really necessary
	 *   here, it belongs to modeset time
	 */
	broxton_set_cdclk(dev, 624000);

	I915_WRITE(DBUF_CTL, I915_READ(DBUF_CTL) | DBUF_POWER_REQUEST);
	POSTING_READ(DBUF_CTL);

	udelay(10);

	if (!(I915_READ(DBUF_CTL) & DBUF_POWER_STATE))
		DRM_ERROR("DBuf power enable timeout!\n");
}

void broxton_uninit_cdclk(struct drm_device *dev)
{
	struct drm_i915_private *dev_priv = dev->dev_private;

	I915_WRITE(DBUF_CTL, I915_READ(DBUF_CTL) & ~DBUF_POWER_REQUEST);
	POSTING_READ(DBUF_CTL);

	udelay(10);

	if (I915_READ(DBUF_CTL) & DBUF_POWER_STATE)
		DRM_ERROR("DBuf power disable timeout!\n");

	/* Set minimum (bypass) frequency, in effect turning off the DE PLL */
	broxton_set_cdclk(dev, 19200);

	intel_display_power_put(dev_priv, POWER_DOMAIN_PLLS);
}

static const struct skl_cdclk_entry {
	unsigned int freq;
	unsigned int vco;
} skl_cdclk_frequencies[] = {
	{ .freq = 308570, .vco = 8640 },
	{ .freq = 337500, .vco = 8100 },
	{ .freq = 432000, .vco = 8640 },
	{ .freq = 450000, .vco = 8100 },
	{ .freq = 540000, .vco = 8100 },
	{ .freq = 617140, .vco = 8640 },
	{ .freq = 675000, .vco = 8100 },
};

static unsigned int skl_cdclk_decimal(unsigned int freq)
{
	return (freq - 1000) / 500;
}

static unsigned int skl_cdclk_get_vco(unsigned int freq)
{
	unsigned int i;

	for (i = 0; i < ARRAY_SIZE(skl_cdclk_frequencies); i++) {
		const struct skl_cdclk_entry *e = &skl_cdclk_frequencies[i];

		if (e->freq == freq)
			return e->vco;
	}

	return 8100;
}

static void
skl_dpll0_enable(struct drm_i915_private *dev_priv, unsigned int required_vco)
{
	unsigned int min_freq;
	u32 val;

	/* select the minimum CDCLK before enabling DPLL 0 */
	val = I915_READ(CDCLK_CTL);
	val &= ~CDCLK_FREQ_SEL_MASK | ~CDCLK_FREQ_DECIMAL_MASK;
	val |= CDCLK_FREQ_337_308;

	if (required_vco == 8640)
		min_freq = 308570;
	else
		min_freq = 337500;

	val = CDCLK_FREQ_337_308 | skl_cdclk_decimal(min_freq);

	I915_WRITE(CDCLK_CTL, val);
	POSTING_READ(CDCLK_CTL);

	/*
	 * We always enable DPLL0 with the lowest link rate possible, but still
	 * taking into account the VCO required to operate the eDP panel at the
	 * desired frequency. The usual DP link rates operate with a VCO of
	 * 8100 while the eDP 1.4 alternate link rates need a VCO of 8640.
	 * The modeset code is responsible for the selection of the exact link
	 * rate later on, with the constraint of choosing a frequency that
	 * works with required_vco.
	 */
	val = I915_READ(DPLL_CTRL1);

	val &= ~(DPLL_CTRL1_HDMI_MODE(SKL_DPLL0) | DPLL_CTRL1_SSC(SKL_DPLL0) |
		 DPLL_CTRL1_LINK_RATE_MASK(SKL_DPLL0));
	val |= DPLL_CTRL1_OVERRIDE(SKL_DPLL0);
	if (required_vco == 8640)
		val |= DPLL_CTRL1_LINK_RATE(DPLL_CTRL1_LINK_RATE_1080,
					    SKL_DPLL0);
	else
		val |= DPLL_CTRL1_LINK_RATE(DPLL_CTRL1_LINK_RATE_810,
					    SKL_DPLL0);

	I915_WRITE(DPLL_CTRL1, val);
	POSTING_READ(DPLL_CTRL1);

	I915_WRITE(LCPLL1_CTL, I915_READ(LCPLL1_CTL) | LCPLL_PLL_ENABLE);

	if (wait_for(I915_READ(LCPLL1_CTL) & LCPLL_PLL_LOCK, 5))
		DRM_ERROR("DPLL0 not locked\n");
}

static bool skl_cdclk_pcu_ready(struct drm_i915_private *dev_priv)
{
	int ret;
	u32 val;

	/* inform PCU we want to change CDCLK */
	val = SKL_CDCLK_PREPARE_FOR_CHANGE;
	mutex_lock(&dev_priv->rps.hw_lock);
	ret = sandybridge_pcode_read(dev_priv, SKL_PCODE_CDCLK_CONTROL, &val);
	mutex_unlock(&dev_priv->rps.hw_lock);

	return ret == 0 && (val & SKL_CDCLK_READY_FOR_CHANGE);
}

static bool skl_cdclk_wait_for_pcu_ready(struct drm_i915_private *dev_priv)
{
	unsigned int i;

	for (i = 0; i < 15; i++) {
		if (skl_cdclk_pcu_ready(dev_priv))
			return true;
		udelay(10);
	}

	return false;
}

static void skl_set_cdclk(struct drm_i915_private *dev_priv, unsigned int freq)
{
	struct drm_device *dev = dev_priv->dev;
	u32 freq_select, pcu_ack;

	DRM_DEBUG_DRIVER("Changing CDCLK to %dKHz\n", freq);

	if (!skl_cdclk_wait_for_pcu_ready(dev_priv)) {
		DRM_ERROR("failed to inform PCU about cdclk change\n");
		return;
	}

	/* set CDCLK_CTL */
	switch(freq) {
	case 450000:
	case 432000:
		freq_select = CDCLK_FREQ_450_432;
		pcu_ack = 1;
		break;
	case 540000:
		freq_select = CDCLK_FREQ_540;
		pcu_ack = 2;
		break;
	case 308570:
	case 337500:
	default:
		freq_select = CDCLK_FREQ_337_308;
		pcu_ack = 0;
		break;
	case 617140:
	case 675000:
		freq_select = CDCLK_FREQ_675_617;
		pcu_ack = 3;
		break;
	}

	I915_WRITE(CDCLK_CTL, freq_select | skl_cdclk_decimal(freq));
	POSTING_READ(CDCLK_CTL);

	/* inform PCU of the change */
	mutex_lock(&dev_priv->rps.hw_lock);
	sandybridge_pcode_write(dev_priv, SKL_PCODE_CDCLK_CONTROL, pcu_ack);
	mutex_unlock(&dev_priv->rps.hw_lock);

	intel_update_cdclk(dev);
}

void skl_uninit_cdclk(struct drm_i915_private *dev_priv)
{
	/* disable DBUF power */
	I915_WRITE(DBUF_CTL, I915_READ(DBUF_CTL) & ~DBUF_POWER_REQUEST);
	POSTING_READ(DBUF_CTL);

	udelay(10);

	if (I915_READ(DBUF_CTL) & DBUF_POWER_STATE)
		DRM_ERROR("DBuf power disable timeout\n");

	/* disable DPLL0 */
	I915_WRITE(LCPLL1_CTL, I915_READ(LCPLL1_CTL) & ~LCPLL_PLL_ENABLE);
	if (wait_for(!(I915_READ(LCPLL1_CTL) & LCPLL_PLL_LOCK), 1))
		DRM_ERROR("Couldn't disable DPLL0\n");
}

void skl_init_cdclk(struct drm_i915_private *dev_priv)
{
	unsigned int required_vco;

	/* DPLL0 not enabled (happens on early BIOS versions) */
	if (!(I915_READ(LCPLL1_CTL) & LCPLL_PLL_ENABLE)) {
		/* enable DPLL0 */
		required_vco = skl_cdclk_get_vco(dev_priv->skl_boot_cdclk);
		skl_dpll0_enable(dev_priv, required_vco);
	}

	/* set CDCLK to the frequency the BIOS chose */
	skl_set_cdclk(dev_priv, dev_priv->skl_boot_cdclk);

	/* enable DBUF power */
	I915_WRITE(DBUF_CTL, I915_READ(DBUF_CTL) | DBUF_POWER_REQUEST);
	POSTING_READ(DBUF_CTL);

	udelay(10);

	if (!(I915_READ(DBUF_CTL) & DBUF_POWER_STATE))
		DRM_ERROR("DBuf power enable timeout\n");
}

int skl_sanitize_cdclk(struct drm_i915_private *dev_priv)
{
	uint32_t lcpll1 = I915_READ(LCPLL1_CTL);
	uint32_t cdctl = I915_READ(CDCLK_CTL);
	int freq = dev_priv->skl_boot_cdclk;

	/*
	 * check if the pre-os intialized the display
	 * There is SWF18 scratchpad register defined which is set by the
	 * pre-os which can be used by the OS drivers to check the status
	 */
	if ((I915_READ(SWF_ILK(0x18)) & 0x00FFFFFF) == 0)
		goto sanitize;

	/* Is PLL enabled and locked ? */
	if (!((lcpll1 & LCPLL_PLL_ENABLE) && (lcpll1 & LCPLL_PLL_LOCK)))
		goto sanitize;

	/* DPLL okay; verify the cdclock
	 *
	 * Noticed in some instances that the freq selection is correct but
	 * decimal part is programmed wrong from BIOS where pre-os does not
	 * enable display. Verify the same as well.
	 */
	if (cdctl == ((cdctl & CDCLK_FREQ_SEL_MASK) | skl_cdclk_decimal(freq)))
		/* All well; nothing to sanitize */
		return false;
sanitize:
	/*
	 * As of now initialize with max cdclk till
	 * we get dynamic cdclk support
	 * */
	dev_priv->skl_boot_cdclk = dev_priv->max_cdclk_freq;
	skl_init_cdclk(dev_priv);

	/* we did have to sanitize */
	return true;
}

/* Adjust CDclk dividers to allow high res or save power if possible */
static void valleyview_set_cdclk(struct drm_device *dev, int cdclk)
{
	struct drm_i915_private *dev_priv = dev->dev_private;
	u32 val, cmd;

	WARN_ON(dev_priv->display.get_display_clock_speed(dev)
					!= dev_priv->cdclk_freq);

	if (cdclk >= 320000) /* jump to highest voltage for 400MHz too */
		cmd = 2;
	else if (cdclk == 266667)
		cmd = 1;
	else
		cmd = 0;

	mutex_lock(&dev_priv->rps.hw_lock);
	val = vlv_punit_read(dev_priv, PUNIT_REG_DSPFREQ);
	val &= ~DSPFREQGUAR_MASK;
	val |= (cmd << DSPFREQGUAR_SHIFT);
	vlv_punit_write(dev_priv, PUNIT_REG_DSPFREQ, val);
	if (wait_for((vlv_punit_read(dev_priv, PUNIT_REG_DSPFREQ) &
		      DSPFREQSTAT_MASK) == (cmd << DSPFREQSTAT_SHIFT),
		     50)) {
		DRM_ERROR("timed out waiting for CDclk change\n");
	}
	mutex_unlock(&dev_priv->rps.hw_lock);

	mutex_lock(&dev_priv->sb_lock);

	if (cdclk == 400000) {
		u32 divider;

		divider = DIV_ROUND_CLOSEST(dev_priv->hpll_freq << 1, cdclk) - 1;

		/* adjust cdclk divider */
		val = vlv_cck_read(dev_priv, CCK_DISPLAY_CLOCK_CONTROL);
		val &= ~CCK_FREQUENCY_VALUES;
		val |= divider;
		vlv_cck_write(dev_priv, CCK_DISPLAY_CLOCK_CONTROL, val);

		if (wait_for((vlv_cck_read(dev_priv, CCK_DISPLAY_CLOCK_CONTROL) &
			      CCK_FREQUENCY_STATUS) == (divider << CCK_FREQUENCY_STATUS_SHIFT),
			     50))
			DRM_ERROR("timed out waiting for CDclk change\n");
	}

	/* adjust self-refresh exit latency value */
	val = vlv_bunit_read(dev_priv, BUNIT_REG_BISOC);
	val &= ~0x7f;

	/*
	 * For high bandwidth configs, we set a higher latency in the bunit
	 * so that the core display fetch happens in time to avoid underruns.
	 */
	if (cdclk == 400000)
		val |= 4500 / 250; /* 4.5 usec */
	else
		val |= 3000 / 250; /* 3.0 usec */
	vlv_bunit_write(dev_priv, BUNIT_REG_BISOC, val);

	mutex_unlock(&dev_priv->sb_lock);

	intel_update_cdclk(dev);
}

static void cherryview_set_cdclk(struct drm_device *dev, int cdclk)
{
	struct drm_i915_private *dev_priv = dev->dev_private;
	u32 val, cmd;

	WARN_ON(dev_priv->display.get_display_clock_speed(dev)
						!= dev_priv->cdclk_freq);

	switch (cdclk) {
	case 333333:
	case 320000:
	case 266667:
	case 200000:
		break;
	default:
		MISSING_CASE(cdclk);
		return;
	}

	/*
	 * Specs are full of misinformation, but testing on actual
	 * hardware has shown that we just need to write the desired
	 * CCK divider into the Punit register.
	 */
	cmd = DIV_ROUND_CLOSEST(dev_priv->hpll_freq << 1, cdclk) - 1;

	mutex_lock(&dev_priv->rps.hw_lock);
	val = vlv_punit_read(dev_priv, PUNIT_REG_DSPFREQ);
	val &= ~DSPFREQGUAR_MASK_CHV;
	val |= (cmd << DSPFREQGUAR_SHIFT_CHV);
	vlv_punit_write(dev_priv, PUNIT_REG_DSPFREQ, val);
	if (wait_for((vlv_punit_read(dev_priv, PUNIT_REG_DSPFREQ) &
		      DSPFREQSTAT_MASK_CHV) == (cmd << DSPFREQSTAT_SHIFT_CHV),
		     50)) {
		DRM_ERROR("timed out waiting for CDclk change\n");
	}
	mutex_unlock(&dev_priv->rps.hw_lock);

	intel_update_cdclk(dev);
}

static int valleyview_calc_cdclk(struct drm_i915_private *dev_priv,
				 int max_pixclk)
{
	int freq_320 = (dev_priv->hpll_freq <<  1) % 320000 != 0 ? 333333 : 320000;
	int limit = IS_CHERRYVIEW(dev_priv) ? 95 : 90;

	/*
	 * Really only a few cases to deal with, as only 4 CDclks are supported:
	 *   200MHz
	 *   267MHz
	 *   320/333MHz (depends on HPLL freq)
	 *   400MHz (VLV only)
	 * So we check to see whether we're above 90% (VLV) or 95% (CHV)
	 * of the lower bin and adjust if needed.
	 *
	 * We seem to get an unstable or solid color picture at 200MHz.
	 * Not sure what's wrong. For now use 200MHz only when all pipes
	 * are off.
	 */
	if (!IS_CHERRYVIEW(dev_priv) &&
	    max_pixclk > freq_320*limit/100)
		return 400000;
	else if (max_pixclk > 266667*limit/100)
		return freq_320;
	else if (max_pixclk > 0)
		return 266667;
	else
		return 200000;
}

static int broxton_calc_cdclk(struct drm_i915_private *dev_priv,
			      int max_pixclk)
{
	/*
	 * FIXME:
	 * - remove the guardband, it's not needed on BXT
	 * - set 19.2MHz bypass frequency if there are no active pipes
	 */
	if (max_pixclk > 576000*9/10)
		return 624000;
	else if (max_pixclk > 384000*9/10)
		return 576000;
	else if (max_pixclk > 288000*9/10)
		return 384000;
	else if (max_pixclk > 144000*9/10)
		return 288000;
	else
		return 144000;
}

/* Compute the max pixel clock for new configuration. */
static int intel_mode_max_pixclk(struct drm_device *dev,
				 struct drm_atomic_state *state)
{
	struct intel_atomic_state *intel_state = to_intel_atomic_state(state);
	struct drm_i915_private *dev_priv = dev->dev_private;
	struct drm_crtc *crtc;
	struct drm_crtc_state *crtc_state;
	unsigned max_pixclk = 0, i;
	enum pipe pipe;

	memcpy(intel_state->min_pixclk, dev_priv->min_pixclk,
	       sizeof(intel_state->min_pixclk));

	for_each_crtc_in_state(state, crtc, crtc_state, i) {
		int pixclk = 0;

		if (crtc_state->enable)
			pixclk = crtc_state->adjusted_mode.crtc_clock;

		intel_state->min_pixclk[i] = pixclk;
	}

	for_each_pipe(dev_priv, pipe)
		max_pixclk = max(intel_state->min_pixclk[pipe], max_pixclk);

	return max_pixclk;
}

static int valleyview_modeset_calc_cdclk(struct drm_atomic_state *state)
{
	struct drm_device *dev = state->dev;
	struct drm_i915_private *dev_priv = dev->dev_private;
	int max_pixclk = intel_mode_max_pixclk(dev, state);
	struct intel_atomic_state *intel_state =
		to_intel_atomic_state(state);

	if (max_pixclk < 0)
		return max_pixclk;

	intel_state->cdclk = intel_state->dev_cdclk =
		valleyview_calc_cdclk(dev_priv, max_pixclk);

	if (!intel_state->active_crtcs)
		intel_state->dev_cdclk = valleyview_calc_cdclk(dev_priv, 0);

	return 0;
}

static int broxton_modeset_calc_cdclk(struct drm_atomic_state *state)
{
	struct drm_device *dev = state->dev;
	struct drm_i915_private *dev_priv = dev->dev_private;
	int max_pixclk = intel_mode_max_pixclk(dev, state);
	struct intel_atomic_state *intel_state =
		to_intel_atomic_state(state);

	if (max_pixclk < 0)
		return max_pixclk;

	intel_state->cdclk = intel_state->dev_cdclk =
		broxton_calc_cdclk(dev_priv, max_pixclk);

	if (!intel_state->active_crtcs)
		intel_state->dev_cdclk = broxton_calc_cdclk(dev_priv, 0);

	return 0;
}

static void vlv_program_pfi_credits(struct drm_i915_private *dev_priv)
{
	unsigned int credits, default_credits;

	if (IS_CHERRYVIEW(dev_priv))
		default_credits = PFI_CREDIT(12);
	else
		default_credits = PFI_CREDIT(8);

	if (dev_priv->cdclk_freq >= dev_priv->czclk_freq) {
		/* CHV suggested value is 31 or 63 */
		if (IS_CHERRYVIEW(dev_priv))
			credits = PFI_CREDIT_63;
		else
			credits = PFI_CREDIT(15);
	} else {
		credits = default_credits;
	}

	/*
	 * WA - write default credits before re-programming
	 * FIXME: should we also set the resend bit here?
	 */
	I915_WRITE(GCI_CONTROL, VGA_FAST_MODE_DISABLE |
		   default_credits);

	I915_WRITE(GCI_CONTROL, VGA_FAST_MODE_DISABLE |
		   credits | PFI_CREDIT_RESEND);

	/*
	 * FIXME is this guaranteed to clear
	 * immediately or should we poll for it?
	 */
	WARN_ON(I915_READ(GCI_CONTROL) & PFI_CREDIT_RESEND);
}

static void valleyview_modeset_commit_cdclk(struct drm_atomic_state *old_state)
{
	struct drm_device *dev = old_state->dev;
	struct drm_i915_private *dev_priv = dev->dev_private;
	struct intel_atomic_state *old_intel_state =
		to_intel_atomic_state(old_state);
	unsigned req_cdclk = old_intel_state->dev_cdclk;

	/*
	 * FIXME: We can end up here with all power domains off, yet
	 * with a CDCLK frequency other than the minimum. To account
	 * for this take the PIPE-A power domain, which covers the HW
	 * blocks needed for the following programming. This can be
	 * removed once it's guaranteed that we get here either with
	 * the minimum CDCLK set, or the required power domains
	 * enabled.
	 */
	intel_display_power_get(dev_priv, POWER_DOMAIN_PIPE_A);

	if (IS_CHERRYVIEW(dev))
		cherryview_set_cdclk(dev, req_cdclk);
	else
		valleyview_set_cdclk(dev, req_cdclk);

	vlv_program_pfi_credits(dev_priv);

	intel_display_power_put(dev_priv, POWER_DOMAIN_PIPE_A);
}

static void valleyview_crtc_enable(struct drm_crtc *crtc)
{
	struct drm_device *dev = crtc->dev;
	struct drm_i915_private *dev_priv = to_i915(dev);
	struct intel_crtc *intel_crtc = to_intel_crtc(crtc);
	struct intel_encoder *encoder;
	struct intel_crtc_state *pipe_config =
		to_intel_crtc_state(crtc->state);
	int pipe = intel_crtc->pipe;

	if (WARN_ON(intel_crtc->active))
		return;

	if (intel_crtc->config->has_dp_encoder)
		intel_dp_set_m_n(intel_crtc, M1_N1);

	intel_set_pipe_timings(intel_crtc);
	intel_set_pipe_src_size(intel_crtc);

	if (IS_CHERRYVIEW(dev) && pipe == PIPE_B) {
		struct drm_i915_private *dev_priv = dev->dev_private;

		I915_WRITE(CHV_BLEND(pipe), CHV_BLEND_LEGACY);
		I915_WRITE(CHV_CANVAS(pipe), 0);
	}

	i9xx_set_pipeconf(intel_crtc);

	intel_crtc->active = true;

	intel_set_cpu_fifo_underrun_reporting(dev_priv, pipe, true);

	for_each_encoder_on_crtc(dev, crtc, encoder)
		if (encoder->pre_pll_enable)
			encoder->pre_pll_enable(encoder);

	if (!intel_crtc->config->has_dsi_encoder) {
		if (IS_CHERRYVIEW(dev)) {
			chv_prepare_pll(intel_crtc, intel_crtc->config);
			chv_enable_pll(intel_crtc, intel_crtc->config);
		} else {
			vlv_prepare_pll(intel_crtc, intel_crtc->config);
			vlv_enable_pll(intel_crtc, intel_crtc->config);
		}
	}

	for_each_encoder_on_crtc(dev, crtc, encoder)
		if (encoder->pre_enable)
			encoder->pre_enable(encoder);

	i9xx_pfit_enable(intel_crtc);

<<<<<<< HEAD
	intel_color_load_luts(crtc);
=======
	intel_color_load_luts(&pipe_config->base);
>>>>>>> ba3150ac

	intel_update_watermarks(crtc);
	intel_enable_pipe(intel_crtc);

	assert_vblank_disabled(crtc);
	drm_crtc_vblank_on(crtc);

	for_each_encoder_on_crtc(dev, crtc, encoder)
		encoder->enable(encoder);
}

static void i9xx_set_pll_dividers(struct intel_crtc *crtc)
{
	struct drm_device *dev = crtc->base.dev;
	struct drm_i915_private *dev_priv = dev->dev_private;

	I915_WRITE(FP0(crtc->pipe), crtc->config->dpll_hw_state.fp0);
	I915_WRITE(FP1(crtc->pipe), crtc->config->dpll_hw_state.fp1);
}

static void i9xx_crtc_enable(struct drm_crtc *crtc)
{
	struct drm_device *dev = crtc->dev;
	struct drm_i915_private *dev_priv = to_i915(dev);
	struct intel_crtc *intel_crtc = to_intel_crtc(crtc);
	struct intel_encoder *encoder;
	struct intel_crtc_state *pipe_config =
		to_intel_crtc_state(crtc->state);
	int pipe = intel_crtc->pipe;

	if (WARN_ON(intel_crtc->active))
		return;

	i9xx_set_pll_dividers(intel_crtc);

	if (intel_crtc->config->has_dp_encoder)
		intel_dp_set_m_n(intel_crtc, M1_N1);

	intel_set_pipe_timings(intel_crtc);
	intel_set_pipe_src_size(intel_crtc);

	i9xx_set_pipeconf(intel_crtc);

	intel_crtc->active = true;

	if (!IS_GEN2(dev))
		intel_set_cpu_fifo_underrun_reporting(dev_priv, pipe, true);

	for_each_encoder_on_crtc(dev, crtc, encoder)
		if (encoder->pre_enable)
			encoder->pre_enable(encoder);

	i9xx_enable_pll(intel_crtc);

	i9xx_pfit_enable(intel_crtc);

<<<<<<< HEAD
	intel_color_load_luts(crtc);
=======
	intel_color_load_luts(&pipe_config->base);
>>>>>>> ba3150ac

	intel_update_watermarks(crtc);
	intel_enable_pipe(intel_crtc);

	assert_vblank_disabled(crtc);
	drm_crtc_vblank_on(crtc);

	for_each_encoder_on_crtc(dev, crtc, encoder)
		encoder->enable(encoder);
}

static void i9xx_pfit_disable(struct intel_crtc *crtc)
{
	struct drm_device *dev = crtc->base.dev;
	struct drm_i915_private *dev_priv = dev->dev_private;

	if (!crtc->config->gmch_pfit.control)
		return;

	assert_pipe_disabled(dev_priv, crtc->pipe);

	DRM_DEBUG_DRIVER("disabling pfit, current: 0x%08x\n",
			 I915_READ(PFIT_CONTROL));
	I915_WRITE(PFIT_CONTROL, 0);
}

static void i9xx_crtc_disable(struct drm_crtc *crtc)
{
	struct drm_device *dev = crtc->dev;
	struct drm_i915_private *dev_priv = dev->dev_private;
	struct intel_crtc *intel_crtc = to_intel_crtc(crtc);
	struct intel_encoder *encoder;
	int pipe = intel_crtc->pipe;

	/*
	 * On gen2 planes are double buffered but the pipe isn't, so we must
	 * wait for planes to fully turn off before disabling the pipe.
	 */
	if (IS_GEN2(dev))
		intel_wait_for_vblank(dev, pipe);

	for_each_encoder_on_crtc(dev, crtc, encoder)
		encoder->disable(encoder);

	drm_crtc_vblank_off(crtc);
	assert_vblank_disabled(crtc);

	intel_disable_pipe(intel_crtc);

	i9xx_pfit_disable(intel_crtc);

	for_each_encoder_on_crtc(dev, crtc, encoder)
		if (encoder->post_disable)
			encoder->post_disable(encoder);

	if (!intel_crtc->config->has_dsi_encoder) {
		if (IS_CHERRYVIEW(dev))
			chv_disable_pll(dev_priv, pipe);
		else if (IS_VALLEYVIEW(dev))
			vlv_disable_pll(dev_priv, pipe);
		else
			i9xx_disable_pll(intel_crtc);
	}

	for_each_encoder_on_crtc(dev, crtc, encoder)
		if (encoder->post_pll_disable)
			encoder->post_pll_disable(encoder);

	if (!IS_GEN2(dev))
		intel_set_cpu_fifo_underrun_reporting(dev_priv, pipe, false);
}

static void intel_crtc_disable_noatomic(struct drm_crtc *crtc)
{
	struct intel_encoder *encoder;
	struct intel_crtc *intel_crtc = to_intel_crtc(crtc);
	struct drm_i915_private *dev_priv = to_i915(crtc->dev);
	enum intel_display_power_domain domain;
	unsigned long domains;

	if (!intel_crtc->active)
		return;

	if (to_intel_plane_state(crtc->primary->state)->visible) {
		WARN_ON(intel_crtc->unpin_work);

		intel_pre_disable_primary_noatomic(crtc);

		intel_crtc_disable_planes(crtc, 1 << drm_plane_index(crtc->primary));
		to_intel_plane_state(crtc->primary->state)->visible = false;
	}

	dev_priv->display.crtc_disable(crtc);

	DRM_DEBUG_KMS("[CRTC:%d] hw state adjusted, was enabled, now disabled\n",
		      crtc->base.id);

	WARN_ON(drm_atomic_set_mode_for_crtc(crtc->state, NULL) < 0);
	crtc->state->active = false;
	intel_crtc->active = false;
	crtc->enabled = false;
	crtc->state->connector_mask = 0;
	crtc->state->encoder_mask = 0;

	for_each_encoder_on_crtc(crtc->dev, crtc, encoder)
		encoder->base.crtc = NULL;

	intel_fbc_disable(intel_crtc);
	intel_update_watermarks(crtc);
	intel_disable_shared_dpll(intel_crtc);

	domains = intel_crtc->enabled_power_domains;
	for_each_power_domain(domain, domains)
		intel_display_power_put(dev_priv, domain);
	intel_crtc->enabled_power_domains = 0;

	dev_priv->active_crtcs &= ~(1 << intel_crtc->pipe);
	dev_priv->min_pixclk[intel_crtc->pipe] = 0;
}

/*
 * turn all crtc's off, but do not adjust state
 * This has to be paired with a call to intel_modeset_setup_hw_state.
 */
int intel_display_suspend(struct drm_device *dev)
{
	struct drm_i915_private *dev_priv = to_i915(dev);
	struct drm_atomic_state *state;
	int ret;

	state = drm_atomic_helper_suspend(dev);
	ret = PTR_ERR_OR_ZERO(state);
	if (ret)
		DRM_ERROR("Suspending crtc's failed with %i\n", ret);
	else
		dev_priv->modeset_restore_state = state;
	return ret;
}

void intel_encoder_destroy(struct drm_encoder *encoder)
{
	struct intel_encoder *intel_encoder = to_intel_encoder(encoder);

	drm_encoder_cleanup(encoder);
	kfree(intel_encoder);
}

/* Cross check the actual hw state with our own modeset state tracking (and it's
 * internal consistency). */
static void intel_connector_verify_state(struct intel_connector *connector)
{
	struct drm_crtc *crtc = connector->base.state->crtc;

	DRM_DEBUG_KMS("[CONNECTOR:%d:%s]\n",
		      connector->base.base.id,
		      connector->base.name);

	if (connector->get_hw_state(connector)) {
		struct intel_encoder *encoder = connector->encoder;
		struct drm_connector_state *conn_state = connector->base.state;

		I915_STATE_WARN(!crtc,
			 "connector enabled without attached crtc\n");

		if (!crtc)
			return;

		I915_STATE_WARN(!crtc->state->active,
		      "connector is active, but attached crtc isn't\n");

		if (!encoder || encoder->type == INTEL_OUTPUT_DP_MST)
			return;

		I915_STATE_WARN(conn_state->best_encoder != &encoder->base,
			"atomic encoder doesn't match attached encoder\n");

		I915_STATE_WARN(conn_state->crtc != encoder->base.crtc,
			"attached encoder crtc differs from connector crtc\n");
	} else {
		I915_STATE_WARN(crtc && crtc->state->active,
			"attached crtc is active, but connector isn't\n");
		I915_STATE_WARN(!crtc && connector->base.state->best_encoder,
			"best encoder set without crtc!\n");
	}
}

int intel_connector_init(struct intel_connector *connector)
{
	drm_atomic_helper_connector_reset(&connector->base);

	if (!connector->base.state)
		return -ENOMEM;

	return 0;
}

struct intel_connector *intel_connector_alloc(void)
{
	struct intel_connector *connector;

	connector = kzalloc(sizeof *connector, GFP_KERNEL);
	if (!connector)
		return NULL;

	if (intel_connector_init(connector) < 0) {
		kfree(connector);
		return NULL;
	}

	return connector;
}

/* Simple connector->get_hw_state implementation for encoders that support only
 * one connector and no cloning and hence the encoder state determines the state
 * of the connector. */
bool intel_connector_get_hw_state(struct intel_connector *connector)
{
	enum pipe pipe = 0;
	struct intel_encoder *encoder = connector->encoder;

	return encoder->get_hw_state(encoder, &pipe);
}

static int pipe_required_fdi_lanes(struct intel_crtc_state *crtc_state)
{
	if (crtc_state->base.enable && crtc_state->has_pch_encoder)
		return crtc_state->fdi_lanes;

	return 0;
}

static int ironlake_check_fdi_lanes(struct drm_device *dev, enum pipe pipe,
				     struct intel_crtc_state *pipe_config)
{
	struct drm_atomic_state *state = pipe_config->base.state;
	struct intel_crtc *other_crtc;
	struct intel_crtc_state *other_crtc_state;

	DRM_DEBUG_KMS("checking fdi config on pipe %c, lanes %i\n",
		      pipe_name(pipe), pipe_config->fdi_lanes);
	if (pipe_config->fdi_lanes > 4) {
		DRM_DEBUG_KMS("invalid fdi lane config on pipe %c: %i lanes\n",
			      pipe_name(pipe), pipe_config->fdi_lanes);
		return -EINVAL;
	}

	if (IS_HASWELL(dev) || IS_BROADWELL(dev)) {
		if (pipe_config->fdi_lanes > 2) {
			DRM_DEBUG_KMS("only 2 lanes on haswell, required: %i lanes\n",
				      pipe_config->fdi_lanes);
			return -EINVAL;
		} else {
			return 0;
		}
	}

	if (INTEL_INFO(dev)->num_pipes == 2)
		return 0;

	/* Ivybridge 3 pipe is really complicated */
	switch (pipe) {
	case PIPE_A:
		return 0;
	case PIPE_B:
		if (pipe_config->fdi_lanes <= 2)
			return 0;

		other_crtc = to_intel_crtc(intel_get_crtc_for_pipe(dev, PIPE_C));
		other_crtc_state =
			intel_atomic_get_crtc_state(state, other_crtc);
		if (IS_ERR(other_crtc_state))
			return PTR_ERR(other_crtc_state);

		if (pipe_required_fdi_lanes(other_crtc_state) > 0) {
			DRM_DEBUG_KMS("invalid shared fdi lane config on pipe %c: %i lanes\n",
				      pipe_name(pipe), pipe_config->fdi_lanes);
			return -EINVAL;
		}
		return 0;
	case PIPE_C:
		if (pipe_config->fdi_lanes > 2) {
			DRM_DEBUG_KMS("only 2 lanes on pipe %c: required %i lanes\n",
				      pipe_name(pipe), pipe_config->fdi_lanes);
			return -EINVAL;
		}

		other_crtc = to_intel_crtc(intel_get_crtc_for_pipe(dev, PIPE_B));
		other_crtc_state =
			intel_atomic_get_crtc_state(state, other_crtc);
		if (IS_ERR(other_crtc_state))
			return PTR_ERR(other_crtc_state);

		if (pipe_required_fdi_lanes(other_crtc_state) > 2) {
			DRM_DEBUG_KMS("fdi link B uses too many lanes to enable link C\n");
			return -EINVAL;
		}
		return 0;
	default:
		BUG();
	}
}

#define RETRY 1
static int ironlake_fdi_compute_config(struct intel_crtc *intel_crtc,
				       struct intel_crtc_state *pipe_config)
{
	struct drm_device *dev = intel_crtc->base.dev;
	const struct drm_display_mode *adjusted_mode = &pipe_config->base.adjusted_mode;
	int lane, link_bw, fdi_dotclock, ret;
	bool needs_recompute = false;

retry:
	/* FDI is a binary signal running at ~2.7GHz, encoding
	 * each output octet as 10 bits. The actual frequency
	 * is stored as a divider into a 100MHz clock, and the
	 * mode pixel clock is stored in units of 1KHz.
	 * Hence the bw of each lane in terms of the mode signal
	 * is:
	 */
	link_bw = intel_fdi_link_freq(to_i915(dev), pipe_config);

	fdi_dotclock = adjusted_mode->crtc_clock;

	lane = ironlake_get_lanes_required(fdi_dotclock, link_bw,
					   pipe_config->pipe_bpp);

	pipe_config->fdi_lanes = lane;

	intel_link_compute_m_n(pipe_config->pipe_bpp, lane, fdi_dotclock,
			       link_bw, &pipe_config->fdi_m_n);

	ret = ironlake_check_fdi_lanes(dev, intel_crtc->pipe, pipe_config);
	if (ret == -EINVAL && pipe_config->pipe_bpp > 6*3) {
		pipe_config->pipe_bpp -= 2*3;
		DRM_DEBUG_KMS("fdi link bw constraint, reducing pipe bpp to %i\n",
			      pipe_config->pipe_bpp);
		needs_recompute = true;
		pipe_config->bw_constrained = true;

		goto retry;
	}

	if (needs_recompute)
		return RETRY;

	return ret;
}

static bool pipe_config_supports_ips(struct drm_i915_private *dev_priv,
				     struct intel_crtc_state *pipe_config)
{
	if (pipe_config->pipe_bpp > 24)
		return false;

	/* HSW can handle pixel rate up to cdclk? */
	if (IS_HASWELL(dev_priv))
		return true;

	/*
	 * We compare against max which means we must take
	 * the increased cdclk requirement into account when
	 * calculating the new cdclk.
	 *
	 * Should measure whether using a lower cdclk w/o IPS
	 */
	return ilk_pipe_pixel_rate(pipe_config) <=
		dev_priv->max_cdclk_freq * 95 / 100;
}

static void hsw_compute_ips_config(struct intel_crtc *crtc,
				   struct intel_crtc_state *pipe_config)
{
	struct drm_device *dev = crtc->base.dev;
	struct drm_i915_private *dev_priv = dev->dev_private;

	pipe_config->ips_enabled = i915.enable_ips &&
		hsw_crtc_supports_ips(crtc) &&
		pipe_config_supports_ips(dev_priv, pipe_config);
}

static bool intel_crtc_supports_double_wide(const struct intel_crtc *crtc)
{
	const struct drm_i915_private *dev_priv = to_i915(crtc->base.dev);

	/* GDG double wide on either pipe, otherwise pipe A only */
	return INTEL_INFO(dev_priv)->gen < 4 &&
		(crtc->pipe == PIPE_A || IS_I915G(dev_priv));
}

static int intel_crtc_compute_config(struct intel_crtc *crtc,
				     struct intel_crtc_state *pipe_config)
{
	struct drm_device *dev = crtc->base.dev;
	struct drm_i915_private *dev_priv = dev->dev_private;
	const struct drm_display_mode *adjusted_mode = &pipe_config->base.adjusted_mode;

	/* FIXME should check pixel clock limits on all platforms */
	if (INTEL_INFO(dev)->gen < 4) {
		int clock_limit = dev_priv->max_cdclk_freq * 9 / 10;

		/*
		 * Enable double wide mode when the dot clock
		 * is > 90% of the (display) core speed.
		 */
		if (intel_crtc_supports_double_wide(crtc) &&
		    adjusted_mode->crtc_clock > clock_limit) {
			clock_limit *= 2;
			pipe_config->double_wide = true;
		}

		if (adjusted_mode->crtc_clock > clock_limit) {
			DRM_DEBUG_KMS("requested pixel clock (%d kHz) too high (max: %d kHz, double wide: %s)\n",
				      adjusted_mode->crtc_clock, clock_limit,
				      yesno(pipe_config->double_wide));
			return -EINVAL;
		}
	}

	/*
	 * Pipe horizontal size must be even in:
	 * - DVO ganged mode
	 * - LVDS dual channel mode
	 * - Double wide pipe
	 */
	if ((intel_pipe_will_have_type(pipe_config, INTEL_OUTPUT_LVDS) &&
	     intel_is_dual_link_lvds(dev)) || pipe_config->double_wide)
		pipe_config->pipe_src_w &= ~1;

	/* Cantiga+ cannot handle modes with a hsync front porch of 0.
	 * WaPruneModeWithIncorrectHsyncOffset:ctg,elk,ilk,snb,ivb,vlv,hsw.
	 */
	if ((INTEL_INFO(dev)->gen > 4 || IS_G4X(dev)) &&
		adjusted_mode->crtc_hsync_start == adjusted_mode->crtc_hdisplay)
		return -EINVAL;

	if (HAS_IPS(dev))
		hsw_compute_ips_config(crtc, pipe_config);

	if (pipe_config->has_pch_encoder)
		return ironlake_fdi_compute_config(crtc, pipe_config);

	return 0;
}

static int skylake_get_display_clock_speed(struct drm_device *dev)
{
	struct drm_i915_private *dev_priv = to_i915(dev);
	uint32_t lcpll1 = I915_READ(LCPLL1_CTL);
	uint32_t cdctl = I915_READ(CDCLK_CTL);
	uint32_t linkrate;

	if (!(lcpll1 & LCPLL_PLL_ENABLE))
		return 24000; /* 24MHz is the cd freq with NSSC ref */

	if ((cdctl & CDCLK_FREQ_SEL_MASK) == CDCLK_FREQ_540)
		return 540000;

	linkrate = (I915_READ(DPLL_CTRL1) &
		    DPLL_CTRL1_LINK_RATE_MASK(SKL_DPLL0)) >> 1;

	if (linkrate == DPLL_CTRL1_LINK_RATE_2160 ||
	    linkrate == DPLL_CTRL1_LINK_RATE_1080) {
		/* vco 8640 */
		switch (cdctl & CDCLK_FREQ_SEL_MASK) {
		case CDCLK_FREQ_450_432:
			return 432000;
		case CDCLK_FREQ_337_308:
			return 308570;
		case CDCLK_FREQ_675_617:
			return 617140;
		default:
			WARN(1, "Unknown cd freq selection\n");
		}
	} else {
		/* vco 8100 */
		switch (cdctl & CDCLK_FREQ_SEL_MASK) {
		case CDCLK_FREQ_450_432:
			return 450000;
		case CDCLK_FREQ_337_308:
			return 337500;
		case CDCLK_FREQ_675_617:
			return 675000;
		default:
			WARN(1, "Unknown cd freq selection\n");
		}
	}

	/* error case, do as if DPLL0 isn't enabled */
	return 24000;
}

static int broxton_get_display_clock_speed(struct drm_device *dev)
{
	struct drm_i915_private *dev_priv = to_i915(dev);
	uint32_t cdctl = I915_READ(CDCLK_CTL);
	uint32_t pll_ratio = I915_READ(BXT_DE_PLL_CTL) & BXT_DE_PLL_RATIO_MASK;
	uint32_t pll_enab = I915_READ(BXT_DE_PLL_ENABLE);
	int cdclk;

	if (!(pll_enab & BXT_DE_PLL_PLL_ENABLE))
		return 19200;

	cdclk = 19200 * pll_ratio / 2;

	switch (cdctl & BXT_CDCLK_CD2X_DIV_SEL_MASK) {
	case BXT_CDCLK_CD2X_DIV_SEL_1:
		return cdclk;  /* 576MHz or 624MHz */
	case BXT_CDCLK_CD2X_DIV_SEL_1_5:
		return cdclk * 2 / 3; /* 384MHz */
	case BXT_CDCLK_CD2X_DIV_SEL_2:
		return cdclk / 2; /* 288MHz */
	case BXT_CDCLK_CD2X_DIV_SEL_4:
		return cdclk / 4; /* 144MHz */
	}

	/* error case, do as if DE PLL isn't enabled */
	return 19200;
}

static int broadwell_get_display_clock_speed(struct drm_device *dev)
{
	struct drm_i915_private *dev_priv = dev->dev_private;
	uint32_t lcpll = I915_READ(LCPLL_CTL);
	uint32_t freq = lcpll & LCPLL_CLK_FREQ_MASK;

	if (lcpll & LCPLL_CD_SOURCE_FCLK)
		return 800000;
	else if (I915_READ(FUSE_STRAP) & HSW_CDCLK_LIMIT)
		return 450000;
	else if (freq == LCPLL_CLK_FREQ_450)
		return 450000;
	else if (freq == LCPLL_CLK_FREQ_54O_BDW)
		return 540000;
	else if (freq == LCPLL_CLK_FREQ_337_5_BDW)
		return 337500;
	else
		return 675000;
}

static int haswell_get_display_clock_speed(struct drm_device *dev)
{
	struct drm_i915_private *dev_priv = dev->dev_private;
	uint32_t lcpll = I915_READ(LCPLL_CTL);
	uint32_t freq = lcpll & LCPLL_CLK_FREQ_MASK;

	if (lcpll & LCPLL_CD_SOURCE_FCLK)
		return 800000;
	else if (I915_READ(FUSE_STRAP) & HSW_CDCLK_LIMIT)
		return 450000;
	else if (freq == LCPLL_CLK_FREQ_450)
		return 450000;
	else if (IS_HSW_ULT(dev))
		return 337500;
	else
		return 540000;
}

static int valleyview_get_display_clock_speed(struct drm_device *dev)
{
	return vlv_get_cck_clock_hpll(to_i915(dev), "cdclk",
				      CCK_DISPLAY_CLOCK_CONTROL);
}

static int ilk_get_display_clock_speed(struct drm_device *dev)
{
	return 450000;
}

static int i945_get_display_clock_speed(struct drm_device *dev)
{
	return 400000;
}

static int i915_get_display_clock_speed(struct drm_device *dev)
{
	return 333333;
}

static int i9xx_misc_get_display_clock_speed(struct drm_device *dev)
{
	return 200000;
}

static int pnv_get_display_clock_speed(struct drm_device *dev)
{
	u16 gcfgc = 0;

	pci_read_config_word(dev->pdev, GCFGC, &gcfgc);

	switch (gcfgc & GC_DISPLAY_CLOCK_MASK) {
	case GC_DISPLAY_CLOCK_267_MHZ_PNV:
		return 266667;
	case GC_DISPLAY_CLOCK_333_MHZ_PNV:
		return 333333;
	case GC_DISPLAY_CLOCK_444_MHZ_PNV:
		return 444444;
	case GC_DISPLAY_CLOCK_200_MHZ_PNV:
		return 200000;
	default:
		DRM_ERROR("Unknown pnv display core clock 0x%04x\n", gcfgc);
	case GC_DISPLAY_CLOCK_133_MHZ_PNV:
		return 133333;
	case GC_DISPLAY_CLOCK_167_MHZ_PNV:
		return 166667;
	}
}

static int i915gm_get_display_clock_speed(struct drm_device *dev)
{
	u16 gcfgc = 0;

	pci_read_config_word(dev->pdev, GCFGC, &gcfgc);

	if (gcfgc & GC_LOW_FREQUENCY_ENABLE)
		return 133333;
	else {
		switch (gcfgc & GC_DISPLAY_CLOCK_MASK) {
		case GC_DISPLAY_CLOCK_333_MHZ:
			return 333333;
		default:
		case GC_DISPLAY_CLOCK_190_200_MHZ:
			return 190000;
		}
	}
}

static int i865_get_display_clock_speed(struct drm_device *dev)
{
	return 266667;
}

static int i85x_get_display_clock_speed(struct drm_device *dev)
{
	u16 hpllcc = 0;

	/*
	 * 852GM/852GMV only supports 133 MHz and the HPLLCC
	 * encoding is different :(
	 * FIXME is this the right way to detect 852GM/852GMV?
	 */
	if (dev->pdev->revision == 0x1)
		return 133333;

	pci_bus_read_config_word(dev->pdev->bus,
				 PCI_DEVFN(0, 3), HPLLCC, &hpllcc);

	/* Assume that the hardware is in the high speed state.  This
	 * should be the default.
	 */
	switch (hpllcc & GC_CLOCK_CONTROL_MASK) {
	case GC_CLOCK_133_200:
	case GC_CLOCK_133_200_2:
	case GC_CLOCK_100_200:
		return 200000;
	case GC_CLOCK_166_250:
		return 250000;
	case GC_CLOCK_100_133:
		return 133333;
	case GC_CLOCK_133_266:
	case GC_CLOCK_133_266_2:
	case GC_CLOCK_166_266:
		return 266667;
	}

	/* Shouldn't happen */
	return 0;
}

static int i830_get_display_clock_speed(struct drm_device *dev)
{
	return 133333;
}

static unsigned int intel_hpll_vco(struct drm_device *dev)
{
	struct drm_i915_private *dev_priv = dev->dev_private;
	static const unsigned int blb_vco[8] = {
		[0] = 3200000,
		[1] = 4000000,
		[2] = 5333333,
		[3] = 4800000,
		[4] = 6400000,
	};
	static const unsigned int pnv_vco[8] = {
		[0] = 3200000,
		[1] = 4000000,
		[2] = 5333333,
		[3] = 4800000,
		[4] = 2666667,
	};
	static const unsigned int cl_vco[8] = {
		[0] = 3200000,
		[1] = 4000000,
		[2] = 5333333,
		[3] = 6400000,
		[4] = 3333333,
		[5] = 3566667,
		[6] = 4266667,
	};
	static const unsigned int elk_vco[8] = {
		[0] = 3200000,
		[1] = 4000000,
		[2] = 5333333,
		[3] = 4800000,
	};
	static const unsigned int ctg_vco[8] = {
		[0] = 3200000,
		[1] = 4000000,
		[2] = 5333333,
		[3] = 6400000,
		[4] = 2666667,
		[5] = 4266667,
	};
	const unsigned int *vco_table;
	unsigned int vco;
	uint8_t tmp = 0;

	/* FIXME other chipsets? */
	if (IS_GM45(dev))
		vco_table = ctg_vco;
	else if (IS_G4X(dev))
		vco_table = elk_vco;
	else if (IS_CRESTLINE(dev))
		vco_table = cl_vco;
	else if (IS_PINEVIEW(dev))
		vco_table = pnv_vco;
	else if (IS_G33(dev))
		vco_table = blb_vco;
	else
		return 0;

	tmp = I915_READ(IS_MOBILE(dev) ? HPLLVCO_MOBILE : HPLLVCO);

	vco = vco_table[tmp & 0x7];
	if (vco == 0)
		DRM_ERROR("Bad HPLL VCO (HPLLVCO=0x%02x)\n", tmp);
	else
		DRM_DEBUG_KMS("HPLL VCO %u kHz\n", vco);

	return vco;
}

static int gm45_get_display_clock_speed(struct drm_device *dev)
{
	unsigned int cdclk_sel, vco = intel_hpll_vco(dev);
	uint16_t tmp = 0;

	pci_read_config_word(dev->pdev, GCFGC, &tmp);

	cdclk_sel = (tmp >> 12) & 0x1;

	switch (vco) {
	case 2666667:
	case 4000000:
	case 5333333:
		return cdclk_sel ? 333333 : 222222;
	case 3200000:
		return cdclk_sel ? 320000 : 228571;
	default:
		DRM_ERROR("Unable to determine CDCLK. HPLL VCO=%u, CFGC=0x%04x\n", vco, tmp);
		return 222222;
	}
}

static int i965gm_get_display_clock_speed(struct drm_device *dev)
{
	static const uint8_t div_3200[] = { 16, 10,  8 };
	static const uint8_t div_4000[] = { 20, 12, 10 };
	static const uint8_t div_5333[] = { 24, 16, 14 };
	const uint8_t *div_table;
	unsigned int cdclk_sel, vco = intel_hpll_vco(dev);
	uint16_t tmp = 0;

	pci_read_config_word(dev->pdev, GCFGC, &tmp);

	cdclk_sel = ((tmp >> 8) & 0x1f) - 1;

	if (cdclk_sel >= ARRAY_SIZE(div_3200))
		goto fail;

	switch (vco) {
	case 3200000:
		div_table = div_3200;
		break;
	case 4000000:
		div_table = div_4000;
		break;
	case 5333333:
		div_table = div_5333;
		break;
	default:
		goto fail;
	}

	return DIV_ROUND_CLOSEST(vco, div_table[cdclk_sel]);

fail:
	DRM_ERROR("Unable to determine CDCLK. HPLL VCO=%u kHz, CFGC=0x%04x\n", vco, tmp);
	return 200000;
}

static int g33_get_display_clock_speed(struct drm_device *dev)
{
	static const uint8_t div_3200[] = { 12, 10,  8,  7, 5, 16 };
	static const uint8_t div_4000[] = { 14, 12, 10,  8, 6, 20 };
	static const uint8_t div_4800[] = { 20, 14, 12, 10, 8, 24 };
	static const uint8_t div_5333[] = { 20, 16, 12, 12, 8, 28 };
	const uint8_t *div_table;
	unsigned int cdclk_sel, vco = intel_hpll_vco(dev);
	uint16_t tmp = 0;

	pci_read_config_word(dev->pdev, GCFGC, &tmp);

	cdclk_sel = (tmp >> 4) & 0x7;

	if (cdclk_sel >= ARRAY_SIZE(div_3200))
		goto fail;

	switch (vco) {
	case 3200000:
		div_table = div_3200;
		break;
	case 4000000:
		div_table = div_4000;
		break;
	case 4800000:
		div_table = div_4800;
		break;
	case 5333333:
		div_table = div_5333;
		break;
	default:
		goto fail;
	}

	return DIV_ROUND_CLOSEST(vco, div_table[cdclk_sel]);

fail:
	DRM_ERROR("Unable to determine CDCLK. HPLL VCO=%u kHz, CFGC=0x%08x\n", vco, tmp);
	return 190476;
}

static void
intel_reduce_m_n_ratio(uint32_t *num, uint32_t *den)
{
	while (*num > DATA_LINK_M_N_MASK ||
	       *den > DATA_LINK_M_N_MASK) {
		*num >>= 1;
		*den >>= 1;
	}
}

static void compute_m_n(unsigned int m, unsigned int n,
			uint32_t *ret_m, uint32_t *ret_n)
{
	*ret_n = min_t(unsigned int, roundup_pow_of_two(n), DATA_LINK_N_MAX);
	*ret_m = div_u64((uint64_t) m * *ret_n, n);
	intel_reduce_m_n_ratio(ret_m, ret_n);
}

void
intel_link_compute_m_n(int bits_per_pixel, int nlanes,
		       int pixel_clock, int link_clock,
		       struct intel_link_m_n *m_n)
{
	m_n->tu = 64;

	compute_m_n(bits_per_pixel * pixel_clock,
		    link_clock * nlanes * 8,
		    &m_n->gmch_m, &m_n->gmch_n);

	compute_m_n(pixel_clock, link_clock,
		    &m_n->link_m, &m_n->link_n);
}

static inline bool intel_panel_use_ssc(struct drm_i915_private *dev_priv)
{
	if (i915.panel_use_ssc >= 0)
		return i915.panel_use_ssc != 0;
	return dev_priv->vbt.lvds_use_ssc
		&& !(dev_priv->quirks & QUIRK_LVDS_SSC_DISABLE);
}

static uint32_t pnv_dpll_compute_fp(struct dpll *dpll)
{
	return (1 << dpll->n) << 16 | dpll->m2;
}

static uint32_t i9xx_dpll_compute_fp(struct dpll *dpll)
{
	return dpll->n << 16 | dpll->m1 << 8 | dpll->m2;
}

static void i9xx_update_pll_dividers(struct intel_crtc *crtc,
				     struct intel_crtc_state *crtc_state,
				     intel_clock_t *reduced_clock)
{
	struct drm_device *dev = crtc->base.dev;
	u32 fp, fp2 = 0;

	if (IS_PINEVIEW(dev)) {
		fp = pnv_dpll_compute_fp(&crtc_state->dpll);
		if (reduced_clock)
			fp2 = pnv_dpll_compute_fp(reduced_clock);
	} else {
		fp = i9xx_dpll_compute_fp(&crtc_state->dpll);
		if (reduced_clock)
			fp2 = i9xx_dpll_compute_fp(reduced_clock);
	}

	crtc_state->dpll_hw_state.fp0 = fp;

	crtc->lowfreq_avail = false;
	if (intel_pipe_will_have_type(crtc_state, INTEL_OUTPUT_LVDS) &&
	    reduced_clock) {
		crtc_state->dpll_hw_state.fp1 = fp2;
		crtc->lowfreq_avail = true;
	} else {
		crtc_state->dpll_hw_state.fp1 = fp;
	}
}

static void vlv_pllb_recal_opamp(struct drm_i915_private *dev_priv, enum pipe
		pipe)
{
	u32 reg_val;

	/*
	 * PLLB opamp always calibrates to max value of 0x3f, force enable it
	 * and set it to a reasonable value instead.
	 */
	reg_val = vlv_dpio_read(dev_priv, pipe, VLV_PLL_DW9(1));
	reg_val &= 0xffffff00;
	reg_val |= 0x00000030;
	vlv_dpio_write(dev_priv, pipe, VLV_PLL_DW9(1), reg_val);

	reg_val = vlv_dpio_read(dev_priv, pipe, VLV_REF_DW13);
	reg_val &= 0x8cffffff;
	reg_val = 0x8c000000;
	vlv_dpio_write(dev_priv, pipe, VLV_REF_DW13, reg_val);

	reg_val = vlv_dpio_read(dev_priv, pipe, VLV_PLL_DW9(1));
	reg_val &= 0xffffff00;
	vlv_dpio_write(dev_priv, pipe, VLV_PLL_DW9(1), reg_val);

	reg_val = vlv_dpio_read(dev_priv, pipe, VLV_REF_DW13);
	reg_val &= 0x00ffffff;
	reg_val |= 0xb0000000;
	vlv_dpio_write(dev_priv, pipe, VLV_REF_DW13, reg_val);
}

static void intel_pch_transcoder_set_m_n(struct intel_crtc *crtc,
					 struct intel_link_m_n *m_n)
{
	struct drm_device *dev = crtc->base.dev;
	struct drm_i915_private *dev_priv = dev->dev_private;
	int pipe = crtc->pipe;

	I915_WRITE(PCH_TRANS_DATA_M1(pipe), TU_SIZE(m_n->tu) | m_n->gmch_m);
	I915_WRITE(PCH_TRANS_DATA_N1(pipe), m_n->gmch_n);
	I915_WRITE(PCH_TRANS_LINK_M1(pipe), m_n->link_m);
	I915_WRITE(PCH_TRANS_LINK_N1(pipe), m_n->link_n);
}

static void intel_cpu_transcoder_set_m_n(struct intel_crtc *crtc,
					 struct intel_link_m_n *m_n,
					 struct intel_link_m_n *m2_n2)
{
	struct drm_device *dev = crtc->base.dev;
	struct drm_i915_private *dev_priv = dev->dev_private;
	int pipe = crtc->pipe;
	enum transcoder transcoder = crtc->config->cpu_transcoder;

	if (INTEL_INFO(dev)->gen >= 5) {
		I915_WRITE(PIPE_DATA_M1(transcoder), TU_SIZE(m_n->tu) | m_n->gmch_m);
		I915_WRITE(PIPE_DATA_N1(transcoder), m_n->gmch_n);
		I915_WRITE(PIPE_LINK_M1(transcoder), m_n->link_m);
		I915_WRITE(PIPE_LINK_N1(transcoder), m_n->link_n);
		/* M2_N2 registers to be set only for gen < 8 (M2_N2 available
		 * for gen < 8) and if DRRS is supported (to make sure the
		 * registers are not unnecessarily accessed).
		 */
		if (m2_n2 && (IS_CHERRYVIEW(dev) || INTEL_INFO(dev)->gen < 8) &&
			crtc->config->has_drrs) {
			I915_WRITE(PIPE_DATA_M2(transcoder),
					TU_SIZE(m2_n2->tu) | m2_n2->gmch_m);
			I915_WRITE(PIPE_DATA_N2(transcoder), m2_n2->gmch_n);
			I915_WRITE(PIPE_LINK_M2(transcoder), m2_n2->link_m);
			I915_WRITE(PIPE_LINK_N2(transcoder), m2_n2->link_n);
		}
	} else {
		I915_WRITE(PIPE_DATA_M_G4X(pipe), TU_SIZE(m_n->tu) | m_n->gmch_m);
		I915_WRITE(PIPE_DATA_N_G4X(pipe), m_n->gmch_n);
		I915_WRITE(PIPE_LINK_M_G4X(pipe), m_n->link_m);
		I915_WRITE(PIPE_LINK_N_G4X(pipe), m_n->link_n);
	}
}

void intel_dp_set_m_n(struct intel_crtc *crtc, enum link_m_n_set m_n)
{
	struct intel_link_m_n *dp_m_n, *dp_m2_n2 = NULL;

	if (m_n == M1_N1) {
		dp_m_n = &crtc->config->dp_m_n;
		dp_m2_n2 = &crtc->config->dp_m2_n2;
	} else if (m_n == M2_N2) {

		/*
		 * M2_N2 registers are not supported. Hence m2_n2 divider value
		 * needs to be programmed into M1_N1.
		 */
		dp_m_n = &crtc->config->dp_m2_n2;
	} else {
		DRM_ERROR("Unsupported divider value\n");
		return;
	}

	if (crtc->config->has_pch_encoder)
		intel_pch_transcoder_set_m_n(crtc, &crtc->config->dp_m_n);
	else
		intel_cpu_transcoder_set_m_n(crtc, dp_m_n, dp_m2_n2);
}

static void vlv_compute_dpll(struct intel_crtc *crtc,
			     struct intel_crtc_state *pipe_config)
{
	pipe_config->dpll_hw_state.dpll = DPLL_INTEGRATED_REF_CLK_VLV |
		DPLL_REF_CLK_ENABLE_VLV | DPLL_VGA_MODE_DIS |
		DPLL_VCO_ENABLE | DPLL_EXT_BUFFER_ENABLE_VLV;
	if (crtc->pipe != PIPE_A)
		pipe_config->dpll_hw_state.dpll |= DPLL_INTEGRATED_CRI_CLK_VLV;

	pipe_config->dpll_hw_state.dpll_md =
		(pipe_config->pixel_multiplier - 1) << DPLL_MD_UDI_MULTIPLIER_SHIFT;
}

static void chv_compute_dpll(struct intel_crtc *crtc,
			     struct intel_crtc_state *pipe_config)
{
	pipe_config->dpll_hw_state.dpll = DPLL_SSC_REF_CLK_CHV |
		DPLL_REF_CLK_ENABLE_VLV | DPLL_VGA_MODE_DIS |
		DPLL_VCO_ENABLE;
	if (crtc->pipe != PIPE_A)
		pipe_config->dpll_hw_state.dpll |= DPLL_INTEGRATED_CRI_CLK_VLV;

	pipe_config->dpll_hw_state.dpll_md =
		(pipe_config->pixel_multiplier - 1) << DPLL_MD_UDI_MULTIPLIER_SHIFT;
}

static void vlv_prepare_pll(struct intel_crtc *crtc,
			    const struct intel_crtc_state *pipe_config)
{
	struct drm_device *dev = crtc->base.dev;
	struct drm_i915_private *dev_priv = dev->dev_private;
	int pipe = crtc->pipe;
	u32 mdiv;
	u32 bestn, bestm1, bestm2, bestp1, bestp2;
	u32 coreclk, reg_val;

	mutex_lock(&dev_priv->sb_lock);

	bestn = pipe_config->dpll.n;
	bestm1 = pipe_config->dpll.m1;
	bestm2 = pipe_config->dpll.m2;
	bestp1 = pipe_config->dpll.p1;
	bestp2 = pipe_config->dpll.p2;

	/* See eDP HDMI DPIO driver vbios notes doc */

	/* PLL B needs special handling */
	if (pipe == PIPE_B)
		vlv_pllb_recal_opamp(dev_priv, pipe);

	/* Set up Tx target for periodic Rcomp update */
	vlv_dpio_write(dev_priv, pipe, VLV_PLL_DW9_BCAST, 0x0100000f);

	/* Disable target IRef on PLL */
	reg_val = vlv_dpio_read(dev_priv, pipe, VLV_PLL_DW8(pipe));
	reg_val &= 0x00ffffff;
	vlv_dpio_write(dev_priv, pipe, VLV_PLL_DW8(pipe), reg_val);

	/* Disable fast lock */
	vlv_dpio_write(dev_priv, pipe, VLV_CMN_DW0, 0x610);

	/* Set idtafcrecal before PLL is enabled */
	mdiv = ((bestm1 << DPIO_M1DIV_SHIFT) | (bestm2 & DPIO_M2DIV_MASK));
	mdiv |= ((bestp1 << DPIO_P1_SHIFT) | (bestp2 << DPIO_P2_SHIFT));
	mdiv |= ((bestn << DPIO_N_SHIFT));
	mdiv |= (1 << DPIO_K_SHIFT);

	/*
	 * Post divider depends on pixel clock rate, DAC vs digital (and LVDS,
	 * but we don't support that).
	 * Note: don't use the DAC post divider as it seems unstable.
	 */
	mdiv |= (DPIO_POST_DIV_HDMIDP << DPIO_POST_DIV_SHIFT);
	vlv_dpio_write(dev_priv, pipe, VLV_PLL_DW3(pipe), mdiv);

	mdiv |= DPIO_ENABLE_CALIBRATION;
	vlv_dpio_write(dev_priv, pipe, VLV_PLL_DW3(pipe), mdiv);

	/* Set HBR and RBR LPF coefficients */
	if (pipe_config->port_clock == 162000 ||
	    intel_pipe_has_type(crtc, INTEL_OUTPUT_ANALOG) ||
	    intel_pipe_has_type(crtc, INTEL_OUTPUT_HDMI))
		vlv_dpio_write(dev_priv, pipe, VLV_PLL_DW10(pipe),
				 0x009f0003);
	else
		vlv_dpio_write(dev_priv, pipe, VLV_PLL_DW10(pipe),
				 0x00d0000f);

	if (pipe_config->has_dp_encoder) {
		/* Use SSC source */
		if (pipe == PIPE_A)
			vlv_dpio_write(dev_priv, pipe, VLV_PLL_DW5(pipe),
					 0x0df40000);
		else
			vlv_dpio_write(dev_priv, pipe, VLV_PLL_DW5(pipe),
					 0x0df70000);
	} else { /* HDMI or VGA */
		/* Use bend source */
		if (pipe == PIPE_A)
			vlv_dpio_write(dev_priv, pipe, VLV_PLL_DW5(pipe),
					 0x0df70000);
		else
			vlv_dpio_write(dev_priv, pipe, VLV_PLL_DW5(pipe),
					 0x0df40000);
	}

	coreclk = vlv_dpio_read(dev_priv, pipe, VLV_PLL_DW7(pipe));
	coreclk = (coreclk & 0x0000ff00) | 0x01c00000;
	if (intel_pipe_has_type(crtc, INTEL_OUTPUT_DISPLAYPORT) ||
	    intel_pipe_has_type(crtc, INTEL_OUTPUT_EDP))
		coreclk |= 0x01000000;
	vlv_dpio_write(dev_priv, pipe, VLV_PLL_DW7(pipe), coreclk);

	vlv_dpio_write(dev_priv, pipe, VLV_PLL_DW11(pipe), 0x87871000);
	mutex_unlock(&dev_priv->sb_lock);
}

static void chv_prepare_pll(struct intel_crtc *crtc,
			    const struct intel_crtc_state *pipe_config)
{
	struct drm_device *dev = crtc->base.dev;
	struct drm_i915_private *dev_priv = dev->dev_private;
	int pipe = crtc->pipe;
	i915_reg_t dpll_reg = DPLL(crtc->pipe);
	enum dpio_channel port = vlv_pipe_to_channel(pipe);
	u32 loopfilter, tribuf_calcntr;
	u32 bestn, bestm1, bestm2, bestp1, bestp2, bestm2_frac;
	u32 dpio_val;
	int vco;

	bestn = pipe_config->dpll.n;
	bestm2_frac = pipe_config->dpll.m2 & 0x3fffff;
	bestm1 = pipe_config->dpll.m1;
	bestm2 = pipe_config->dpll.m2 >> 22;
	bestp1 = pipe_config->dpll.p1;
	bestp2 = pipe_config->dpll.p2;
	vco = pipe_config->dpll.vco;
	dpio_val = 0;
	loopfilter = 0;

	/*
	 * Enable Refclk and SSC
	 */
	I915_WRITE(dpll_reg,
		   pipe_config->dpll_hw_state.dpll & ~DPLL_VCO_ENABLE);

	mutex_lock(&dev_priv->sb_lock);

	/* p1 and p2 divider */
	vlv_dpio_write(dev_priv, pipe, CHV_CMN_DW13(port),
			5 << DPIO_CHV_S1_DIV_SHIFT |
			bestp1 << DPIO_CHV_P1_DIV_SHIFT |
			bestp2 << DPIO_CHV_P2_DIV_SHIFT |
			1 << DPIO_CHV_K_DIV_SHIFT);

	/* Feedback post-divider - m2 */
	vlv_dpio_write(dev_priv, pipe, CHV_PLL_DW0(port), bestm2);

	/* Feedback refclk divider - n and m1 */
	vlv_dpio_write(dev_priv, pipe, CHV_PLL_DW1(port),
			DPIO_CHV_M1_DIV_BY_2 |
			1 << DPIO_CHV_N_DIV_SHIFT);

	/* M2 fraction division */
	vlv_dpio_write(dev_priv, pipe, CHV_PLL_DW2(port), bestm2_frac);

	/* M2 fraction division enable */
	dpio_val = vlv_dpio_read(dev_priv, pipe, CHV_PLL_DW3(port));
	dpio_val &= ~(DPIO_CHV_FEEDFWD_GAIN_MASK | DPIO_CHV_FRAC_DIV_EN);
	dpio_val |= (2 << DPIO_CHV_FEEDFWD_GAIN_SHIFT);
	if (bestm2_frac)
		dpio_val |= DPIO_CHV_FRAC_DIV_EN;
	vlv_dpio_write(dev_priv, pipe, CHV_PLL_DW3(port), dpio_val);

	/* Program digital lock detect threshold */
	dpio_val = vlv_dpio_read(dev_priv, pipe, CHV_PLL_DW9(port));
	dpio_val &= ~(DPIO_CHV_INT_LOCK_THRESHOLD_MASK |
					DPIO_CHV_INT_LOCK_THRESHOLD_SEL_COARSE);
	dpio_val |= (0x5 << DPIO_CHV_INT_LOCK_THRESHOLD_SHIFT);
	if (!bestm2_frac)
		dpio_val |= DPIO_CHV_INT_LOCK_THRESHOLD_SEL_COARSE;
	vlv_dpio_write(dev_priv, pipe, CHV_PLL_DW9(port), dpio_val);

	/* Loop filter */
	if (vco == 5400000) {
		loopfilter |= (0x3 << DPIO_CHV_PROP_COEFF_SHIFT);
		loopfilter |= (0x8 << DPIO_CHV_INT_COEFF_SHIFT);
		loopfilter |= (0x1 << DPIO_CHV_GAIN_CTRL_SHIFT);
		tribuf_calcntr = 0x9;
	} else if (vco <= 6200000) {
		loopfilter |= (0x5 << DPIO_CHV_PROP_COEFF_SHIFT);
		loopfilter |= (0xB << DPIO_CHV_INT_COEFF_SHIFT);
		loopfilter |= (0x3 << DPIO_CHV_GAIN_CTRL_SHIFT);
		tribuf_calcntr = 0x9;
	} else if (vco <= 6480000) {
		loopfilter |= (0x4 << DPIO_CHV_PROP_COEFF_SHIFT);
		loopfilter |= (0x9 << DPIO_CHV_INT_COEFF_SHIFT);
		loopfilter |= (0x3 << DPIO_CHV_GAIN_CTRL_SHIFT);
		tribuf_calcntr = 0x8;
	} else {
		/* Not supported. Apply the same limits as in the max case */
		loopfilter |= (0x4 << DPIO_CHV_PROP_COEFF_SHIFT);
		loopfilter |= (0x9 << DPIO_CHV_INT_COEFF_SHIFT);
		loopfilter |= (0x3 << DPIO_CHV_GAIN_CTRL_SHIFT);
		tribuf_calcntr = 0;
	}
	vlv_dpio_write(dev_priv, pipe, CHV_PLL_DW6(port), loopfilter);

	dpio_val = vlv_dpio_read(dev_priv, pipe, CHV_PLL_DW8(port));
	dpio_val &= ~DPIO_CHV_TDC_TARGET_CNT_MASK;
	dpio_val |= (tribuf_calcntr << DPIO_CHV_TDC_TARGET_CNT_SHIFT);
	vlv_dpio_write(dev_priv, pipe, CHV_PLL_DW8(port), dpio_val);

	/* AFC Recal */
	vlv_dpio_write(dev_priv, pipe, CHV_CMN_DW14(port),
			vlv_dpio_read(dev_priv, pipe, CHV_CMN_DW14(port)) |
			DPIO_AFC_RECAL);

	mutex_unlock(&dev_priv->sb_lock);
}

/**
 * vlv_force_pll_on - forcibly enable just the PLL
 * @dev_priv: i915 private structure
 * @pipe: pipe PLL to enable
 * @dpll: PLL configuration
 *
 * Enable the PLL for @pipe using the supplied @dpll config. To be used
 * in cases where we need the PLL enabled even when @pipe is not going to
 * be enabled.
 */
int vlv_force_pll_on(struct drm_device *dev, enum pipe pipe,
		     const struct dpll *dpll)
{
	struct intel_crtc *crtc =
		to_intel_crtc(intel_get_crtc_for_pipe(dev, pipe));
	struct intel_crtc_state *pipe_config;

	pipe_config = kzalloc(sizeof(*pipe_config), GFP_KERNEL);
	if (!pipe_config)
		return -ENOMEM;

	pipe_config->base.crtc = &crtc->base;
	pipe_config->pixel_multiplier = 1;
	pipe_config->dpll = *dpll;

	if (IS_CHERRYVIEW(dev)) {
		chv_compute_dpll(crtc, pipe_config);
		chv_prepare_pll(crtc, pipe_config);
		chv_enable_pll(crtc, pipe_config);
	} else {
		vlv_compute_dpll(crtc, pipe_config);
		vlv_prepare_pll(crtc, pipe_config);
		vlv_enable_pll(crtc, pipe_config);
	}

	kfree(pipe_config);

	return 0;
}

/**
 * vlv_force_pll_off - forcibly disable just the PLL
 * @dev_priv: i915 private structure
 * @pipe: pipe PLL to disable
 *
 * Disable the PLL for @pipe. To be used in cases where we need
 * the PLL enabled even when @pipe is not going to be enabled.
 */
void vlv_force_pll_off(struct drm_device *dev, enum pipe pipe)
{
	if (IS_CHERRYVIEW(dev))
		chv_disable_pll(to_i915(dev), pipe);
	else
		vlv_disable_pll(to_i915(dev), pipe);
}

static void i9xx_compute_dpll(struct intel_crtc *crtc,
			      struct intel_crtc_state *crtc_state,
			      intel_clock_t *reduced_clock)
{
	struct drm_device *dev = crtc->base.dev;
	struct drm_i915_private *dev_priv = dev->dev_private;
	u32 dpll;
	bool is_sdvo;
	struct dpll *clock = &crtc_state->dpll;

	i9xx_update_pll_dividers(crtc, crtc_state, reduced_clock);

	is_sdvo = intel_pipe_will_have_type(crtc_state, INTEL_OUTPUT_SDVO) ||
		intel_pipe_will_have_type(crtc_state, INTEL_OUTPUT_HDMI);

	dpll = DPLL_VGA_MODE_DIS;

	if (intel_pipe_will_have_type(crtc_state, INTEL_OUTPUT_LVDS))
		dpll |= DPLLB_MODE_LVDS;
	else
		dpll |= DPLLB_MODE_DAC_SERIAL;

	if (IS_I945G(dev) || IS_I945GM(dev) || IS_G33(dev)) {
		dpll |= (crtc_state->pixel_multiplier - 1)
			<< SDVO_MULTIPLIER_SHIFT_HIRES;
	}

	if (is_sdvo)
		dpll |= DPLL_SDVO_HIGH_SPEED;

	if (crtc_state->has_dp_encoder)
		dpll |= DPLL_SDVO_HIGH_SPEED;

	/* compute bitmask from p1 value */
	if (IS_PINEVIEW(dev))
		dpll |= (1 << (clock->p1 - 1)) << DPLL_FPA01_P1_POST_DIV_SHIFT_PINEVIEW;
	else {
		dpll |= (1 << (clock->p1 - 1)) << DPLL_FPA01_P1_POST_DIV_SHIFT;
		if (IS_G4X(dev) && reduced_clock)
			dpll |= (1 << (reduced_clock->p1 - 1)) << DPLL_FPA1_P1_POST_DIV_SHIFT;
	}
	switch (clock->p2) {
	case 5:
		dpll |= DPLL_DAC_SERIAL_P2_CLOCK_DIV_5;
		break;
	case 7:
		dpll |= DPLLB_LVDS_P2_CLOCK_DIV_7;
		break;
	case 10:
		dpll |= DPLL_DAC_SERIAL_P2_CLOCK_DIV_10;
		break;
	case 14:
		dpll |= DPLLB_LVDS_P2_CLOCK_DIV_14;
		break;
	}
	if (INTEL_INFO(dev)->gen >= 4)
		dpll |= (6 << PLL_LOAD_PULSE_PHASE_SHIFT);

	if (crtc_state->sdvo_tv_clock)
		dpll |= PLL_REF_INPUT_TVCLKINBC;
	else if (intel_pipe_will_have_type(crtc_state, INTEL_OUTPUT_LVDS) &&
		 intel_panel_use_ssc(dev_priv))
		dpll |= PLLB_REF_INPUT_SPREADSPECTRUMIN;
	else
		dpll |= PLL_REF_INPUT_DREFCLK;

	dpll |= DPLL_VCO_ENABLE;
	crtc_state->dpll_hw_state.dpll = dpll;

	if (INTEL_INFO(dev)->gen >= 4) {
		u32 dpll_md = (crtc_state->pixel_multiplier - 1)
			<< DPLL_MD_UDI_MULTIPLIER_SHIFT;
		crtc_state->dpll_hw_state.dpll_md = dpll_md;
	}
}

static void i8xx_compute_dpll(struct intel_crtc *crtc,
			      struct intel_crtc_state *crtc_state,
			      intel_clock_t *reduced_clock)
{
	struct drm_device *dev = crtc->base.dev;
	struct drm_i915_private *dev_priv = dev->dev_private;
	u32 dpll;
	struct dpll *clock = &crtc_state->dpll;

	i9xx_update_pll_dividers(crtc, crtc_state, reduced_clock);

	dpll = DPLL_VGA_MODE_DIS;

	if (intel_pipe_will_have_type(crtc_state, INTEL_OUTPUT_LVDS)) {
		dpll |= (1 << (clock->p1 - 1)) << DPLL_FPA01_P1_POST_DIV_SHIFT;
	} else {
		if (clock->p1 == 2)
			dpll |= PLL_P1_DIVIDE_BY_TWO;
		else
			dpll |= (clock->p1 - 2) << DPLL_FPA01_P1_POST_DIV_SHIFT;
		if (clock->p2 == 4)
			dpll |= PLL_P2_DIVIDE_BY_4;
	}

	if (!IS_I830(dev) && intel_pipe_will_have_type(crtc_state, INTEL_OUTPUT_DVO))
		dpll |= DPLL_DVO_2X_MODE;

	if (intel_pipe_will_have_type(crtc_state, INTEL_OUTPUT_LVDS) &&
	    intel_panel_use_ssc(dev_priv))
		dpll |= PLLB_REF_INPUT_SPREADSPECTRUMIN;
	else
		dpll |= PLL_REF_INPUT_DREFCLK;

	dpll |= DPLL_VCO_ENABLE;
	crtc_state->dpll_hw_state.dpll = dpll;
}

static void intel_set_pipe_timings(struct intel_crtc *intel_crtc)
{
	struct drm_device *dev = intel_crtc->base.dev;
	struct drm_i915_private *dev_priv = dev->dev_private;
	enum pipe pipe = intel_crtc->pipe;
	enum transcoder cpu_transcoder = intel_crtc->config->cpu_transcoder;
	const struct drm_display_mode *adjusted_mode = &intel_crtc->config->base.adjusted_mode;
	uint32_t crtc_vtotal, crtc_vblank_end;
	int vsyncshift = 0;

	/* We need to be careful not to changed the adjusted mode, for otherwise
	 * the hw state checker will get angry at the mismatch. */
	crtc_vtotal = adjusted_mode->crtc_vtotal;
	crtc_vblank_end = adjusted_mode->crtc_vblank_end;

	if (adjusted_mode->flags & DRM_MODE_FLAG_INTERLACE) {
		/* the chip adds 2 halflines automatically */
		crtc_vtotal -= 1;
		crtc_vblank_end -= 1;

		if (intel_pipe_has_type(intel_crtc, INTEL_OUTPUT_SDVO))
			vsyncshift = (adjusted_mode->crtc_htotal - 1) / 2;
		else
			vsyncshift = adjusted_mode->crtc_hsync_start -
				adjusted_mode->crtc_htotal / 2;
		if (vsyncshift < 0)
			vsyncshift += adjusted_mode->crtc_htotal;
	}

	if (INTEL_INFO(dev)->gen > 3)
		I915_WRITE(VSYNCSHIFT(cpu_transcoder), vsyncshift);

	I915_WRITE(HTOTAL(cpu_transcoder),
		   (adjusted_mode->crtc_hdisplay - 1) |
		   ((adjusted_mode->crtc_htotal - 1) << 16));
	I915_WRITE(HBLANK(cpu_transcoder),
		   (adjusted_mode->crtc_hblank_start - 1) |
		   ((adjusted_mode->crtc_hblank_end - 1) << 16));
	I915_WRITE(HSYNC(cpu_transcoder),
		   (adjusted_mode->crtc_hsync_start - 1) |
		   ((adjusted_mode->crtc_hsync_end - 1) << 16));

	I915_WRITE(VTOTAL(cpu_transcoder),
		   (adjusted_mode->crtc_vdisplay - 1) |
		   ((crtc_vtotal - 1) << 16));
	I915_WRITE(VBLANK(cpu_transcoder),
		   (adjusted_mode->crtc_vblank_start - 1) |
		   ((crtc_vblank_end - 1) << 16));
	I915_WRITE(VSYNC(cpu_transcoder),
		   (adjusted_mode->crtc_vsync_start - 1) |
		   ((adjusted_mode->crtc_vsync_end - 1) << 16));

	/* Workaround: when the EDP input selection is B, the VTOTAL_B must be
	 * programmed with the VTOTAL_EDP value. Same for VTOTAL_C. This is
	 * documented on the DDI_FUNC_CTL register description, EDP Input Select
	 * bits. */
	if (IS_HASWELL(dev) && cpu_transcoder == TRANSCODER_EDP &&
	    (pipe == PIPE_B || pipe == PIPE_C))
		I915_WRITE(VTOTAL(pipe), I915_READ(VTOTAL(cpu_transcoder)));

}

static void intel_set_pipe_src_size(struct intel_crtc *intel_crtc)
{
	struct drm_device *dev = intel_crtc->base.dev;
	struct drm_i915_private *dev_priv = dev->dev_private;
	enum pipe pipe = intel_crtc->pipe;

	/* pipesrc controls the size that is scaled from, which should
	 * always be the user's requested size.
	 */
	I915_WRITE(PIPESRC(pipe),
		   ((intel_crtc->config->pipe_src_w - 1) << 16) |
		   (intel_crtc->config->pipe_src_h - 1));
}

static void intel_get_pipe_timings(struct intel_crtc *crtc,
				   struct intel_crtc_state *pipe_config)
{
	struct drm_device *dev = crtc->base.dev;
	struct drm_i915_private *dev_priv = dev->dev_private;
	enum transcoder cpu_transcoder = pipe_config->cpu_transcoder;
	uint32_t tmp;

	tmp = I915_READ(HTOTAL(cpu_transcoder));
	pipe_config->base.adjusted_mode.crtc_hdisplay = (tmp & 0xffff) + 1;
	pipe_config->base.adjusted_mode.crtc_htotal = ((tmp >> 16) & 0xffff) + 1;
	tmp = I915_READ(HBLANK(cpu_transcoder));
	pipe_config->base.adjusted_mode.crtc_hblank_start = (tmp & 0xffff) + 1;
	pipe_config->base.adjusted_mode.crtc_hblank_end = ((tmp >> 16) & 0xffff) + 1;
	tmp = I915_READ(HSYNC(cpu_transcoder));
	pipe_config->base.adjusted_mode.crtc_hsync_start = (tmp & 0xffff) + 1;
	pipe_config->base.adjusted_mode.crtc_hsync_end = ((tmp >> 16) & 0xffff) + 1;

	tmp = I915_READ(VTOTAL(cpu_transcoder));
	pipe_config->base.adjusted_mode.crtc_vdisplay = (tmp & 0xffff) + 1;
	pipe_config->base.adjusted_mode.crtc_vtotal = ((tmp >> 16) & 0xffff) + 1;
	tmp = I915_READ(VBLANK(cpu_transcoder));
	pipe_config->base.adjusted_mode.crtc_vblank_start = (tmp & 0xffff) + 1;
	pipe_config->base.adjusted_mode.crtc_vblank_end = ((tmp >> 16) & 0xffff) + 1;
	tmp = I915_READ(VSYNC(cpu_transcoder));
	pipe_config->base.adjusted_mode.crtc_vsync_start = (tmp & 0xffff) + 1;
	pipe_config->base.adjusted_mode.crtc_vsync_end = ((tmp >> 16) & 0xffff) + 1;

	if (I915_READ(PIPECONF(cpu_transcoder)) & PIPECONF_INTERLACE_MASK) {
		pipe_config->base.adjusted_mode.flags |= DRM_MODE_FLAG_INTERLACE;
		pipe_config->base.adjusted_mode.crtc_vtotal += 1;
		pipe_config->base.adjusted_mode.crtc_vblank_end += 1;
	}
}

static void intel_get_pipe_src_size(struct intel_crtc *crtc,
				    struct intel_crtc_state *pipe_config)
{
	struct drm_device *dev = crtc->base.dev;
	struct drm_i915_private *dev_priv = dev->dev_private;
	u32 tmp;

	tmp = I915_READ(PIPESRC(crtc->pipe));
	pipe_config->pipe_src_h = (tmp & 0xffff) + 1;
	pipe_config->pipe_src_w = ((tmp >> 16) & 0xffff) + 1;

	pipe_config->base.mode.vdisplay = pipe_config->pipe_src_h;
	pipe_config->base.mode.hdisplay = pipe_config->pipe_src_w;
}

void intel_mode_from_pipe_config(struct drm_display_mode *mode,
				 struct intel_crtc_state *pipe_config)
{
	mode->hdisplay = pipe_config->base.adjusted_mode.crtc_hdisplay;
	mode->htotal = pipe_config->base.adjusted_mode.crtc_htotal;
	mode->hsync_start = pipe_config->base.adjusted_mode.crtc_hsync_start;
	mode->hsync_end = pipe_config->base.adjusted_mode.crtc_hsync_end;

	mode->vdisplay = pipe_config->base.adjusted_mode.crtc_vdisplay;
	mode->vtotal = pipe_config->base.adjusted_mode.crtc_vtotal;
	mode->vsync_start = pipe_config->base.adjusted_mode.crtc_vsync_start;
	mode->vsync_end = pipe_config->base.adjusted_mode.crtc_vsync_end;

	mode->flags = pipe_config->base.adjusted_mode.flags;
	mode->type = DRM_MODE_TYPE_DRIVER;

	mode->clock = pipe_config->base.adjusted_mode.crtc_clock;
	mode->flags |= pipe_config->base.adjusted_mode.flags;

	mode->hsync = drm_mode_hsync(mode);
	mode->vrefresh = drm_mode_vrefresh(mode);
	drm_mode_set_name(mode);
}

static void i9xx_set_pipeconf(struct intel_crtc *intel_crtc)
{
	struct drm_device *dev = intel_crtc->base.dev;
	struct drm_i915_private *dev_priv = dev->dev_private;
	uint32_t pipeconf;

	pipeconf = 0;

	if ((intel_crtc->pipe == PIPE_A && dev_priv->quirks & QUIRK_PIPEA_FORCE) ||
	    (intel_crtc->pipe == PIPE_B && dev_priv->quirks & QUIRK_PIPEB_FORCE))
		pipeconf |= I915_READ(PIPECONF(intel_crtc->pipe)) & PIPECONF_ENABLE;

	if (intel_crtc->config->double_wide)
		pipeconf |= PIPECONF_DOUBLE_WIDE;

	/* only g4x and later have fancy bpc/dither controls */
	if (IS_G4X(dev) || IS_VALLEYVIEW(dev) || IS_CHERRYVIEW(dev)) {
		/* Bspec claims that we can't use dithering for 30bpp pipes. */
		if (intel_crtc->config->dither && intel_crtc->config->pipe_bpp != 30)
			pipeconf |= PIPECONF_DITHER_EN |
				    PIPECONF_DITHER_TYPE_SP;

		switch (intel_crtc->config->pipe_bpp) {
		case 18:
			pipeconf |= PIPECONF_6BPC;
			break;
		case 24:
			pipeconf |= PIPECONF_8BPC;
			break;
		case 30:
			pipeconf |= PIPECONF_10BPC;
			break;
		default:
			/* Case prevented by intel_choose_pipe_bpp_dither. */
			BUG();
		}
	}

	if (HAS_PIPE_CXSR(dev)) {
		if (intel_crtc->lowfreq_avail) {
			DRM_DEBUG_KMS("enabling CxSR downclocking\n");
			pipeconf |= PIPECONF_CXSR_DOWNCLOCK;
		} else {
			DRM_DEBUG_KMS("disabling CxSR downclocking\n");
		}
	}

	if (intel_crtc->config->base.adjusted_mode.flags & DRM_MODE_FLAG_INTERLACE) {
		if (INTEL_INFO(dev)->gen < 4 ||
		    intel_pipe_has_type(intel_crtc, INTEL_OUTPUT_SDVO))
			pipeconf |= PIPECONF_INTERLACE_W_FIELD_INDICATION;
		else
			pipeconf |= PIPECONF_INTERLACE_W_SYNC_SHIFT;
	} else
		pipeconf |= PIPECONF_PROGRESSIVE;

	if ((IS_VALLEYVIEW(dev) || IS_CHERRYVIEW(dev)) &&
	     intel_crtc->config->limited_color_range)
		pipeconf |= PIPECONF_COLOR_RANGE_SELECT;

	I915_WRITE(PIPECONF(intel_crtc->pipe), pipeconf);
	POSTING_READ(PIPECONF(intel_crtc->pipe));
}

static int i8xx_crtc_compute_clock(struct intel_crtc *crtc,
				   struct intel_crtc_state *crtc_state)
{
	struct drm_device *dev = crtc->base.dev;
	struct drm_i915_private *dev_priv = dev->dev_private;
	const intel_limit_t *limit;
	int refclk = 48000;

	memset(&crtc_state->dpll_hw_state, 0,
	       sizeof(crtc_state->dpll_hw_state));

	if (intel_pipe_will_have_type(crtc_state, INTEL_OUTPUT_LVDS)) {
		if (intel_panel_use_ssc(dev_priv)) {
			refclk = dev_priv->vbt.lvds_ssc_freq;
			DRM_DEBUG_KMS("using SSC reference clock of %d kHz\n", refclk);
<<<<<<< HEAD
		}

		limit = &intel_limits_i8xx_lvds;
	} else if (intel_pipe_will_have_type(crtc_state, INTEL_OUTPUT_DVO)) {
		limit = &intel_limits_i8xx_dvo;
	} else {
		limit = &intel_limits_i8xx_dac;
	}

	if (!crtc_state->clock_set &&
=======
		}

		limit = &intel_limits_i8xx_lvds;
	} else if (intel_pipe_will_have_type(crtc_state, INTEL_OUTPUT_DVO)) {
		limit = &intel_limits_i8xx_dvo;
	} else {
		limit = &intel_limits_i8xx_dac;
	}

	if (!crtc_state->clock_set &&
	    !i9xx_find_best_dpll(limit, crtc_state, crtc_state->port_clock,
				 refclk, NULL, &crtc_state->dpll)) {
		DRM_ERROR("Couldn't find PLL settings for mode!\n");
		return -EINVAL;
	}

	i8xx_compute_dpll(crtc, crtc_state, NULL);

	return 0;
}

static int g4x_crtc_compute_clock(struct intel_crtc *crtc,
				  struct intel_crtc_state *crtc_state)
{
	struct drm_device *dev = crtc->base.dev;
	struct drm_i915_private *dev_priv = dev->dev_private;
	const intel_limit_t *limit;
	int refclk = 96000;

	memset(&crtc_state->dpll_hw_state, 0,
	       sizeof(crtc_state->dpll_hw_state));

	if (intel_pipe_will_have_type(crtc_state, INTEL_OUTPUT_LVDS)) {
		if (intel_panel_use_ssc(dev_priv)) {
			refclk = dev_priv->vbt.lvds_ssc_freq;
			DRM_DEBUG_KMS("using SSC reference clock of %d kHz\n", refclk);
		}

		if (intel_is_dual_link_lvds(dev))
			limit = &intel_limits_g4x_dual_channel_lvds;
		else
			limit = &intel_limits_g4x_single_channel_lvds;
	} else if (intel_pipe_will_have_type(crtc_state, INTEL_OUTPUT_HDMI) ||
		   intel_pipe_will_have_type(crtc_state, INTEL_OUTPUT_ANALOG)) {
		limit = &intel_limits_g4x_hdmi;
	} else if (intel_pipe_will_have_type(crtc_state, INTEL_OUTPUT_SDVO)) {
		limit = &intel_limits_g4x_sdvo;
	} else {
		/* The option is for other outputs */
		limit = &intel_limits_i9xx_sdvo;
	}

	if (!crtc_state->clock_set &&
	    !g4x_find_best_dpll(limit, crtc_state, crtc_state->port_clock,
				refclk, NULL, &crtc_state->dpll)) {
		DRM_ERROR("Couldn't find PLL settings for mode!\n");
		return -EINVAL;
	}

	i9xx_compute_dpll(crtc, crtc_state, NULL);

	return 0;
}

static int pnv_crtc_compute_clock(struct intel_crtc *crtc,
				  struct intel_crtc_state *crtc_state)
{
	struct drm_device *dev = crtc->base.dev;
	struct drm_i915_private *dev_priv = dev->dev_private;
	const intel_limit_t *limit;
	int refclk = 96000;

	memset(&crtc_state->dpll_hw_state, 0,
	       sizeof(crtc_state->dpll_hw_state));

	if (intel_pipe_will_have_type(crtc_state, INTEL_OUTPUT_LVDS)) {
		if (intel_panel_use_ssc(dev_priv)) {
			refclk = dev_priv->vbt.lvds_ssc_freq;
			DRM_DEBUG_KMS("using SSC reference clock of %d kHz\n", refclk);
		}

		limit = &intel_limits_pineview_lvds;
	} else {
		limit = &intel_limits_pineview_sdvo;
	}

	if (!crtc_state->clock_set &&
	    !pnv_find_best_dpll(limit, crtc_state, crtc_state->port_clock,
				refclk, NULL, &crtc_state->dpll)) {
		DRM_ERROR("Couldn't find PLL settings for mode!\n");
		return -EINVAL;
	}

	i9xx_compute_dpll(crtc, crtc_state, NULL);

	return 0;
}

static int i9xx_crtc_compute_clock(struct intel_crtc *crtc,
				   struct intel_crtc_state *crtc_state)
{
	struct drm_device *dev = crtc->base.dev;
	struct drm_i915_private *dev_priv = dev->dev_private;
	const intel_limit_t *limit;
	int refclk = 96000;

	memset(&crtc_state->dpll_hw_state, 0,
	       sizeof(crtc_state->dpll_hw_state));

	if (intel_pipe_will_have_type(crtc_state, INTEL_OUTPUT_LVDS)) {
		if (intel_panel_use_ssc(dev_priv)) {
			refclk = dev_priv->vbt.lvds_ssc_freq;
			DRM_DEBUG_KMS("using SSC reference clock of %d kHz\n", refclk);
		}

		limit = &intel_limits_i9xx_lvds;
	} else {
		limit = &intel_limits_i9xx_sdvo;
	}

	if (!crtc_state->clock_set &&
>>>>>>> ba3150ac
	    !i9xx_find_best_dpll(limit, crtc_state, crtc_state->port_clock,
				 refclk, NULL, &crtc_state->dpll)) {
		DRM_ERROR("Couldn't find PLL settings for mode!\n");
		return -EINVAL;
<<<<<<< HEAD
	}

	i8xx_compute_dpll(crtc, crtc_state, NULL);
=======
	}

	i9xx_compute_dpll(crtc, crtc_state, NULL);

	return 0;
}

static int chv_crtc_compute_clock(struct intel_crtc *crtc,
				  struct intel_crtc_state *crtc_state)
{
	int refclk = 100000;
	const intel_limit_t *limit = &intel_limits_chv;

	memset(&crtc_state->dpll_hw_state, 0,
	       sizeof(crtc_state->dpll_hw_state));

	if (crtc_state->has_dsi_encoder)
		return 0;

	if (!crtc_state->clock_set &&
	    !chv_find_best_dpll(limit, crtc_state, crtc_state->port_clock,
				refclk, NULL, &crtc_state->dpll)) {
		DRM_ERROR("Couldn't find PLL settings for mode!\n");
		return -EINVAL;
	}

	chv_compute_dpll(crtc, crtc_state);

	return 0;
}

static int vlv_crtc_compute_clock(struct intel_crtc *crtc,
				  struct intel_crtc_state *crtc_state)
{
	int refclk = 100000;
	const intel_limit_t *limit = &intel_limits_vlv;

	memset(&crtc_state->dpll_hw_state, 0,
	       sizeof(crtc_state->dpll_hw_state));

	if (crtc_state->has_dsi_encoder)
		return 0;

	if (!crtc_state->clock_set &&
	    !vlv_find_best_dpll(limit, crtc_state, crtc_state->port_clock,
				refclk, NULL, &crtc_state->dpll)) {
		DRM_ERROR("Couldn't find PLL settings for mode!\n");
		return -EINVAL;
	}

	vlv_compute_dpll(crtc, crtc_state);
>>>>>>> ba3150ac

	return 0;
}

static int g4x_crtc_compute_clock(struct intel_crtc *crtc,
				  struct intel_crtc_state *crtc_state)
{
	struct drm_device *dev = crtc->base.dev;
	struct drm_i915_private *dev_priv = dev->dev_private;
	const intel_limit_t *limit;
	int refclk = 96000;

	memset(&crtc_state->dpll_hw_state, 0,
	       sizeof(crtc_state->dpll_hw_state));

	if (intel_pipe_will_have_type(crtc_state, INTEL_OUTPUT_LVDS)) {
		if (intel_panel_use_ssc(dev_priv)) {
			refclk = dev_priv->vbt.lvds_ssc_freq;
			DRM_DEBUG_KMS("using SSC reference clock of %d kHz\n", refclk);
		}

		if (intel_is_dual_link_lvds(dev))
			limit = &intel_limits_g4x_dual_channel_lvds;
		else
			limit = &intel_limits_g4x_single_channel_lvds;
	} else if (intel_pipe_will_have_type(crtc_state, INTEL_OUTPUT_HDMI) ||
		   intel_pipe_will_have_type(crtc_state, INTEL_OUTPUT_ANALOG)) {
		limit = &intel_limits_g4x_hdmi;
	} else if (intel_pipe_will_have_type(crtc_state, INTEL_OUTPUT_SDVO)) {
		limit = &intel_limits_g4x_sdvo;
	} else {
		/* The option is for other outputs */
		limit = &intel_limits_i9xx_sdvo;
	}

	if (!crtc_state->clock_set &&
	    !g4x_find_best_dpll(limit, crtc_state, crtc_state->port_clock,
				refclk, NULL, &crtc_state->dpll)) {
		DRM_ERROR("Couldn't find PLL settings for mode!\n");
		return -EINVAL;
	}

	i9xx_compute_dpll(crtc, crtc_state, NULL);

	return 0;
}

static int pnv_crtc_compute_clock(struct intel_crtc *crtc,
				  struct intel_crtc_state *crtc_state)
{
	struct drm_device *dev = crtc->base.dev;
	struct drm_i915_private *dev_priv = dev->dev_private;
	const intel_limit_t *limit;
	int refclk = 96000;

	memset(&crtc_state->dpll_hw_state, 0,
	       sizeof(crtc_state->dpll_hw_state));

	if (intel_pipe_will_have_type(crtc_state, INTEL_OUTPUT_LVDS)) {
		if (intel_panel_use_ssc(dev_priv)) {
			refclk = dev_priv->vbt.lvds_ssc_freq;
			DRM_DEBUG_KMS("using SSC reference clock of %d kHz\n", refclk);
		}

		limit = &intel_limits_pineview_lvds;
	} else {
		limit = &intel_limits_pineview_sdvo;
	}

	if (!crtc_state->clock_set &&
	    !pnv_find_best_dpll(limit, crtc_state, crtc_state->port_clock,
				refclk, NULL, &crtc_state->dpll)) {
		DRM_ERROR("Couldn't find PLL settings for mode!\n");
		return -EINVAL;
	}

	i9xx_compute_dpll(crtc, crtc_state, NULL);

	return 0;
}

static int i9xx_crtc_compute_clock(struct intel_crtc *crtc,
				   struct intel_crtc_state *crtc_state)
{
	struct drm_device *dev = crtc->base.dev;
	struct drm_i915_private *dev_priv = dev->dev_private;
	const intel_limit_t *limit;
	int refclk = 96000;

	memset(&crtc_state->dpll_hw_state, 0,
	       sizeof(crtc_state->dpll_hw_state));

	if (intel_pipe_will_have_type(crtc_state, INTEL_OUTPUT_LVDS)) {
		if (intel_panel_use_ssc(dev_priv)) {
			refclk = dev_priv->vbt.lvds_ssc_freq;
			DRM_DEBUG_KMS("using SSC reference clock of %d kHz\n", refclk);
		}

		limit = &intel_limits_i9xx_lvds;
	} else {
		limit = &intel_limits_i9xx_sdvo;
	}

	if (!crtc_state->clock_set &&
	    !i9xx_find_best_dpll(limit, crtc_state, crtc_state->port_clock,
				 refclk, NULL, &crtc_state->dpll)) {
		DRM_ERROR("Couldn't find PLL settings for mode!\n");
		return -EINVAL;
	}

	i9xx_compute_dpll(crtc, crtc_state, NULL);

	return 0;
}

static int chv_crtc_compute_clock(struct intel_crtc *crtc,
				  struct intel_crtc_state *crtc_state)
{
	int refclk = 100000;
	const intel_limit_t *limit = &intel_limits_chv;

	memset(&crtc_state->dpll_hw_state, 0,
	       sizeof(crtc_state->dpll_hw_state));

	if (crtc_state->has_dsi_encoder)
		return 0;

	if (!crtc_state->clock_set &&
	    !chv_find_best_dpll(limit, crtc_state, crtc_state->port_clock,
				refclk, NULL, &crtc_state->dpll)) {
		DRM_ERROR("Couldn't find PLL settings for mode!\n");
		return -EINVAL;
	}

	chv_compute_dpll(crtc, crtc_state);

	return 0;
}

static int vlv_crtc_compute_clock(struct intel_crtc *crtc,
				  struct intel_crtc_state *crtc_state)
{
	int refclk = 100000;
	const intel_limit_t *limit = &intel_limits_vlv;

	memset(&crtc_state->dpll_hw_state, 0,
	       sizeof(crtc_state->dpll_hw_state));

	if (crtc_state->has_dsi_encoder)
		return 0;

	if (!crtc_state->clock_set &&
	    !vlv_find_best_dpll(limit, crtc_state, crtc_state->port_clock,
				refclk, NULL, &crtc_state->dpll)) {
		DRM_ERROR("Couldn't find PLL settings for mode!\n");
		return -EINVAL;
	}

	vlv_compute_dpll(crtc, crtc_state);

	return 0;
}

static void i9xx_get_pfit_config(struct intel_crtc *crtc,
				 struct intel_crtc_state *pipe_config)
{
	struct drm_device *dev = crtc->base.dev;
	struct drm_i915_private *dev_priv = dev->dev_private;
	uint32_t tmp;

	if (INTEL_INFO(dev)->gen <= 3 && (IS_I830(dev) || !IS_MOBILE(dev)))
		return;

	tmp = I915_READ(PFIT_CONTROL);
	if (!(tmp & PFIT_ENABLE))
		return;

	/* Check whether the pfit is attached to our pipe. */
	if (INTEL_INFO(dev)->gen < 4) {
		if (crtc->pipe != PIPE_B)
			return;
	} else {
		if ((tmp & PFIT_PIPE_MASK) != (crtc->pipe << PFIT_PIPE_SHIFT))
			return;
	}

	pipe_config->gmch_pfit.control = tmp;
	pipe_config->gmch_pfit.pgm_ratios = I915_READ(PFIT_PGM_RATIOS);
	if (INTEL_INFO(dev)->gen < 5)
		pipe_config->gmch_pfit.lvds_border_bits =
			I915_READ(LVDS) & LVDS_BORDER_ENABLE;
}

static void vlv_crtc_clock_get(struct intel_crtc *crtc,
			       struct intel_crtc_state *pipe_config)
{
	struct drm_device *dev = crtc->base.dev;
	struct drm_i915_private *dev_priv = dev->dev_private;
	int pipe = pipe_config->cpu_transcoder;
	intel_clock_t clock;
	u32 mdiv;
	int refclk = 100000;

	/* In case of MIPI DPLL will not even be used */
	if (!(pipe_config->dpll_hw_state.dpll & DPLL_VCO_ENABLE))
		return;

	mutex_lock(&dev_priv->sb_lock);
	mdiv = vlv_dpio_read(dev_priv, pipe, VLV_PLL_DW3(pipe));
	mutex_unlock(&dev_priv->sb_lock);

	clock.m1 = (mdiv >> DPIO_M1DIV_SHIFT) & 7;
	clock.m2 = mdiv & DPIO_M2DIV_MASK;
	clock.n = (mdiv >> DPIO_N_SHIFT) & 0xf;
	clock.p1 = (mdiv >> DPIO_P1_SHIFT) & 7;
	clock.p2 = (mdiv >> DPIO_P2_SHIFT) & 0x1f;

	pipe_config->port_clock = vlv_calc_dpll_params(refclk, &clock);
}

static void
i9xx_get_initial_plane_config(struct intel_crtc *crtc,
			      struct intel_initial_plane_config *plane_config)
{
	struct drm_device *dev = crtc->base.dev;
	struct drm_i915_private *dev_priv = dev->dev_private;
	u32 val, base, offset;
	int pipe = crtc->pipe, plane = crtc->plane;
	int fourcc, pixel_format;
	unsigned int aligned_height;
	struct drm_framebuffer *fb;
	struct intel_framebuffer *intel_fb;

	val = I915_READ(DSPCNTR(plane));
	if (!(val & DISPLAY_PLANE_ENABLE))
		return;

	intel_fb = kzalloc(sizeof(*intel_fb), GFP_KERNEL);
	if (!intel_fb) {
		DRM_DEBUG_KMS("failed to alloc fb\n");
		return;
	}

	fb = &intel_fb->base;

	if (INTEL_INFO(dev)->gen >= 4) {
		if (val & DISPPLANE_TILED) {
			plane_config->tiling = I915_TILING_X;
			fb->modifier[0] = I915_FORMAT_MOD_X_TILED;
		}
	}

	pixel_format = val & DISPPLANE_PIXFORMAT_MASK;
	fourcc = i9xx_format_to_fourcc(pixel_format);
	fb->pixel_format = fourcc;
	fb->bits_per_pixel = drm_format_plane_cpp(fourcc, 0) * 8;

	if (INTEL_INFO(dev)->gen >= 4) {
		if (plane_config->tiling)
			offset = I915_READ(DSPTILEOFF(plane));
		else
			offset = I915_READ(DSPLINOFF(plane));
		base = I915_READ(DSPSURF(plane)) & 0xfffff000;
	} else {
		base = I915_READ(DSPADDR(plane));
	}
	plane_config->base = base;

	val = I915_READ(PIPESRC(pipe));
	fb->width = ((val >> 16) & 0xfff) + 1;
	fb->height = ((val >> 0) & 0xfff) + 1;

	val = I915_READ(DSPSTRIDE(pipe));
	fb->pitches[0] = val & 0xffffffc0;

	aligned_height = intel_fb_align_height(dev, fb->height,
					       fb->pixel_format,
					       fb->modifier[0]);

	plane_config->size = fb->pitches[0] * aligned_height;

	DRM_DEBUG_KMS("pipe/plane %c/%d with fb: size=%dx%d@%d, offset=%x, pitch %d, size 0x%x\n",
		      pipe_name(pipe), plane, fb->width, fb->height,
		      fb->bits_per_pixel, base, fb->pitches[0],
		      plane_config->size);

	plane_config->fb = intel_fb;
}

static void chv_crtc_clock_get(struct intel_crtc *crtc,
			       struct intel_crtc_state *pipe_config)
{
	struct drm_device *dev = crtc->base.dev;
	struct drm_i915_private *dev_priv = dev->dev_private;
	int pipe = pipe_config->cpu_transcoder;
	enum dpio_channel port = vlv_pipe_to_channel(pipe);
	intel_clock_t clock;
	u32 cmn_dw13, pll_dw0, pll_dw1, pll_dw2, pll_dw3;
	int refclk = 100000;

	mutex_lock(&dev_priv->sb_lock);
	cmn_dw13 = vlv_dpio_read(dev_priv, pipe, CHV_CMN_DW13(port));
	pll_dw0 = vlv_dpio_read(dev_priv, pipe, CHV_PLL_DW0(port));
	pll_dw1 = vlv_dpio_read(dev_priv, pipe, CHV_PLL_DW1(port));
	pll_dw2 = vlv_dpio_read(dev_priv, pipe, CHV_PLL_DW2(port));
	pll_dw3 = vlv_dpio_read(dev_priv, pipe, CHV_PLL_DW3(port));
	mutex_unlock(&dev_priv->sb_lock);

	clock.m1 = (pll_dw1 & 0x7) == DPIO_CHV_M1_DIV_BY_2 ? 2 : 0;
	clock.m2 = (pll_dw0 & 0xff) << 22;
	if (pll_dw3 & DPIO_CHV_FRAC_DIV_EN)
		clock.m2 |= pll_dw2 & 0x3fffff;
	clock.n = (pll_dw1 >> DPIO_CHV_N_DIV_SHIFT) & 0xf;
	clock.p1 = (cmn_dw13 >> DPIO_CHV_P1_DIV_SHIFT) & 0x7;
	clock.p2 = (cmn_dw13 >> DPIO_CHV_P2_DIV_SHIFT) & 0x1f;

	pipe_config->port_clock = chv_calc_dpll_params(refclk, &clock);
}

static bool i9xx_get_pipe_config(struct intel_crtc *crtc,
				 struct intel_crtc_state *pipe_config)
{
	struct drm_device *dev = crtc->base.dev;
	struct drm_i915_private *dev_priv = dev->dev_private;
	enum intel_display_power_domain power_domain;
	uint32_t tmp;
	bool ret;

	power_domain = POWER_DOMAIN_PIPE(crtc->pipe);
	if (!intel_display_power_get_if_enabled(dev_priv, power_domain))
		return false;

	pipe_config->cpu_transcoder = (enum transcoder) crtc->pipe;
	pipe_config->shared_dpll = NULL;

	ret = false;

	tmp = I915_READ(PIPECONF(crtc->pipe));
	if (!(tmp & PIPECONF_ENABLE))
		goto out;

	if (IS_G4X(dev) || IS_VALLEYVIEW(dev) || IS_CHERRYVIEW(dev)) {
		switch (tmp & PIPECONF_BPC_MASK) {
		case PIPECONF_6BPC:
			pipe_config->pipe_bpp = 18;
			break;
		case PIPECONF_8BPC:
			pipe_config->pipe_bpp = 24;
			break;
		case PIPECONF_10BPC:
			pipe_config->pipe_bpp = 30;
			break;
		default:
			break;
		}
	}

	if ((IS_VALLEYVIEW(dev) || IS_CHERRYVIEW(dev)) &&
	    (tmp & PIPECONF_COLOR_RANGE_SELECT))
		pipe_config->limited_color_range = true;

	if (INTEL_INFO(dev)->gen < 4)
		pipe_config->double_wide = tmp & PIPECONF_DOUBLE_WIDE;

	intel_get_pipe_timings(crtc, pipe_config);
	intel_get_pipe_src_size(crtc, pipe_config);

	i9xx_get_pfit_config(crtc, pipe_config);

	if (INTEL_INFO(dev)->gen >= 4) {
		/* No way to read it out on pipes B and C */
		if (IS_CHERRYVIEW(dev) && crtc->pipe != PIPE_A)
			tmp = dev_priv->chv_dpll_md[crtc->pipe];
		else
			tmp = I915_READ(DPLL_MD(crtc->pipe));
		pipe_config->pixel_multiplier =
			((tmp & DPLL_MD_UDI_MULTIPLIER_MASK)
			 >> DPLL_MD_UDI_MULTIPLIER_SHIFT) + 1;
		pipe_config->dpll_hw_state.dpll_md = tmp;
	} else if (IS_I945G(dev) || IS_I945GM(dev) || IS_G33(dev)) {
		tmp = I915_READ(DPLL(crtc->pipe));
		pipe_config->pixel_multiplier =
			((tmp & SDVO_MULTIPLIER_MASK)
			 >> SDVO_MULTIPLIER_SHIFT_HIRES) + 1;
	} else {
		/* Note that on i915G/GM the pixel multiplier is in the sdvo
		 * port and will be fixed up in the encoder->get_config
		 * function. */
		pipe_config->pixel_multiplier = 1;
	}
	pipe_config->dpll_hw_state.dpll = I915_READ(DPLL(crtc->pipe));
	if (!IS_VALLEYVIEW(dev) && !IS_CHERRYVIEW(dev)) {
		/*
		 * DPLL_DVO_2X_MODE must be enabled for both DPLLs
		 * on 830. Filter it out here so that we don't
		 * report errors due to that.
		 */
		if (IS_I830(dev))
			pipe_config->dpll_hw_state.dpll &= ~DPLL_DVO_2X_MODE;

		pipe_config->dpll_hw_state.fp0 = I915_READ(FP0(crtc->pipe));
		pipe_config->dpll_hw_state.fp1 = I915_READ(FP1(crtc->pipe));
	} else {
		/* Mask out read-only status bits. */
		pipe_config->dpll_hw_state.dpll &= ~(DPLL_LOCK_VLV |
						     DPLL_PORTC_READY_MASK |
						     DPLL_PORTB_READY_MASK);
	}

	if (IS_CHERRYVIEW(dev))
		chv_crtc_clock_get(crtc, pipe_config);
	else if (IS_VALLEYVIEW(dev))
		vlv_crtc_clock_get(crtc, pipe_config);
	else
		i9xx_crtc_clock_get(crtc, pipe_config);

	/*
	 * Normally the dotclock is filled in by the encoder .get_config()
	 * but in case the pipe is enabled w/o any ports we need a sane
	 * default.
	 */
	pipe_config->base.adjusted_mode.crtc_clock =
		pipe_config->port_clock / pipe_config->pixel_multiplier;

	ret = true;

out:
	intel_display_power_put(dev_priv, power_domain);

	return ret;
}

static void ironlake_init_pch_refclk(struct drm_device *dev)
{
	struct drm_i915_private *dev_priv = dev->dev_private;
	struct intel_encoder *encoder;
	u32 val, final;
	bool has_lvds = false;
	bool has_cpu_edp = false;
	bool has_panel = false;
	bool has_ck505 = false;
	bool can_ssc = false;

	/* We need to take the global config into account */
	for_each_intel_encoder(dev, encoder) {
		switch (encoder->type) {
		case INTEL_OUTPUT_LVDS:
			has_panel = true;
			has_lvds = true;
			break;
		case INTEL_OUTPUT_EDP:
			has_panel = true;
			if (enc_to_dig_port(&encoder->base)->port == PORT_A)
				has_cpu_edp = true;
			break;
		default:
			break;
		}
	}

	if (HAS_PCH_IBX(dev)) {
		has_ck505 = dev_priv->vbt.display_clock_mode;
		can_ssc = has_ck505;
	} else {
		has_ck505 = false;
		can_ssc = true;
	}

	DRM_DEBUG_KMS("has_panel %d has_lvds %d has_ck505 %d\n",
		      has_panel, has_lvds, has_ck505);

	/* Ironlake: try to setup display ref clock before DPLL
	 * enabling. This is only under driver's control after
	 * PCH B stepping, previous chipset stepping should be
	 * ignoring this setting.
	 */
	val = I915_READ(PCH_DREF_CONTROL);

	/* As we must carefully and slowly disable/enable each source in turn,
	 * compute the final state we want first and check if we need to
	 * make any changes at all.
	 */
	final = val;
	final &= ~DREF_NONSPREAD_SOURCE_MASK;
	if (has_ck505)
		final |= DREF_NONSPREAD_CK505_ENABLE;
	else
		final |= DREF_NONSPREAD_SOURCE_ENABLE;

	final &= ~DREF_SSC_SOURCE_MASK;
	final &= ~DREF_CPU_SOURCE_OUTPUT_MASK;
	final &= ~DREF_SSC1_ENABLE;

	if (has_panel) {
		final |= DREF_SSC_SOURCE_ENABLE;

		if (intel_panel_use_ssc(dev_priv) && can_ssc)
			final |= DREF_SSC1_ENABLE;

		if (has_cpu_edp) {
			if (intel_panel_use_ssc(dev_priv) && can_ssc)
				final |= DREF_CPU_SOURCE_OUTPUT_DOWNSPREAD;
			else
				final |= DREF_CPU_SOURCE_OUTPUT_NONSPREAD;
		} else
			final |= DREF_CPU_SOURCE_OUTPUT_DISABLE;
	} else {
		final |= DREF_SSC_SOURCE_DISABLE;
		final |= DREF_CPU_SOURCE_OUTPUT_DISABLE;
	}

	if (final == val)
		return;

	/* Always enable nonspread source */
	val &= ~DREF_NONSPREAD_SOURCE_MASK;

	if (has_ck505)
		val |= DREF_NONSPREAD_CK505_ENABLE;
	else
		val |= DREF_NONSPREAD_SOURCE_ENABLE;

	if (has_panel) {
		val &= ~DREF_SSC_SOURCE_MASK;
		val |= DREF_SSC_SOURCE_ENABLE;

		/* SSC must be turned on before enabling the CPU output  */
		if (intel_panel_use_ssc(dev_priv) && can_ssc) {
			DRM_DEBUG_KMS("Using SSC on panel\n");
			val |= DREF_SSC1_ENABLE;
		} else
			val &= ~DREF_SSC1_ENABLE;

		/* Get SSC going before enabling the outputs */
		I915_WRITE(PCH_DREF_CONTROL, val);
		POSTING_READ(PCH_DREF_CONTROL);
		udelay(200);

		val &= ~DREF_CPU_SOURCE_OUTPUT_MASK;

		/* Enable CPU source on CPU attached eDP */
		if (has_cpu_edp) {
			if (intel_panel_use_ssc(dev_priv) && can_ssc) {
				DRM_DEBUG_KMS("Using SSC on eDP\n");
				val |= DREF_CPU_SOURCE_OUTPUT_DOWNSPREAD;
			} else
				val |= DREF_CPU_SOURCE_OUTPUT_NONSPREAD;
		} else
			val |= DREF_CPU_SOURCE_OUTPUT_DISABLE;

		I915_WRITE(PCH_DREF_CONTROL, val);
		POSTING_READ(PCH_DREF_CONTROL);
		udelay(200);
	} else {
		DRM_DEBUG_KMS("Disabling SSC entirely\n");

		val &= ~DREF_CPU_SOURCE_OUTPUT_MASK;

		/* Turn off CPU output */
		val |= DREF_CPU_SOURCE_OUTPUT_DISABLE;

		I915_WRITE(PCH_DREF_CONTROL, val);
		POSTING_READ(PCH_DREF_CONTROL);
		udelay(200);

		/* Turn off the SSC source */
		val &= ~DREF_SSC_SOURCE_MASK;
		val |= DREF_SSC_SOURCE_DISABLE;

		/* Turn off SSC1 */
		val &= ~DREF_SSC1_ENABLE;

		I915_WRITE(PCH_DREF_CONTROL, val);
		POSTING_READ(PCH_DREF_CONTROL);
		udelay(200);
	}

	BUG_ON(val != final);
}

static void lpt_reset_fdi_mphy(struct drm_i915_private *dev_priv)
{
	uint32_t tmp;

	tmp = I915_READ(SOUTH_CHICKEN2);
	tmp |= FDI_MPHY_IOSFSB_RESET_CTL;
	I915_WRITE(SOUTH_CHICKEN2, tmp);

	if (wait_for_atomic_us(I915_READ(SOUTH_CHICKEN2) &
			       FDI_MPHY_IOSFSB_RESET_STATUS, 100))
		DRM_ERROR("FDI mPHY reset assert timeout\n");

	tmp = I915_READ(SOUTH_CHICKEN2);
	tmp &= ~FDI_MPHY_IOSFSB_RESET_CTL;
	I915_WRITE(SOUTH_CHICKEN2, tmp);

	if (wait_for_atomic_us((I915_READ(SOUTH_CHICKEN2) &
				FDI_MPHY_IOSFSB_RESET_STATUS) == 0, 100))
		DRM_ERROR("FDI mPHY reset de-assert timeout\n");
}

/* WaMPhyProgramming:hsw */
static void lpt_program_fdi_mphy(struct drm_i915_private *dev_priv)
{
	uint32_t tmp;

	tmp = intel_sbi_read(dev_priv, 0x8008, SBI_MPHY);
	tmp &= ~(0xFF << 24);
	tmp |= (0x12 << 24);
	intel_sbi_write(dev_priv, 0x8008, tmp, SBI_MPHY);

	tmp = intel_sbi_read(dev_priv, 0x2008, SBI_MPHY);
	tmp |= (1 << 11);
	intel_sbi_write(dev_priv, 0x2008, tmp, SBI_MPHY);

	tmp = intel_sbi_read(dev_priv, 0x2108, SBI_MPHY);
	tmp |= (1 << 11);
	intel_sbi_write(dev_priv, 0x2108, tmp, SBI_MPHY);

	tmp = intel_sbi_read(dev_priv, 0x206C, SBI_MPHY);
	tmp |= (1 << 24) | (1 << 21) | (1 << 18);
	intel_sbi_write(dev_priv, 0x206C, tmp, SBI_MPHY);

	tmp = intel_sbi_read(dev_priv, 0x216C, SBI_MPHY);
	tmp |= (1 << 24) | (1 << 21) | (1 << 18);
	intel_sbi_write(dev_priv, 0x216C, tmp, SBI_MPHY);

	tmp = intel_sbi_read(dev_priv, 0x2080, SBI_MPHY);
	tmp &= ~(7 << 13);
	tmp |= (5 << 13);
	intel_sbi_write(dev_priv, 0x2080, tmp, SBI_MPHY);

	tmp = intel_sbi_read(dev_priv, 0x2180, SBI_MPHY);
	tmp &= ~(7 << 13);
	tmp |= (5 << 13);
	intel_sbi_write(dev_priv, 0x2180, tmp, SBI_MPHY);

	tmp = intel_sbi_read(dev_priv, 0x208C, SBI_MPHY);
	tmp &= ~0xFF;
	tmp |= 0x1C;
	intel_sbi_write(dev_priv, 0x208C, tmp, SBI_MPHY);

	tmp = intel_sbi_read(dev_priv, 0x218C, SBI_MPHY);
	tmp &= ~0xFF;
	tmp |= 0x1C;
	intel_sbi_write(dev_priv, 0x218C, tmp, SBI_MPHY);

	tmp = intel_sbi_read(dev_priv, 0x2098, SBI_MPHY);
	tmp &= ~(0xFF << 16);
	tmp |= (0x1C << 16);
	intel_sbi_write(dev_priv, 0x2098, tmp, SBI_MPHY);

	tmp = intel_sbi_read(dev_priv, 0x2198, SBI_MPHY);
	tmp &= ~(0xFF << 16);
	tmp |= (0x1C << 16);
	intel_sbi_write(dev_priv, 0x2198, tmp, SBI_MPHY);

	tmp = intel_sbi_read(dev_priv, 0x20C4, SBI_MPHY);
	tmp |= (1 << 27);
	intel_sbi_write(dev_priv, 0x20C4, tmp, SBI_MPHY);

	tmp = intel_sbi_read(dev_priv, 0x21C4, SBI_MPHY);
	tmp |= (1 << 27);
	intel_sbi_write(dev_priv, 0x21C4, tmp, SBI_MPHY);

	tmp = intel_sbi_read(dev_priv, 0x20EC, SBI_MPHY);
	tmp &= ~(0xF << 28);
	tmp |= (4 << 28);
	intel_sbi_write(dev_priv, 0x20EC, tmp, SBI_MPHY);

	tmp = intel_sbi_read(dev_priv, 0x21EC, SBI_MPHY);
	tmp &= ~(0xF << 28);
	tmp |= (4 << 28);
	intel_sbi_write(dev_priv, 0x21EC, tmp, SBI_MPHY);
}

/* Implements 3 different sequences from BSpec chapter "Display iCLK
 * Programming" based on the parameters passed:
 * - Sequence to enable CLKOUT_DP
 * - Sequence to enable CLKOUT_DP without spread
 * - Sequence to enable CLKOUT_DP for FDI usage and configure PCH FDI I/O
 */
static void lpt_enable_clkout_dp(struct drm_device *dev, bool with_spread,
				 bool with_fdi)
{
	struct drm_i915_private *dev_priv = dev->dev_private;
	uint32_t reg, tmp;

	if (WARN(with_fdi && !with_spread, "FDI requires downspread\n"))
		with_spread = true;
	if (WARN(HAS_PCH_LPT_LP(dev) && with_fdi, "LP PCH doesn't have FDI\n"))
		with_fdi = false;

	mutex_lock(&dev_priv->sb_lock);

	tmp = intel_sbi_read(dev_priv, SBI_SSCCTL, SBI_ICLK);
	tmp &= ~SBI_SSCCTL_DISABLE;
	tmp |= SBI_SSCCTL_PATHALT;
	intel_sbi_write(dev_priv, SBI_SSCCTL, tmp, SBI_ICLK);

	udelay(24);

	if (with_spread) {
		tmp = intel_sbi_read(dev_priv, SBI_SSCCTL, SBI_ICLK);
		tmp &= ~SBI_SSCCTL_PATHALT;
		intel_sbi_write(dev_priv, SBI_SSCCTL, tmp, SBI_ICLK);

		if (with_fdi) {
			lpt_reset_fdi_mphy(dev_priv);
			lpt_program_fdi_mphy(dev_priv);
		}
	}

	reg = HAS_PCH_LPT_LP(dev) ? SBI_GEN0 : SBI_DBUFF0;
	tmp = intel_sbi_read(dev_priv, reg, SBI_ICLK);
	tmp |= SBI_GEN0_CFG_BUFFENABLE_DISABLE;
	intel_sbi_write(dev_priv, reg, tmp, SBI_ICLK);

	mutex_unlock(&dev_priv->sb_lock);
}

/* Sequence to disable CLKOUT_DP */
static void lpt_disable_clkout_dp(struct drm_device *dev)
{
	struct drm_i915_private *dev_priv = dev->dev_private;
	uint32_t reg, tmp;

	mutex_lock(&dev_priv->sb_lock);

	reg = HAS_PCH_LPT_LP(dev) ? SBI_GEN0 : SBI_DBUFF0;
	tmp = intel_sbi_read(dev_priv, reg, SBI_ICLK);
	tmp &= ~SBI_GEN0_CFG_BUFFENABLE_DISABLE;
	intel_sbi_write(dev_priv, reg, tmp, SBI_ICLK);

	tmp = intel_sbi_read(dev_priv, SBI_SSCCTL, SBI_ICLK);
	if (!(tmp & SBI_SSCCTL_DISABLE)) {
		if (!(tmp & SBI_SSCCTL_PATHALT)) {
			tmp |= SBI_SSCCTL_PATHALT;
			intel_sbi_write(dev_priv, SBI_SSCCTL, tmp, SBI_ICLK);
			udelay(32);
		}
		tmp |= SBI_SSCCTL_DISABLE;
		intel_sbi_write(dev_priv, SBI_SSCCTL, tmp, SBI_ICLK);
	}

	mutex_unlock(&dev_priv->sb_lock);
}

#define BEND_IDX(steps) ((50 + (steps)) / 5)

static const uint16_t sscdivintphase[] = {
	[BEND_IDX( 50)] = 0x3B23,
	[BEND_IDX( 45)] = 0x3B23,
	[BEND_IDX( 40)] = 0x3C23,
	[BEND_IDX( 35)] = 0x3C23,
	[BEND_IDX( 30)] = 0x3D23,
	[BEND_IDX( 25)] = 0x3D23,
	[BEND_IDX( 20)] = 0x3E23,
	[BEND_IDX( 15)] = 0x3E23,
	[BEND_IDX( 10)] = 0x3F23,
	[BEND_IDX(  5)] = 0x3F23,
	[BEND_IDX(  0)] = 0x0025,
	[BEND_IDX( -5)] = 0x0025,
	[BEND_IDX(-10)] = 0x0125,
	[BEND_IDX(-15)] = 0x0125,
	[BEND_IDX(-20)] = 0x0225,
	[BEND_IDX(-25)] = 0x0225,
	[BEND_IDX(-30)] = 0x0325,
	[BEND_IDX(-35)] = 0x0325,
	[BEND_IDX(-40)] = 0x0425,
	[BEND_IDX(-45)] = 0x0425,
	[BEND_IDX(-50)] = 0x0525,
};

/*
 * Bend CLKOUT_DP
 * steps -50 to 50 inclusive, in steps of 5
 * < 0 slow down the clock, > 0 speed up the clock, 0 == no bend (135MHz)
 * change in clock period = -(steps / 10) * 5.787 ps
 */
static void lpt_bend_clkout_dp(struct drm_i915_private *dev_priv, int steps)
{
	uint32_t tmp;
	int idx = BEND_IDX(steps);

	if (WARN_ON(steps % 5 != 0))
		return;

	if (WARN_ON(idx >= ARRAY_SIZE(sscdivintphase)))
		return;

	mutex_lock(&dev_priv->sb_lock);

	if (steps % 10 != 0)
		tmp = 0xAAAAAAAB;
	else
		tmp = 0x00000000;
	intel_sbi_write(dev_priv, SBI_SSCDITHPHASE, tmp, SBI_ICLK);

	tmp = intel_sbi_read(dev_priv, SBI_SSCDIVINTPHASE, SBI_ICLK);
	tmp &= 0xffff0000;
	tmp |= sscdivintphase[idx];
	intel_sbi_write(dev_priv, SBI_SSCDIVINTPHASE, tmp, SBI_ICLK);

	mutex_unlock(&dev_priv->sb_lock);
}

#undef BEND_IDX

static void lpt_init_pch_refclk(struct drm_device *dev)
{
	struct intel_encoder *encoder;
	bool has_vga = false;

	for_each_intel_encoder(dev, encoder) {
		switch (encoder->type) {
		case INTEL_OUTPUT_ANALOG:
			has_vga = true;
			break;
		default:
			break;
		}
	}

	if (has_vga) {
		lpt_bend_clkout_dp(to_i915(dev), 0);
		lpt_enable_clkout_dp(dev, true, true);
	} else {
		lpt_disable_clkout_dp(dev);
	}
}

/*
 * Initialize reference clocks when the driver loads
 */
void intel_init_pch_refclk(struct drm_device *dev)
{
	if (HAS_PCH_IBX(dev) || HAS_PCH_CPT(dev))
		ironlake_init_pch_refclk(dev);
	else if (HAS_PCH_LPT(dev))
		lpt_init_pch_refclk(dev);
}

static void ironlake_set_pipeconf(struct drm_crtc *crtc)
{
	struct drm_i915_private *dev_priv = crtc->dev->dev_private;
	struct intel_crtc *intel_crtc = to_intel_crtc(crtc);
	int pipe = intel_crtc->pipe;
	uint32_t val;

	val = 0;

	switch (intel_crtc->config->pipe_bpp) {
	case 18:
		val |= PIPECONF_6BPC;
		break;
	case 24:
		val |= PIPECONF_8BPC;
		break;
	case 30:
		val |= PIPECONF_10BPC;
		break;
	case 36:
		val |= PIPECONF_12BPC;
		break;
	default:
		/* Case prevented by intel_choose_pipe_bpp_dither. */
		BUG();
	}

	if (intel_crtc->config->dither)
		val |= (PIPECONF_DITHER_EN | PIPECONF_DITHER_TYPE_SP);

	if (intel_crtc->config->base.adjusted_mode.flags & DRM_MODE_FLAG_INTERLACE)
		val |= PIPECONF_INTERLACED_ILK;
	else
		val |= PIPECONF_PROGRESSIVE;

	if (intel_crtc->config->limited_color_range)
		val |= PIPECONF_COLOR_RANGE_SELECT;

	I915_WRITE(PIPECONF(pipe), val);
	POSTING_READ(PIPECONF(pipe));
}

static void haswell_set_pipeconf(struct drm_crtc *crtc)
{
	struct drm_i915_private *dev_priv = crtc->dev->dev_private;
	struct intel_crtc *intel_crtc = to_intel_crtc(crtc);
	enum transcoder cpu_transcoder = intel_crtc->config->cpu_transcoder;
	u32 val = 0;

	if (IS_HASWELL(dev_priv) && intel_crtc->config->dither)
		val |= (PIPECONF_DITHER_EN | PIPECONF_DITHER_TYPE_SP);

	if (intel_crtc->config->base.adjusted_mode.flags & DRM_MODE_FLAG_INTERLACE)
		val |= PIPECONF_INTERLACED_ILK;
	else
		val |= PIPECONF_PROGRESSIVE;

	I915_WRITE(PIPECONF(cpu_transcoder), val);
	POSTING_READ(PIPECONF(cpu_transcoder));
}

static void haswell_set_pipemisc(struct drm_crtc *crtc)
{
	struct drm_i915_private *dev_priv = crtc->dev->dev_private;
	struct intel_crtc *intel_crtc = to_intel_crtc(crtc);

	if (IS_BROADWELL(dev_priv) || INTEL_INFO(dev_priv)->gen >= 9) {
		u32 val = 0;

		switch (intel_crtc->config->pipe_bpp) {
		case 18:
			val |= PIPEMISC_DITHER_6_BPC;
			break;
		case 24:
			val |= PIPEMISC_DITHER_8_BPC;
			break;
		case 30:
			val |= PIPEMISC_DITHER_10_BPC;
			break;
		case 36:
			val |= PIPEMISC_DITHER_12_BPC;
			break;
		default:
			/* Case prevented by pipe_config_set_bpp. */
			BUG();
		}

		if (intel_crtc->config->dither)
			val |= PIPEMISC_DITHER_ENABLE | PIPEMISC_DITHER_TYPE_SP;

		I915_WRITE(PIPEMISC(intel_crtc->pipe), val);
	}
}

int ironlake_get_lanes_required(int target_clock, int link_bw, int bpp)
{
	/*
	 * Account for spread spectrum to avoid
	 * oversubscribing the link. Max center spread
	 * is 2.5%; use 5% for safety's sake.
	 */
	u32 bps = target_clock * bpp * 21 / 20;
	return DIV_ROUND_UP(bps, link_bw * 8);
}

static bool ironlake_needs_fb_cb_tune(struct dpll *dpll, int factor)
{
	return i9xx_dpll_compute_m(dpll) < factor * dpll->n;
}

static void ironlake_compute_dpll(struct intel_crtc *intel_crtc,
				  struct intel_crtc_state *crtc_state,
				  intel_clock_t *reduced_clock)
{
	struct drm_crtc *crtc = &intel_crtc->base;
	struct drm_device *dev = crtc->dev;
	struct drm_i915_private *dev_priv = dev->dev_private;
	struct drm_atomic_state *state = crtc_state->base.state;
	struct drm_connector *connector;
	struct drm_connector_state *connector_state;
	struct intel_encoder *encoder;
	u32 dpll, fp, fp2;
	int factor, i;
	bool is_lvds = false, is_sdvo = false;

	for_each_connector_in_state(state, connector, connector_state, i) {
		if (connector_state->crtc != crtc_state->base.crtc)
			continue;

		encoder = to_intel_encoder(connector_state->best_encoder);

		switch (encoder->type) {
		case INTEL_OUTPUT_LVDS:
			is_lvds = true;
			break;
		case INTEL_OUTPUT_SDVO:
		case INTEL_OUTPUT_HDMI:
			is_sdvo = true;
			break;
		default:
			break;
		}
	}

	/* Enable autotuning of the PLL clock (if permissible) */
	factor = 21;
	if (is_lvds) {
		if ((intel_panel_use_ssc(dev_priv) &&
		     dev_priv->vbt.lvds_ssc_freq == 100000) ||
		    (HAS_PCH_IBX(dev) && intel_is_dual_link_lvds(dev)))
			factor = 25;
	} else if (crtc_state->sdvo_tv_clock)
		factor = 20;

	fp = i9xx_dpll_compute_fp(&crtc_state->dpll);

	if (ironlake_needs_fb_cb_tune(&crtc_state->dpll, factor))
		fp |= FP_CB_TUNE;

	if (reduced_clock) {
		fp2 = i9xx_dpll_compute_fp(reduced_clock);

		if (reduced_clock->m < factor * reduced_clock->n)
			fp2 |= FP_CB_TUNE;
	} else {
		fp2 = fp;
	}

	dpll = 0;

	if (is_lvds)
		dpll |= DPLLB_MODE_LVDS;
	else
		dpll |= DPLLB_MODE_DAC_SERIAL;

	dpll |= (crtc_state->pixel_multiplier - 1)
		<< PLL_REF_SDVO_HDMI_MULTIPLIER_SHIFT;

	if (is_sdvo)
		dpll |= DPLL_SDVO_HIGH_SPEED;
	if (crtc_state->has_dp_encoder)
		dpll |= DPLL_SDVO_HIGH_SPEED;

	/* compute bitmask from p1 value */
	dpll |= (1 << (crtc_state->dpll.p1 - 1)) << DPLL_FPA01_P1_POST_DIV_SHIFT;
	/* also FPA1 */
	dpll |= (1 << (crtc_state->dpll.p1 - 1)) << DPLL_FPA1_P1_POST_DIV_SHIFT;

	switch (crtc_state->dpll.p2) {
	case 5:
		dpll |= DPLL_DAC_SERIAL_P2_CLOCK_DIV_5;
		break;
	case 7:
		dpll |= DPLLB_LVDS_P2_CLOCK_DIV_7;
		break;
	case 10:
		dpll |= DPLL_DAC_SERIAL_P2_CLOCK_DIV_10;
		break;
	case 14:
		dpll |= DPLLB_LVDS_P2_CLOCK_DIV_14;
		break;
	}

	if (is_lvds && intel_panel_use_ssc(dev_priv))
		dpll |= PLLB_REF_INPUT_SPREADSPECTRUMIN;
	else
		dpll |= PLL_REF_INPUT_DREFCLK;

	dpll |= DPLL_VCO_ENABLE;

	crtc_state->dpll_hw_state.dpll = dpll;
	crtc_state->dpll_hw_state.fp0 = fp;
	crtc_state->dpll_hw_state.fp1 = fp2;
}

static int ironlake_crtc_compute_clock(struct intel_crtc *crtc,
				       struct intel_crtc_state *crtc_state)
{
	struct drm_device *dev = crtc->base.dev;
	struct drm_i915_private *dev_priv = dev->dev_private;
	intel_clock_t reduced_clock;
	bool has_reduced_clock = false;
	struct intel_shared_dpll *pll;
	const intel_limit_t *limit;
	int refclk = 120000;

	memset(&crtc_state->dpll_hw_state, 0,
	       sizeof(crtc_state->dpll_hw_state));

	crtc->lowfreq_avail = false;

	/* CPU eDP is the only output that doesn't need a PCH PLL of its own. */
	if (!crtc_state->has_pch_encoder)
		return 0;

	if (intel_pipe_will_have_type(crtc_state, INTEL_OUTPUT_LVDS)) {
		if (intel_panel_use_ssc(dev_priv)) {
			DRM_DEBUG_KMS("using SSC reference clock of %d kHz\n",
				      dev_priv->vbt.lvds_ssc_freq);
			refclk = dev_priv->vbt.lvds_ssc_freq;
		}

		if (intel_is_dual_link_lvds(dev)) {
			if (refclk == 100000)
				limit = &intel_limits_ironlake_dual_lvds_100m;
			else
				limit = &intel_limits_ironlake_dual_lvds;
		} else {
			if (refclk == 100000)
				limit = &intel_limits_ironlake_single_lvds_100m;
			else
				limit = &intel_limits_ironlake_single_lvds;
		}
	} else {
		limit = &intel_limits_ironlake_dac;
	}

	if (!crtc_state->clock_set &&
	    !g4x_find_best_dpll(limit, crtc_state, crtc_state->port_clock,
				refclk, NULL, &crtc_state->dpll)) {
		DRM_ERROR("Couldn't find PLL settings for mode!\n");
		return -EINVAL;
	}

	ironlake_compute_dpll(crtc, crtc_state,
			      has_reduced_clock ? &reduced_clock : NULL);

	pll = intel_get_shared_dpll(crtc, crtc_state, NULL);
	if (pll == NULL) {
		DRM_DEBUG_DRIVER("failed to find PLL for pipe %c\n",
				 pipe_name(crtc->pipe));
		return -EINVAL;
	}

	if (intel_pipe_will_have_type(crtc_state, INTEL_OUTPUT_LVDS) &&
	    has_reduced_clock)
		crtc->lowfreq_avail = true;

	return 0;
}

static void intel_pch_transcoder_get_m_n(struct intel_crtc *crtc,
					 struct intel_link_m_n *m_n)
{
	struct drm_device *dev = crtc->base.dev;
	struct drm_i915_private *dev_priv = dev->dev_private;
	enum pipe pipe = crtc->pipe;

	m_n->link_m = I915_READ(PCH_TRANS_LINK_M1(pipe));
	m_n->link_n = I915_READ(PCH_TRANS_LINK_N1(pipe));
	m_n->gmch_m = I915_READ(PCH_TRANS_DATA_M1(pipe))
		& ~TU_SIZE_MASK;
	m_n->gmch_n = I915_READ(PCH_TRANS_DATA_N1(pipe));
	m_n->tu = ((I915_READ(PCH_TRANS_DATA_M1(pipe))
		    & TU_SIZE_MASK) >> TU_SIZE_SHIFT) + 1;
}

static void intel_cpu_transcoder_get_m_n(struct intel_crtc *crtc,
					 enum transcoder transcoder,
					 struct intel_link_m_n *m_n,
					 struct intel_link_m_n *m2_n2)
{
	struct drm_device *dev = crtc->base.dev;
	struct drm_i915_private *dev_priv = dev->dev_private;
	enum pipe pipe = crtc->pipe;

	if (INTEL_INFO(dev)->gen >= 5) {
		m_n->link_m = I915_READ(PIPE_LINK_M1(transcoder));
		m_n->link_n = I915_READ(PIPE_LINK_N1(transcoder));
		m_n->gmch_m = I915_READ(PIPE_DATA_M1(transcoder))
			& ~TU_SIZE_MASK;
		m_n->gmch_n = I915_READ(PIPE_DATA_N1(transcoder));
		m_n->tu = ((I915_READ(PIPE_DATA_M1(transcoder))
			    & TU_SIZE_MASK) >> TU_SIZE_SHIFT) + 1;
		/* Read M2_N2 registers only for gen < 8 (M2_N2 available for
		 * gen < 8) and if DRRS is supported (to make sure the
		 * registers are not unnecessarily read).
		 */
		if (m2_n2 && INTEL_INFO(dev)->gen < 8 &&
			crtc->config->has_drrs) {
			m2_n2->link_m = I915_READ(PIPE_LINK_M2(transcoder));
			m2_n2->link_n =	I915_READ(PIPE_LINK_N2(transcoder));
			m2_n2->gmch_m =	I915_READ(PIPE_DATA_M2(transcoder))
					& ~TU_SIZE_MASK;
			m2_n2->gmch_n =	I915_READ(PIPE_DATA_N2(transcoder));
			m2_n2->tu = ((I915_READ(PIPE_DATA_M2(transcoder))
					& TU_SIZE_MASK) >> TU_SIZE_SHIFT) + 1;
		}
	} else {
		m_n->link_m = I915_READ(PIPE_LINK_M_G4X(pipe));
		m_n->link_n = I915_READ(PIPE_LINK_N_G4X(pipe));
		m_n->gmch_m = I915_READ(PIPE_DATA_M_G4X(pipe))
			& ~TU_SIZE_MASK;
		m_n->gmch_n = I915_READ(PIPE_DATA_N_G4X(pipe));
		m_n->tu = ((I915_READ(PIPE_DATA_M_G4X(pipe))
			    & TU_SIZE_MASK) >> TU_SIZE_SHIFT) + 1;
	}
}

void intel_dp_get_m_n(struct intel_crtc *crtc,
		      struct intel_crtc_state *pipe_config)
{
	if (pipe_config->has_pch_encoder)
		intel_pch_transcoder_get_m_n(crtc, &pipe_config->dp_m_n);
	else
		intel_cpu_transcoder_get_m_n(crtc, pipe_config->cpu_transcoder,
					     &pipe_config->dp_m_n,
					     &pipe_config->dp_m2_n2);
}

static void ironlake_get_fdi_m_n_config(struct intel_crtc *crtc,
					struct intel_crtc_state *pipe_config)
{
	intel_cpu_transcoder_get_m_n(crtc, pipe_config->cpu_transcoder,
				     &pipe_config->fdi_m_n, NULL);
}

static void skylake_get_pfit_config(struct intel_crtc *crtc,
				    struct intel_crtc_state *pipe_config)
{
	struct drm_device *dev = crtc->base.dev;
	struct drm_i915_private *dev_priv = dev->dev_private;
	struct intel_crtc_scaler_state *scaler_state = &pipe_config->scaler_state;
	uint32_t ps_ctrl = 0;
	int id = -1;
	int i;

	/* find scaler attached to this pipe */
	for (i = 0; i < crtc->num_scalers; i++) {
		ps_ctrl = I915_READ(SKL_PS_CTRL(crtc->pipe, i));
		if (ps_ctrl & PS_SCALER_EN && !(ps_ctrl & PS_PLANE_SEL_MASK)) {
			id = i;
			pipe_config->pch_pfit.enabled = true;
			pipe_config->pch_pfit.pos = I915_READ(SKL_PS_WIN_POS(crtc->pipe, i));
			pipe_config->pch_pfit.size = I915_READ(SKL_PS_WIN_SZ(crtc->pipe, i));
			break;
		}
	}

	scaler_state->scaler_id = id;
	if (id >= 0) {
		scaler_state->scaler_users |= (1 << SKL_CRTC_INDEX);
	} else {
		scaler_state->scaler_users &= ~(1 << SKL_CRTC_INDEX);
	}
}

static void
skylake_get_initial_plane_config(struct intel_crtc *crtc,
				 struct intel_initial_plane_config *plane_config)
{
	struct drm_device *dev = crtc->base.dev;
	struct drm_i915_private *dev_priv = dev->dev_private;
	u32 val, base, offset, stride_mult, tiling;
	int pipe = crtc->pipe;
	int fourcc, pixel_format;
	unsigned int aligned_height;
	struct drm_framebuffer *fb;
	struct intel_framebuffer *intel_fb;

	intel_fb = kzalloc(sizeof(*intel_fb), GFP_KERNEL);
	if (!intel_fb) {
		DRM_DEBUG_KMS("failed to alloc fb\n");
		return;
	}

	fb = &intel_fb->base;

	val = I915_READ(PLANE_CTL(pipe, 0));
	if (!(val & PLANE_CTL_ENABLE))
		goto error;

	pixel_format = val & PLANE_CTL_FORMAT_MASK;
	fourcc = skl_format_to_fourcc(pixel_format,
				      val & PLANE_CTL_ORDER_RGBX,
				      val & PLANE_CTL_ALPHA_MASK);
	fb->pixel_format = fourcc;
	fb->bits_per_pixel = drm_format_plane_cpp(fourcc, 0) * 8;

	tiling = val & PLANE_CTL_TILED_MASK;
	switch (tiling) {
	case PLANE_CTL_TILED_LINEAR:
		fb->modifier[0] = DRM_FORMAT_MOD_NONE;
		break;
	case PLANE_CTL_TILED_X:
		plane_config->tiling = I915_TILING_X;
		fb->modifier[0] = I915_FORMAT_MOD_X_TILED;
		break;
	case PLANE_CTL_TILED_Y:
		fb->modifier[0] = I915_FORMAT_MOD_Y_TILED;
		break;
	case PLANE_CTL_TILED_YF:
		fb->modifier[0] = I915_FORMAT_MOD_Yf_TILED;
		break;
	default:
		MISSING_CASE(tiling);
		goto error;
	}

	base = I915_READ(PLANE_SURF(pipe, 0)) & 0xfffff000;
	plane_config->base = base;

	offset = I915_READ(PLANE_OFFSET(pipe, 0));

	val = I915_READ(PLANE_SIZE(pipe, 0));
	fb->height = ((val >> 16) & 0xfff) + 1;
	fb->width = ((val >> 0) & 0x1fff) + 1;

	val = I915_READ(PLANE_STRIDE(pipe, 0));
	stride_mult = intel_fb_stride_alignment(dev_priv, fb->modifier[0],
						fb->pixel_format);
	fb->pitches[0] = (val & 0x3ff) * stride_mult;

	aligned_height = intel_fb_align_height(dev, fb->height,
					       fb->pixel_format,
					       fb->modifier[0]);

	plane_config->size = fb->pitches[0] * aligned_height;

	DRM_DEBUG_KMS("pipe %c with fb: size=%dx%d@%d, offset=%x, pitch %d, size 0x%x\n",
		      pipe_name(pipe), fb->width, fb->height,
		      fb->bits_per_pixel, base, fb->pitches[0],
		      plane_config->size);

	plane_config->fb = intel_fb;
	return;

error:
	kfree(fb);
}

static void ironlake_get_pfit_config(struct intel_crtc *crtc,
				     struct intel_crtc_state *pipe_config)
{
	struct drm_device *dev = crtc->base.dev;
	struct drm_i915_private *dev_priv = dev->dev_private;
	uint32_t tmp;

	tmp = I915_READ(PF_CTL(crtc->pipe));

	if (tmp & PF_ENABLE) {
		pipe_config->pch_pfit.enabled = true;
		pipe_config->pch_pfit.pos = I915_READ(PF_WIN_POS(crtc->pipe));
		pipe_config->pch_pfit.size = I915_READ(PF_WIN_SZ(crtc->pipe));

		/* We currently do not free assignements of panel fitters on
		 * ivb/hsw (since we don't use the higher upscaling modes which
		 * differentiates them) so just WARN about this case for now. */
		if (IS_GEN7(dev)) {
			WARN_ON((tmp & PF_PIPE_SEL_MASK_IVB) !=
				PF_PIPE_SEL_IVB(crtc->pipe));
		}
	}
}

static void
ironlake_get_initial_plane_config(struct intel_crtc *crtc,
				  struct intel_initial_plane_config *plane_config)
{
	struct drm_device *dev = crtc->base.dev;
	struct drm_i915_private *dev_priv = dev->dev_private;
	u32 val, base, offset;
	int pipe = crtc->pipe;
	int fourcc, pixel_format;
	unsigned int aligned_height;
	struct drm_framebuffer *fb;
	struct intel_framebuffer *intel_fb;

	val = I915_READ(DSPCNTR(pipe));
	if (!(val & DISPLAY_PLANE_ENABLE))
		return;

	intel_fb = kzalloc(sizeof(*intel_fb), GFP_KERNEL);
	if (!intel_fb) {
		DRM_DEBUG_KMS("failed to alloc fb\n");
		return;
	}

	fb = &intel_fb->base;

	if (INTEL_INFO(dev)->gen >= 4) {
		if (val & DISPPLANE_TILED) {
			plane_config->tiling = I915_TILING_X;
			fb->modifier[0] = I915_FORMAT_MOD_X_TILED;
		}
	}

	pixel_format = val & DISPPLANE_PIXFORMAT_MASK;
	fourcc = i9xx_format_to_fourcc(pixel_format);
	fb->pixel_format = fourcc;
	fb->bits_per_pixel = drm_format_plane_cpp(fourcc, 0) * 8;

	base = I915_READ(DSPSURF(pipe)) & 0xfffff000;
	if (IS_HASWELL(dev) || IS_BROADWELL(dev)) {
		offset = I915_READ(DSPOFFSET(pipe));
	} else {
		if (plane_config->tiling)
			offset = I915_READ(DSPTILEOFF(pipe));
		else
			offset = I915_READ(DSPLINOFF(pipe));
	}
	plane_config->base = base;

	val = I915_READ(PIPESRC(pipe));
	fb->width = ((val >> 16) & 0xfff) + 1;
	fb->height = ((val >> 0) & 0xfff) + 1;

	val = I915_READ(DSPSTRIDE(pipe));
	fb->pitches[0] = val & 0xffffffc0;

	aligned_height = intel_fb_align_height(dev, fb->height,
					       fb->pixel_format,
					       fb->modifier[0]);

	plane_config->size = fb->pitches[0] * aligned_height;

	DRM_DEBUG_KMS("pipe %c with fb: size=%dx%d@%d, offset=%x, pitch %d, size 0x%x\n",
		      pipe_name(pipe), fb->width, fb->height,
		      fb->bits_per_pixel, base, fb->pitches[0],
		      plane_config->size);

	plane_config->fb = intel_fb;
}

static bool ironlake_get_pipe_config(struct intel_crtc *crtc,
				     struct intel_crtc_state *pipe_config)
{
	struct drm_device *dev = crtc->base.dev;
	struct drm_i915_private *dev_priv = dev->dev_private;
	enum intel_display_power_domain power_domain;
	uint32_t tmp;
	bool ret;

	power_domain = POWER_DOMAIN_PIPE(crtc->pipe);
	if (!intel_display_power_get_if_enabled(dev_priv, power_domain))
		return false;

	pipe_config->cpu_transcoder = (enum transcoder) crtc->pipe;
	pipe_config->shared_dpll = NULL;

	ret = false;
	tmp = I915_READ(PIPECONF(crtc->pipe));
	if (!(tmp & PIPECONF_ENABLE))
		goto out;

	switch (tmp & PIPECONF_BPC_MASK) {
	case PIPECONF_6BPC:
		pipe_config->pipe_bpp = 18;
		break;
	case PIPECONF_8BPC:
		pipe_config->pipe_bpp = 24;
		break;
	case PIPECONF_10BPC:
		pipe_config->pipe_bpp = 30;
		break;
	case PIPECONF_12BPC:
		pipe_config->pipe_bpp = 36;
		break;
	default:
		break;
	}

	if (tmp & PIPECONF_COLOR_RANGE_SELECT)
		pipe_config->limited_color_range = true;

	if (I915_READ(PCH_TRANSCONF(crtc->pipe)) & TRANS_ENABLE) {
		struct intel_shared_dpll *pll;
		enum intel_dpll_id pll_id;

		pipe_config->has_pch_encoder = true;

		tmp = I915_READ(FDI_RX_CTL(crtc->pipe));
		pipe_config->fdi_lanes = ((FDI_DP_PORT_WIDTH_MASK & tmp) >>
					  FDI_DP_PORT_WIDTH_SHIFT) + 1;

		ironlake_get_fdi_m_n_config(crtc, pipe_config);

<<<<<<< HEAD
		if (HAS_PCH_IBX(dev_priv->dev)) {
=======
		if (HAS_PCH_IBX(dev_priv)) {
>>>>>>> ba3150ac
			pll_id = (enum intel_dpll_id) crtc->pipe;
		} else {
			tmp = I915_READ(PCH_DPLL_SEL);
			if (tmp & TRANS_DPLLB_SEL(crtc->pipe))
				pll_id = DPLL_ID_PCH_PLL_B;
			else
				pll_id= DPLL_ID_PCH_PLL_A;
		}

		pipe_config->shared_dpll =
			intel_get_shared_dpll_by_id(dev_priv, pll_id);
		pll = pipe_config->shared_dpll;

		WARN_ON(!pll->funcs.get_hw_state(dev_priv, pll,
						 &pipe_config->dpll_hw_state));

		tmp = pipe_config->dpll_hw_state.dpll;
		pipe_config->pixel_multiplier =
			((tmp & PLL_REF_SDVO_HDMI_MULTIPLIER_MASK)
			 >> PLL_REF_SDVO_HDMI_MULTIPLIER_SHIFT) + 1;

		ironlake_pch_clock_get(crtc, pipe_config);
	} else {
		pipe_config->pixel_multiplier = 1;
	}

	intel_get_pipe_timings(crtc, pipe_config);
	intel_get_pipe_src_size(crtc, pipe_config);

	ironlake_get_pfit_config(crtc, pipe_config);

	ret = true;

out:
	intel_display_power_put(dev_priv, power_domain);

	return ret;
}

static void assert_can_disable_lcpll(struct drm_i915_private *dev_priv)
{
	struct drm_device *dev = dev_priv->dev;
	struct intel_crtc *crtc;

	for_each_intel_crtc(dev, crtc)
		I915_STATE_WARN(crtc->active, "CRTC for pipe %c enabled\n",
		     pipe_name(crtc->pipe));

	I915_STATE_WARN(I915_READ(HSW_PWR_WELL_DRIVER), "Power well on\n");
	I915_STATE_WARN(I915_READ(SPLL_CTL) & SPLL_PLL_ENABLE, "SPLL enabled\n");
	I915_STATE_WARN(I915_READ(WRPLL_CTL(0)) & WRPLL_PLL_ENABLE, "WRPLL1 enabled\n");
	I915_STATE_WARN(I915_READ(WRPLL_CTL(1)) & WRPLL_PLL_ENABLE, "WRPLL2 enabled\n");
	I915_STATE_WARN(I915_READ(PCH_PP_STATUS) & PP_ON, "Panel power on\n");
	I915_STATE_WARN(I915_READ(BLC_PWM_CPU_CTL2) & BLM_PWM_ENABLE,
	     "CPU PWM1 enabled\n");
	if (IS_HASWELL(dev))
		I915_STATE_WARN(I915_READ(HSW_BLC_PWM2_CTL) & BLM_PWM_ENABLE,
		     "CPU PWM2 enabled\n");
	I915_STATE_WARN(I915_READ(BLC_PWM_PCH_CTL1) & BLM_PCH_PWM_ENABLE,
	     "PCH PWM1 enabled\n");
	I915_STATE_WARN(I915_READ(UTIL_PIN_CTL) & UTIL_PIN_ENABLE,
	     "Utility pin enabled\n");
	I915_STATE_WARN(I915_READ(PCH_GTC_CTL) & PCH_GTC_ENABLE, "PCH GTC enabled\n");

	/*
	 * In theory we can still leave IRQs enabled, as long as only the HPD
	 * interrupts remain enabled. We used to check for that, but since it's
	 * gen-specific and since we only disable LCPLL after we fully disable
	 * the interrupts, the check below should be enough.
	 */
	I915_STATE_WARN(intel_irqs_enabled(dev_priv), "IRQs enabled\n");
}

static uint32_t hsw_read_dcomp(struct drm_i915_private *dev_priv)
{
	struct drm_device *dev = dev_priv->dev;

	if (IS_HASWELL(dev))
		return I915_READ(D_COMP_HSW);
	else
		return I915_READ(D_COMP_BDW);
}

static void hsw_write_dcomp(struct drm_i915_private *dev_priv, uint32_t val)
{
	struct drm_device *dev = dev_priv->dev;

	if (IS_HASWELL(dev)) {
		mutex_lock(&dev_priv->rps.hw_lock);
		if (sandybridge_pcode_write(dev_priv, GEN6_PCODE_WRITE_D_COMP,
					    val))
			DRM_ERROR("Failed to write to D_COMP\n");
		mutex_unlock(&dev_priv->rps.hw_lock);
	} else {
		I915_WRITE(D_COMP_BDW, val);
		POSTING_READ(D_COMP_BDW);
	}
}

/*
 * This function implements pieces of two sequences from BSpec:
 * - Sequence for display software to disable LCPLL
 * - Sequence for display software to allow package C8+
 * The steps implemented here are just the steps that actually touch the LCPLL
 * register. Callers should take care of disabling all the display engine
 * functions, doing the mode unset, fixing interrupts, etc.
 */
static void hsw_disable_lcpll(struct drm_i915_private *dev_priv,
			      bool switch_to_fclk, bool allow_power_down)
{
	uint32_t val;

	assert_can_disable_lcpll(dev_priv);

	val = I915_READ(LCPLL_CTL);

	if (switch_to_fclk) {
		val |= LCPLL_CD_SOURCE_FCLK;
		I915_WRITE(LCPLL_CTL, val);

		if (wait_for_atomic_us(I915_READ(LCPLL_CTL) &
				       LCPLL_CD_SOURCE_FCLK_DONE, 1))
			DRM_ERROR("Switching to FCLK failed\n");

		val = I915_READ(LCPLL_CTL);
	}

	val |= LCPLL_PLL_DISABLE;
	I915_WRITE(LCPLL_CTL, val);
	POSTING_READ(LCPLL_CTL);

	if (wait_for((I915_READ(LCPLL_CTL) & LCPLL_PLL_LOCK) == 0, 1))
		DRM_ERROR("LCPLL still locked\n");

	val = hsw_read_dcomp(dev_priv);
	val |= D_COMP_COMP_DISABLE;
	hsw_write_dcomp(dev_priv, val);
	ndelay(100);

	if (wait_for((hsw_read_dcomp(dev_priv) & D_COMP_RCOMP_IN_PROGRESS) == 0,
		     1))
		DRM_ERROR("D_COMP RCOMP still in progress\n");

	if (allow_power_down) {
		val = I915_READ(LCPLL_CTL);
		val |= LCPLL_POWER_DOWN_ALLOW;
		I915_WRITE(LCPLL_CTL, val);
		POSTING_READ(LCPLL_CTL);
	}
}

/*
 * Fully restores LCPLL, disallowing power down and switching back to LCPLL
 * source.
 */
static void hsw_restore_lcpll(struct drm_i915_private *dev_priv)
{
	uint32_t val;

	val = I915_READ(LCPLL_CTL);

	if ((val & (LCPLL_PLL_LOCK | LCPLL_PLL_DISABLE | LCPLL_CD_SOURCE_FCLK |
		    LCPLL_POWER_DOWN_ALLOW)) == LCPLL_PLL_LOCK)
		return;

	/*
	 * Make sure we're not on PC8 state before disabling PC8, otherwise
	 * we'll hang the machine. To prevent PC8 state, just enable force_wake.
	 */
	intel_uncore_forcewake_get(dev_priv, FORCEWAKE_ALL);

	if (val & LCPLL_POWER_DOWN_ALLOW) {
		val &= ~LCPLL_POWER_DOWN_ALLOW;
		I915_WRITE(LCPLL_CTL, val);
		POSTING_READ(LCPLL_CTL);
	}

	val = hsw_read_dcomp(dev_priv);
	val |= D_COMP_COMP_FORCE;
	val &= ~D_COMP_COMP_DISABLE;
	hsw_write_dcomp(dev_priv, val);

	val = I915_READ(LCPLL_CTL);
	val &= ~LCPLL_PLL_DISABLE;
	I915_WRITE(LCPLL_CTL, val);

	if (wait_for(I915_READ(LCPLL_CTL) & LCPLL_PLL_LOCK, 5))
		DRM_ERROR("LCPLL not locked yet\n");

	if (val & LCPLL_CD_SOURCE_FCLK) {
		val = I915_READ(LCPLL_CTL);
		val &= ~LCPLL_CD_SOURCE_FCLK;
		I915_WRITE(LCPLL_CTL, val);

		if (wait_for_atomic_us((I915_READ(LCPLL_CTL) &
					LCPLL_CD_SOURCE_FCLK_DONE) == 0, 1))
			DRM_ERROR("Switching back to LCPLL failed\n");
	}

	intel_uncore_forcewake_put(dev_priv, FORCEWAKE_ALL);
	intel_update_cdclk(dev_priv->dev);
}

/*
 * Package states C8 and deeper are really deep PC states that can only be
 * reached when all the devices on the system allow it, so even if the graphics
 * device allows PC8+, it doesn't mean the system will actually get to these
 * states. Our driver only allows PC8+ when going into runtime PM.
 *
 * The requirements for PC8+ are that all the outputs are disabled, the power
 * well is disabled and most interrupts are disabled, and these are also
 * requirements for runtime PM. When these conditions are met, we manually do
 * the other conditions: disable the interrupts, clocks and switch LCPLL refclk
 * to Fclk. If we're in PC8+ and we get an non-hotplug interrupt, we can hard
 * hang the machine.
 *
 * When we really reach PC8 or deeper states (not just when we allow it) we lose
 * the state of some registers, so when we come back from PC8+ we need to
 * restore this state. We don't get into PC8+ if we're not in RC6, so we don't
 * need to take care of the registers kept by RC6. Notice that this happens even
 * if we don't put the device in PCI D3 state (which is what currently happens
 * because of the runtime PM support).
 *
 * For more, read "Display Sequences for Package C8" on the hardware
 * documentation.
 */
void hsw_enable_pc8(struct drm_i915_private *dev_priv)
{
	struct drm_device *dev = dev_priv->dev;
	uint32_t val;

	DRM_DEBUG_KMS("Enabling package C8+\n");

	if (HAS_PCH_LPT_LP(dev)) {
		val = I915_READ(SOUTH_DSPCLK_GATE_D);
		val &= ~PCH_LP_PARTITION_LEVEL_DISABLE;
		I915_WRITE(SOUTH_DSPCLK_GATE_D, val);
	}

	lpt_disable_clkout_dp(dev);
	hsw_disable_lcpll(dev_priv, true, true);
}

void hsw_disable_pc8(struct drm_i915_private *dev_priv)
{
	struct drm_device *dev = dev_priv->dev;
	uint32_t val;

	DRM_DEBUG_KMS("Disabling package C8+\n");

	hsw_restore_lcpll(dev_priv);
	lpt_init_pch_refclk(dev);

	if (HAS_PCH_LPT_LP(dev)) {
		val = I915_READ(SOUTH_DSPCLK_GATE_D);
		val |= PCH_LP_PARTITION_LEVEL_DISABLE;
		I915_WRITE(SOUTH_DSPCLK_GATE_D, val);
	}
}

static void broxton_modeset_commit_cdclk(struct drm_atomic_state *old_state)
{
	struct drm_device *dev = old_state->dev;
	struct intel_atomic_state *old_intel_state =
		to_intel_atomic_state(old_state);
	unsigned int req_cdclk = old_intel_state->dev_cdclk;

	broxton_set_cdclk(dev, req_cdclk);
}

/* compute the max rate for new configuration */
static int ilk_max_pixel_rate(struct drm_atomic_state *state)
{
	struct intel_atomic_state *intel_state = to_intel_atomic_state(state);
	struct drm_i915_private *dev_priv = state->dev->dev_private;
	struct drm_crtc *crtc;
	struct drm_crtc_state *cstate;
	struct intel_crtc_state *crtc_state;
	unsigned max_pixel_rate = 0, i;
	enum pipe pipe;

	memcpy(intel_state->min_pixclk, dev_priv->min_pixclk,
	       sizeof(intel_state->min_pixclk));

	for_each_crtc_in_state(state, crtc, cstate, i) {
		int pixel_rate;

		crtc_state = to_intel_crtc_state(cstate);
		if (!crtc_state->base.enable) {
			intel_state->min_pixclk[i] = 0;
			continue;
		}

		pixel_rate = ilk_pipe_pixel_rate(crtc_state);

		/* pixel rate mustn't exceed 95% of cdclk with IPS on BDW */
		if (IS_BROADWELL(dev_priv) && crtc_state->ips_enabled)
			pixel_rate = DIV_ROUND_UP(pixel_rate * 100, 95);

		intel_state->min_pixclk[i] = pixel_rate;
	}

	for_each_pipe(dev_priv, pipe)
		max_pixel_rate = max(intel_state->min_pixclk[pipe], max_pixel_rate);

	return max_pixel_rate;
}

static void broadwell_set_cdclk(struct drm_device *dev, int cdclk)
{
	struct drm_i915_private *dev_priv = dev->dev_private;
	uint32_t val, data;
	int ret;

	if (WARN((I915_READ(LCPLL_CTL) &
		  (LCPLL_PLL_DISABLE | LCPLL_PLL_LOCK |
		   LCPLL_CD_CLOCK_DISABLE | LCPLL_ROOT_CD_CLOCK_DISABLE |
		   LCPLL_CD2X_CLOCK_DISABLE | LCPLL_POWER_DOWN_ALLOW |
		   LCPLL_CD_SOURCE_FCLK)) != LCPLL_PLL_LOCK,
		 "trying to change cdclk frequency with cdclk not enabled\n"))
		return;

	mutex_lock(&dev_priv->rps.hw_lock);
	ret = sandybridge_pcode_write(dev_priv,
				      BDW_PCODE_DISPLAY_FREQ_CHANGE_REQ, 0x0);
	mutex_unlock(&dev_priv->rps.hw_lock);
	if (ret) {
		DRM_ERROR("failed to inform pcode about cdclk change\n");
		return;
	}

	val = I915_READ(LCPLL_CTL);
	val |= LCPLL_CD_SOURCE_FCLK;
	I915_WRITE(LCPLL_CTL, val);

	if (wait_for_us(I915_READ(LCPLL_CTL) &
			LCPLL_CD_SOURCE_FCLK_DONE, 1))
		DRM_ERROR("Switching to FCLK failed\n");

	val = I915_READ(LCPLL_CTL);
	val &= ~LCPLL_CLK_FREQ_MASK;

	switch (cdclk) {
	case 450000:
		val |= LCPLL_CLK_FREQ_450;
		data = 0;
		break;
	case 540000:
		val |= LCPLL_CLK_FREQ_54O_BDW;
		data = 1;
		break;
	case 337500:
		val |= LCPLL_CLK_FREQ_337_5_BDW;
		data = 2;
		break;
	case 675000:
		val |= LCPLL_CLK_FREQ_675_BDW;
		data = 3;
		break;
	default:
		WARN(1, "invalid cdclk frequency\n");
		return;
	}

	I915_WRITE(LCPLL_CTL, val);

	val = I915_READ(LCPLL_CTL);
	val &= ~LCPLL_CD_SOURCE_FCLK;
	I915_WRITE(LCPLL_CTL, val);

	if (wait_for_us((I915_READ(LCPLL_CTL) &
			LCPLL_CD_SOURCE_FCLK_DONE) == 0, 1))
		DRM_ERROR("Switching back to LCPLL failed\n");

	mutex_lock(&dev_priv->rps.hw_lock);
	sandybridge_pcode_write(dev_priv, HSW_PCODE_DE_WRITE_FREQ_REQ, data);
	mutex_unlock(&dev_priv->rps.hw_lock);

	intel_update_cdclk(dev);

	WARN(cdclk != dev_priv->cdclk_freq,
	     "cdclk requested %d kHz but got %d kHz\n",
	     cdclk, dev_priv->cdclk_freq);
}

static int broadwell_modeset_calc_cdclk(struct drm_atomic_state *state)
{
	struct drm_i915_private *dev_priv = to_i915(state->dev);
	struct intel_atomic_state *intel_state = to_intel_atomic_state(state);
	int max_pixclk = ilk_max_pixel_rate(state);
	int cdclk;

	/*
	 * FIXME should also account for plane ratio
	 * once 64bpp pixel formats are supported.
	 */
	if (max_pixclk > 540000)
		cdclk = 675000;
	else if (max_pixclk > 450000)
		cdclk = 540000;
	else if (max_pixclk > 337500)
		cdclk = 450000;
	else
		cdclk = 337500;

	if (cdclk > dev_priv->max_cdclk_freq) {
		DRM_DEBUG_KMS("requested cdclk (%d kHz) exceeds max (%d kHz)\n",
			      cdclk, dev_priv->max_cdclk_freq);
		return -EINVAL;
	}

	intel_state->cdclk = intel_state->dev_cdclk = cdclk;
	if (!intel_state->active_crtcs)
		intel_state->dev_cdclk = 337500;

	return 0;
}

static void broadwell_modeset_commit_cdclk(struct drm_atomic_state *old_state)
{
	struct drm_device *dev = old_state->dev;
	struct intel_atomic_state *old_intel_state =
		to_intel_atomic_state(old_state);
	unsigned req_cdclk = old_intel_state->dev_cdclk;

	broadwell_set_cdclk(dev, req_cdclk);
}

static int haswell_crtc_compute_clock(struct intel_crtc *crtc,
				      struct intel_crtc_state *crtc_state)
{
	struct intel_encoder *intel_encoder =
		intel_ddi_get_crtc_new_encoder(crtc_state);

	if (intel_encoder->type != INTEL_OUTPUT_DSI) {
		if (!intel_ddi_pll_select(crtc, crtc_state))
			return -EINVAL;
	}

	crtc->lowfreq_avail = false;

	return 0;
}

static void bxt_get_ddi_pll(struct drm_i915_private *dev_priv,
				enum port port,
				struct intel_crtc_state *pipe_config)
{
	enum intel_dpll_id id;

	switch (port) {
	case PORT_A:
		pipe_config->ddi_pll_sel = SKL_DPLL0;
		id = DPLL_ID_SKL_DPLL0;
		break;
	case PORT_B:
		pipe_config->ddi_pll_sel = SKL_DPLL1;
		id = DPLL_ID_SKL_DPLL1;
		break;
	case PORT_C:
		pipe_config->ddi_pll_sel = SKL_DPLL2;
		id = DPLL_ID_SKL_DPLL2;
		break;
	default:
		DRM_ERROR("Incorrect port type\n");
		return;
	}

	pipe_config->shared_dpll = intel_get_shared_dpll_by_id(dev_priv, id);
}

static void skylake_get_ddi_pll(struct drm_i915_private *dev_priv,
				enum port port,
				struct intel_crtc_state *pipe_config)
{
	enum intel_dpll_id id;
	u32 temp;

	temp = I915_READ(DPLL_CTRL2) & DPLL_CTRL2_DDI_CLK_SEL_MASK(port);
	pipe_config->ddi_pll_sel = temp >> (port * 3 + 1);

	switch (pipe_config->ddi_pll_sel) {
	case SKL_DPLL0:
		id = DPLL_ID_SKL_DPLL0;
		break;
	case SKL_DPLL1:
		id = DPLL_ID_SKL_DPLL1;
		break;
	case SKL_DPLL2:
		id = DPLL_ID_SKL_DPLL2;
		break;
	case SKL_DPLL3:
		id = DPLL_ID_SKL_DPLL3;
		break;
	default:
		MISSING_CASE(pipe_config->ddi_pll_sel);
		return;
<<<<<<< HEAD
	}

	pipe_config->shared_dpll = intel_get_shared_dpll_by_id(dev_priv, id);
}

static void haswell_get_ddi_pll(struct drm_i915_private *dev_priv,
				enum port port,
				struct intel_crtc_state *pipe_config)
{
	enum intel_dpll_id id;

	pipe_config->ddi_pll_sel = I915_READ(PORT_CLK_SEL(port));

	switch (pipe_config->ddi_pll_sel) {
	case PORT_CLK_SEL_WRPLL1:
		id = DPLL_ID_WRPLL1;
		break;
	case PORT_CLK_SEL_WRPLL2:
		id = DPLL_ID_WRPLL2;
		break;
	case PORT_CLK_SEL_SPLL:
		id = DPLL_ID_SPLL;
		break;
	case PORT_CLK_SEL_LCPLL_810:
		id = DPLL_ID_LCPLL_810;
		break;
	case PORT_CLK_SEL_LCPLL_1350:
		id = DPLL_ID_LCPLL_1350;
		break;
	case PORT_CLK_SEL_LCPLL_2700:
		id = DPLL_ID_LCPLL_2700;
		break;
	default:
		MISSING_CASE(pipe_config->ddi_pll_sel);
		/* fall through */
	case PORT_CLK_SEL_NONE:
		return;
	}

	pipe_config->shared_dpll = intel_get_shared_dpll_by_id(dev_priv, id);
}

static bool hsw_get_transcoder_state(struct intel_crtc *crtc,
				     struct intel_crtc_state *pipe_config,
				     unsigned long *power_domain_mask)
{
	struct drm_device *dev = crtc->base.dev;
	struct drm_i915_private *dev_priv = dev->dev_private;
	enum intel_display_power_domain power_domain;
	u32 tmp;

	pipe_config->cpu_transcoder = (enum transcoder) crtc->pipe;

	/*
	 * XXX: Do intel_display_power_get_if_enabled before reading this (for
	 * consistency and less surprising code; it's in always on power).
	 */
	tmp = I915_READ(TRANS_DDI_FUNC_CTL(TRANSCODER_EDP));
	if (tmp & TRANS_DDI_FUNC_ENABLE) {
		enum pipe trans_edp_pipe;
		switch (tmp & TRANS_DDI_EDP_INPUT_MASK) {
		default:
			WARN(1, "unknown pipe linked to edp transcoder\n");
		case TRANS_DDI_EDP_INPUT_A_ONOFF:
		case TRANS_DDI_EDP_INPUT_A_ON:
			trans_edp_pipe = PIPE_A;
			break;
		case TRANS_DDI_EDP_INPUT_B_ONOFF:
			trans_edp_pipe = PIPE_B;
			break;
		case TRANS_DDI_EDP_INPUT_C_ONOFF:
			trans_edp_pipe = PIPE_C;
			break;
		}

		if (trans_edp_pipe == crtc->pipe)
			pipe_config->cpu_transcoder = TRANSCODER_EDP;
	}

	power_domain = POWER_DOMAIN_TRANSCODER(pipe_config->cpu_transcoder);
	if (!intel_display_power_get_if_enabled(dev_priv, power_domain))
		return false;
	*power_domain_mask |= BIT(power_domain);

	tmp = I915_READ(PIPECONF(pipe_config->cpu_transcoder));

	return tmp & PIPECONF_ENABLE;
}

static bool bxt_get_dsi_transcoder_state(struct intel_crtc *crtc,
					 struct intel_crtc_state *pipe_config,
					 unsigned long *power_domain_mask)
{
	struct drm_device *dev = crtc->base.dev;
	struct drm_i915_private *dev_priv = dev->dev_private;
	enum intel_display_power_domain power_domain;
	enum port port;
	enum transcoder cpu_transcoder;
	u32 tmp;

	pipe_config->has_dsi_encoder = false;

	for_each_port_masked(port, BIT(PORT_A) | BIT(PORT_C)) {
		if (port == PORT_A)
			cpu_transcoder = TRANSCODER_DSI_A;
		else
			cpu_transcoder = TRANSCODER_DSI_C;

		power_domain = POWER_DOMAIN_TRANSCODER(cpu_transcoder);
		if (!intel_display_power_get_if_enabled(dev_priv, power_domain))
			continue;
		*power_domain_mask |= BIT(power_domain);

		/*
		 * The PLL needs to be enabled with a valid divider
		 * configuration, otherwise accessing DSI registers will hang
		 * the machine. See BSpec North Display Engine
		 * registers/MIPI[BXT]. We can break out here early, since we
		 * need the same DSI PLL to be enabled for both DSI ports.
		 */
		if (!intel_dsi_pll_is_enabled(dev_priv))
			break;

		/* XXX: this works for video mode only */
		tmp = I915_READ(BXT_MIPI_PORT_CTRL(port));
		if (!(tmp & DPI_ENABLE))
			continue;

		tmp = I915_READ(MIPI_CTRL(port));
		if ((tmp & BXT_PIPE_SELECT_MASK) != BXT_PIPE_SELECT(crtc->pipe))
			continue;

=======
	}

	pipe_config->shared_dpll = intel_get_shared_dpll_by_id(dev_priv, id);
}

static void haswell_get_ddi_pll(struct drm_i915_private *dev_priv,
				enum port port,
				struct intel_crtc_state *pipe_config)
{
	enum intel_dpll_id id;

	pipe_config->ddi_pll_sel = I915_READ(PORT_CLK_SEL(port));

	switch (pipe_config->ddi_pll_sel) {
	case PORT_CLK_SEL_WRPLL1:
		id = DPLL_ID_WRPLL1;
		break;
	case PORT_CLK_SEL_WRPLL2:
		id = DPLL_ID_WRPLL2;
		break;
	case PORT_CLK_SEL_SPLL:
		id = DPLL_ID_SPLL;
		break;
	case PORT_CLK_SEL_LCPLL_810:
		id = DPLL_ID_LCPLL_810;
		break;
	case PORT_CLK_SEL_LCPLL_1350:
		id = DPLL_ID_LCPLL_1350;
		break;
	case PORT_CLK_SEL_LCPLL_2700:
		id = DPLL_ID_LCPLL_2700;
		break;
	default:
		MISSING_CASE(pipe_config->ddi_pll_sel);
		/* fall through */
	case PORT_CLK_SEL_NONE:
		return;
	}

	pipe_config->shared_dpll = intel_get_shared_dpll_by_id(dev_priv, id);
}

static bool hsw_get_transcoder_state(struct intel_crtc *crtc,
				     struct intel_crtc_state *pipe_config,
				     unsigned long *power_domain_mask)
{
	struct drm_device *dev = crtc->base.dev;
	struct drm_i915_private *dev_priv = dev->dev_private;
	enum intel_display_power_domain power_domain;
	u32 tmp;

	pipe_config->cpu_transcoder = (enum transcoder) crtc->pipe;

	/*
	 * XXX: Do intel_display_power_get_if_enabled before reading this (for
	 * consistency and less surprising code; it's in always on power).
	 */
	tmp = I915_READ(TRANS_DDI_FUNC_CTL(TRANSCODER_EDP));
	if (tmp & TRANS_DDI_FUNC_ENABLE) {
		enum pipe trans_edp_pipe;
		switch (tmp & TRANS_DDI_EDP_INPUT_MASK) {
		default:
			WARN(1, "unknown pipe linked to edp transcoder\n");
		case TRANS_DDI_EDP_INPUT_A_ONOFF:
		case TRANS_DDI_EDP_INPUT_A_ON:
			trans_edp_pipe = PIPE_A;
			break;
		case TRANS_DDI_EDP_INPUT_B_ONOFF:
			trans_edp_pipe = PIPE_B;
			break;
		case TRANS_DDI_EDP_INPUT_C_ONOFF:
			trans_edp_pipe = PIPE_C;
			break;
		}

		if (trans_edp_pipe == crtc->pipe)
			pipe_config->cpu_transcoder = TRANSCODER_EDP;
	}

	power_domain = POWER_DOMAIN_TRANSCODER(pipe_config->cpu_transcoder);
	if (!intel_display_power_get_if_enabled(dev_priv, power_domain))
		return false;
	*power_domain_mask |= BIT(power_domain);

	tmp = I915_READ(PIPECONF(pipe_config->cpu_transcoder));

	return tmp & PIPECONF_ENABLE;
}

static bool bxt_get_dsi_transcoder_state(struct intel_crtc *crtc,
					 struct intel_crtc_state *pipe_config,
					 unsigned long *power_domain_mask)
{
	struct drm_device *dev = crtc->base.dev;
	struct drm_i915_private *dev_priv = dev->dev_private;
	enum intel_display_power_domain power_domain;
	enum port port;
	enum transcoder cpu_transcoder;
	u32 tmp;

	pipe_config->has_dsi_encoder = false;

	for_each_port_masked(port, BIT(PORT_A) | BIT(PORT_C)) {
		if (port == PORT_A)
			cpu_transcoder = TRANSCODER_DSI_A;
		else
			cpu_transcoder = TRANSCODER_DSI_C;

		power_domain = POWER_DOMAIN_TRANSCODER(cpu_transcoder);
		if (!intel_display_power_get_if_enabled(dev_priv, power_domain))
			continue;
		*power_domain_mask |= BIT(power_domain);

		/*
		 * The PLL needs to be enabled with a valid divider
		 * configuration, otherwise accessing DSI registers will hang
		 * the machine. See BSpec North Display Engine
		 * registers/MIPI[BXT]. We can break out here early, since we
		 * need the same DSI PLL to be enabled for both DSI ports.
		 */
		if (!intel_dsi_pll_is_enabled(dev_priv))
			break;

		/* XXX: this works for video mode only */
		tmp = I915_READ(BXT_MIPI_PORT_CTRL(port));
		if (!(tmp & DPI_ENABLE))
			continue;

		tmp = I915_READ(MIPI_CTRL(port));
		if ((tmp & BXT_PIPE_SELECT_MASK) != BXT_PIPE_SELECT(crtc->pipe))
			continue;

>>>>>>> ba3150ac
		pipe_config->cpu_transcoder = cpu_transcoder;
		pipe_config->has_dsi_encoder = true;
		break;
	}

	return pipe_config->has_dsi_encoder;
}

static void haswell_get_ddi_port_state(struct intel_crtc *crtc,
				       struct intel_crtc_state *pipe_config)
{
	struct drm_device *dev = crtc->base.dev;
	struct drm_i915_private *dev_priv = dev->dev_private;
	struct intel_shared_dpll *pll;
	enum port port;
	uint32_t tmp;

	tmp = I915_READ(TRANS_DDI_FUNC_CTL(pipe_config->cpu_transcoder));

	port = (tmp & TRANS_DDI_PORT_MASK) >> TRANS_DDI_PORT_SHIFT;

	if (IS_SKYLAKE(dev) || IS_KABYLAKE(dev))
		skylake_get_ddi_pll(dev_priv, port, pipe_config);
	else if (IS_BROXTON(dev))
		bxt_get_ddi_pll(dev_priv, port, pipe_config);
	else
		haswell_get_ddi_pll(dev_priv, port, pipe_config);

	pll = pipe_config->shared_dpll;
	if (pll) {
		WARN_ON(!pll->funcs.get_hw_state(dev_priv, pll,
						 &pipe_config->dpll_hw_state));
	}

	/*
	 * Haswell has only FDI/PCH transcoder A. It is which is connected to
	 * DDI E. So just check whether this pipe is wired to DDI E and whether
	 * the PCH transcoder is on.
	 */
	if (INTEL_INFO(dev)->gen < 9 &&
	    (port == PORT_E) && I915_READ(LPT_TRANSCONF) & TRANS_ENABLE) {
		pipe_config->has_pch_encoder = true;

		tmp = I915_READ(FDI_RX_CTL(PIPE_A));
		pipe_config->fdi_lanes = ((FDI_DP_PORT_WIDTH_MASK & tmp) >>
					  FDI_DP_PORT_WIDTH_SHIFT) + 1;

		ironlake_get_fdi_m_n_config(crtc, pipe_config);
	}
}

static bool haswell_get_pipe_config(struct intel_crtc *crtc,
				    struct intel_crtc_state *pipe_config)
{
	struct drm_device *dev = crtc->base.dev;
	struct drm_i915_private *dev_priv = dev->dev_private;
	enum intel_display_power_domain power_domain;
	unsigned long power_domain_mask;
	bool active;

	power_domain = POWER_DOMAIN_PIPE(crtc->pipe);
	if (!intel_display_power_get_if_enabled(dev_priv, power_domain))
		return false;
	power_domain_mask = BIT(power_domain);

	pipe_config->shared_dpll = NULL;

	active = hsw_get_transcoder_state(crtc, pipe_config, &power_domain_mask);

	if (IS_BROXTON(dev_priv)) {
		bxt_get_dsi_transcoder_state(crtc, pipe_config,
					     &power_domain_mask);
		WARN_ON(active && pipe_config->has_dsi_encoder);
		if (pipe_config->has_dsi_encoder)
			active = true;
	}

	if (!active)
		goto out;

	if (!pipe_config->has_dsi_encoder) {
		haswell_get_ddi_port_state(crtc, pipe_config);
		intel_get_pipe_timings(crtc, pipe_config);
	}

	intel_get_pipe_src_size(crtc, pipe_config);

	pipe_config->gamma_mode =
		I915_READ(GAMMA_MODE(crtc->pipe)) & GAMMA_MODE_MODE_MASK;

	if (INTEL_INFO(dev)->gen >= 9) {
		skl_init_scalers(dev, crtc, pipe_config);
	}

	if (INTEL_INFO(dev)->gen >= 9) {
		pipe_config->scaler_state.scaler_id = -1;
		pipe_config->scaler_state.scaler_users &= ~(1 << SKL_CRTC_INDEX);
	}

	power_domain = POWER_DOMAIN_PIPE_PANEL_FITTER(crtc->pipe);
	if (intel_display_power_get_if_enabled(dev_priv, power_domain)) {
		power_domain_mask |= BIT(power_domain);
		if (INTEL_INFO(dev)->gen >= 9)
			skylake_get_pfit_config(crtc, pipe_config);
		else
			ironlake_get_pfit_config(crtc, pipe_config);
	}

	if (IS_HASWELL(dev))
		pipe_config->ips_enabled = hsw_crtc_supports_ips(crtc) &&
			(I915_READ(IPS_CTL) & IPS_ENABLE);

	if (pipe_config->cpu_transcoder != TRANSCODER_EDP &&
	    !transcoder_is_dsi(pipe_config->cpu_transcoder)) {
		pipe_config->pixel_multiplier =
			I915_READ(PIPE_MULT(pipe_config->cpu_transcoder)) + 1;
	} else {
		pipe_config->pixel_multiplier = 1;
	}

out:
	for_each_power_domain(power_domain, power_domain_mask)
		intel_display_power_put(dev_priv, power_domain);

	return active;
}

static void i845_update_cursor(struct drm_crtc *crtc, u32 base,
			       const struct intel_plane_state *plane_state)
{
	struct drm_device *dev = crtc->dev;
	struct drm_i915_private *dev_priv = dev->dev_private;
	struct intel_crtc *intel_crtc = to_intel_crtc(crtc);
	uint32_t cntl = 0, size = 0;

	if (plane_state && plane_state->visible) {
		unsigned int width = plane_state->base.crtc_w;
		unsigned int height = plane_state->base.crtc_h;
		unsigned int stride = roundup_pow_of_two(width) * 4;

		switch (stride) {
		default:
			WARN_ONCE(1, "Invalid cursor width/stride, width=%u, stride=%u\n",
				  width, stride);
			stride = 256;
			/* fallthrough */
		case 256:
		case 512:
		case 1024:
		case 2048:
			break;
		}

		cntl |= CURSOR_ENABLE |
			CURSOR_GAMMA_ENABLE |
			CURSOR_FORMAT_ARGB |
			CURSOR_STRIDE(stride);

		size = (height << 12) | width;
	}

	if (intel_crtc->cursor_cntl != 0 &&
	    (intel_crtc->cursor_base != base ||
	     intel_crtc->cursor_size != size ||
	     intel_crtc->cursor_cntl != cntl)) {
		/* On these chipsets we can only modify the base/size/stride
		 * whilst the cursor is disabled.
		 */
		I915_WRITE(CURCNTR(PIPE_A), 0);
		POSTING_READ(CURCNTR(PIPE_A));
		intel_crtc->cursor_cntl = 0;
	}

	if (intel_crtc->cursor_base != base) {
		I915_WRITE(CURBASE(PIPE_A), base);
		intel_crtc->cursor_base = base;
	}

	if (intel_crtc->cursor_size != size) {
		I915_WRITE(CURSIZE, size);
		intel_crtc->cursor_size = size;
	}

	if (intel_crtc->cursor_cntl != cntl) {
		I915_WRITE(CURCNTR(PIPE_A), cntl);
		POSTING_READ(CURCNTR(PIPE_A));
		intel_crtc->cursor_cntl = cntl;
	}
}

static void i9xx_update_cursor(struct drm_crtc *crtc, u32 base,
			       const struct intel_plane_state *plane_state)
{
	struct drm_device *dev = crtc->dev;
	struct drm_i915_private *dev_priv = dev->dev_private;
	struct intel_crtc *intel_crtc = to_intel_crtc(crtc);
	int pipe = intel_crtc->pipe;
	uint32_t cntl = 0;

	if (plane_state && plane_state->visible) {
		cntl = MCURSOR_GAMMA_ENABLE;
		switch (plane_state->base.crtc_w) {
			case 64:
				cntl |= CURSOR_MODE_64_ARGB_AX;
				break;
			case 128:
				cntl |= CURSOR_MODE_128_ARGB_AX;
				break;
			case 256:
				cntl |= CURSOR_MODE_256_ARGB_AX;
				break;
			default:
				MISSING_CASE(plane_state->base.crtc_w);
				return;
		}
		cntl |= pipe << 28; /* Connect to correct pipe */

		if (HAS_DDI(dev))
			cntl |= CURSOR_PIPE_CSC_ENABLE;

		if (plane_state->base.rotation == BIT(DRM_ROTATE_180))
			cntl |= CURSOR_ROTATE_180;
	}

	if (intel_crtc->cursor_cntl != cntl) {
		I915_WRITE(CURCNTR(pipe), cntl);
		POSTING_READ(CURCNTR(pipe));
		intel_crtc->cursor_cntl = cntl;
	}

	/* and commit changes on next vblank */
	I915_WRITE(CURBASE(pipe), base);
	POSTING_READ(CURBASE(pipe));

	intel_crtc->cursor_base = base;
}

/* If no-part of the cursor is visible on the framebuffer, then the GPU may hang... */
static void intel_crtc_update_cursor(struct drm_crtc *crtc,
				     const struct intel_plane_state *plane_state)
{
	struct drm_device *dev = crtc->dev;
	struct drm_i915_private *dev_priv = dev->dev_private;
	struct intel_crtc *intel_crtc = to_intel_crtc(crtc);
	int pipe = intel_crtc->pipe;
	u32 base = intel_crtc->cursor_addr;
	u32 pos = 0;

	if (plane_state) {
		int x = plane_state->base.crtc_x;
		int y = plane_state->base.crtc_y;

		if (x < 0) {
			pos |= CURSOR_POS_SIGN << CURSOR_X_SHIFT;
			x = -x;
		}
		pos |= x << CURSOR_X_SHIFT;

		if (y < 0) {
			pos |= CURSOR_POS_SIGN << CURSOR_Y_SHIFT;
			y = -y;
		}
		pos |= y << CURSOR_Y_SHIFT;

		/* ILK+ do this automagically */
		if (HAS_GMCH_DISPLAY(dev) &&
		    plane_state->base.rotation == BIT(DRM_ROTATE_180)) {
			base += (plane_state->base.crtc_h *
				 plane_state->base.crtc_w - 1) * 4;
		}
	}

	I915_WRITE(CURPOS(pipe), pos);

	if (IS_845G(dev) || IS_I865G(dev))
		i845_update_cursor(crtc, base, plane_state);
	else
		i9xx_update_cursor(crtc, base, plane_state);
}

static bool cursor_size_ok(struct drm_device *dev,
			   uint32_t width, uint32_t height)
{
	if (width == 0 || height == 0)
		return false;

	/*
	 * 845g/865g are special in that they are only limited by
	 * the width of their cursors, the height is arbitrary up to
	 * the precision of the register. Everything else requires
	 * square cursors, limited to a few power-of-two sizes.
	 */
	if (IS_845G(dev) || IS_I865G(dev)) {
		if ((width & 63) != 0)
			return false;

		if (width > (IS_845G(dev) ? 64 : 512))
			return false;

		if (height > 1023)
			return false;
	} else {
		switch (width | height) {
		case 256:
		case 128:
			if (IS_GEN2(dev))
				return false;
		case 64:
			break;
		default:
			return false;
		}
	}

	return true;
}

/* VESA 640x480x72Hz mode to set on the pipe */
static struct drm_display_mode load_detect_mode = {
	DRM_MODE("640x480", DRM_MODE_TYPE_DEFAULT, 31500, 640, 664,
		 704, 832, 0, 480, 489, 491, 520, 0, DRM_MODE_FLAG_NHSYNC | DRM_MODE_FLAG_NVSYNC),
};

struct drm_framebuffer *
__intel_framebuffer_create(struct drm_device *dev,
			   struct drm_mode_fb_cmd2 *mode_cmd,
			   struct drm_i915_gem_object *obj)
{
	struct intel_framebuffer *intel_fb;
	int ret;

	intel_fb = kzalloc(sizeof(*intel_fb), GFP_KERNEL);
	if (!intel_fb)
		return ERR_PTR(-ENOMEM);

	ret = intel_framebuffer_init(dev, intel_fb, mode_cmd, obj);
	if (ret)
		goto err;

	return &intel_fb->base;

err:
	kfree(intel_fb);
	return ERR_PTR(ret);
}

static struct drm_framebuffer *
intel_framebuffer_create(struct drm_device *dev,
			 struct drm_mode_fb_cmd2 *mode_cmd,
			 struct drm_i915_gem_object *obj)
{
	struct drm_framebuffer *fb;
	int ret;

	ret = i915_mutex_lock_interruptible(dev);
	if (ret)
		return ERR_PTR(ret);
	fb = __intel_framebuffer_create(dev, mode_cmd, obj);
	mutex_unlock(&dev->struct_mutex);

	return fb;
}

static u32
intel_framebuffer_pitch_for_width(int width, int bpp)
{
	u32 pitch = DIV_ROUND_UP(width * bpp, 8);
	return ALIGN(pitch, 64);
}

static u32
intel_framebuffer_size_for_mode(struct drm_display_mode *mode, int bpp)
{
	u32 pitch = intel_framebuffer_pitch_for_width(mode->hdisplay, bpp);
	return PAGE_ALIGN(pitch * mode->vdisplay);
}

static struct drm_framebuffer *
intel_framebuffer_create_for_mode(struct drm_device *dev,
				  struct drm_display_mode *mode,
				  int depth, int bpp)
{
	struct drm_framebuffer *fb;
	struct drm_i915_gem_object *obj;
	struct drm_mode_fb_cmd2 mode_cmd = { 0 };

	obj = i915_gem_alloc_object(dev,
				    intel_framebuffer_size_for_mode(mode, bpp));
	if (obj == NULL)
		return ERR_PTR(-ENOMEM);

	mode_cmd.width = mode->hdisplay;
	mode_cmd.height = mode->vdisplay;
	mode_cmd.pitches[0] = intel_framebuffer_pitch_for_width(mode_cmd.width,
								bpp);
	mode_cmd.pixel_format = drm_mode_legacy_fb_format(bpp, depth);

	fb = intel_framebuffer_create(dev, &mode_cmd, obj);
	if (IS_ERR(fb))
		drm_gem_object_unreference_unlocked(&obj->base);

	return fb;
}

static struct drm_framebuffer *
mode_fits_in_fbdev(struct drm_device *dev,
		   struct drm_display_mode *mode)
{
#ifdef CONFIG_DRM_FBDEV_EMULATION
	struct drm_i915_private *dev_priv = dev->dev_private;
	struct drm_i915_gem_object *obj;
	struct drm_framebuffer *fb;

	if (!dev_priv->fbdev)
		return NULL;

	if (!dev_priv->fbdev->fb)
		return NULL;

	obj = dev_priv->fbdev->fb->obj;
	BUG_ON(!obj);

	fb = &dev_priv->fbdev->fb->base;
	if (fb->pitches[0] < intel_framebuffer_pitch_for_width(mode->hdisplay,
							       fb->bits_per_pixel))
		return NULL;

	if (obj->base.size < mode->vdisplay * fb->pitches[0])
		return NULL;

	drm_framebuffer_reference(fb);
	return fb;
#else
	return NULL;
#endif
}

static int intel_modeset_setup_plane_state(struct drm_atomic_state *state,
					   struct drm_crtc *crtc,
					   struct drm_display_mode *mode,
					   struct drm_framebuffer *fb,
					   int x, int y)
{
	struct drm_plane_state *plane_state;
	int hdisplay, vdisplay;
	int ret;

	plane_state = drm_atomic_get_plane_state(state, crtc->primary);
	if (IS_ERR(plane_state))
		return PTR_ERR(plane_state);

	if (mode)
		drm_crtc_get_hv_timing(mode, &hdisplay, &vdisplay);
	else
		hdisplay = vdisplay = 0;

	ret = drm_atomic_set_crtc_for_plane(plane_state, fb ? crtc : NULL);
	if (ret)
		return ret;
	drm_atomic_set_fb_for_plane(plane_state, fb);
	plane_state->crtc_x = 0;
	plane_state->crtc_y = 0;
	plane_state->crtc_w = hdisplay;
	plane_state->crtc_h = vdisplay;
	plane_state->src_x = x << 16;
	plane_state->src_y = y << 16;
	plane_state->src_w = hdisplay << 16;
	plane_state->src_h = vdisplay << 16;

	return 0;
}

bool intel_get_load_detect_pipe(struct drm_connector *connector,
				struct drm_display_mode *mode,
				struct intel_load_detect_pipe *old,
				struct drm_modeset_acquire_ctx *ctx)
{
	struct intel_crtc *intel_crtc;
	struct intel_encoder *intel_encoder =
		intel_attached_encoder(connector);
	struct drm_crtc *possible_crtc;
	struct drm_encoder *encoder = &intel_encoder->base;
	struct drm_crtc *crtc = NULL;
	struct drm_device *dev = encoder->dev;
	struct drm_framebuffer *fb;
	struct drm_mode_config *config = &dev->mode_config;
	struct drm_atomic_state *state = NULL, *restore_state = NULL;
	struct drm_connector_state *connector_state;
	struct intel_crtc_state *crtc_state;
	int ret, i = -1;

	DRM_DEBUG_KMS("[CONNECTOR:%d:%s], [ENCODER:%d:%s]\n",
		      connector->base.id, connector->name,
		      encoder->base.id, encoder->name);

	old->restore_state = NULL;

retry:
	ret = drm_modeset_lock(&config->connection_mutex, ctx);
	if (ret)
		goto fail;

	/*
	 * Algorithm gets a little messy:
	 *
	 *   - if the connector already has an assigned crtc, use it (but make
	 *     sure it's on first)
	 *
	 *   - try to find the first unused crtc that can drive this connector,
	 *     and use that if we find one
	 */

	/* See if we already have a CRTC for this connector */
	if (connector->state->crtc) {
		crtc = connector->state->crtc;

		ret = drm_modeset_lock(&crtc->mutex, ctx);
		if (ret)
			goto fail;

		/* Make sure the crtc and connector are running */
		goto found;
	}

	/* Find an unused one (if possible) */
	for_each_crtc(dev, possible_crtc) {
		i++;
		if (!(encoder->possible_crtcs & (1 << i)))
			continue;

		ret = drm_modeset_lock(&possible_crtc->mutex, ctx);
		if (ret)
			goto fail;

		if (possible_crtc->state->enable) {
			drm_modeset_unlock(&possible_crtc->mutex);
			continue;
		}

		crtc = possible_crtc;
		break;
	}

	/*
	 * If we didn't find an unused CRTC, don't use any.
	 */
	if (!crtc) {
		DRM_DEBUG_KMS("no pipe available for load-detect\n");
		goto fail;
	}

found:
	intel_crtc = to_intel_crtc(crtc);

	ret = drm_modeset_lock(&crtc->primary->mutex, ctx);
	if (ret)
		goto fail;

	state = drm_atomic_state_alloc(dev);
	restore_state = drm_atomic_state_alloc(dev);
	if (!state || !restore_state) {
		ret = -ENOMEM;
		goto fail;
	}

	state->acquire_ctx = ctx;
	restore_state->acquire_ctx = ctx;

	connector_state = drm_atomic_get_connector_state(state, connector);
	if (IS_ERR(connector_state)) {
		ret = PTR_ERR(connector_state);
		goto fail;
	}

	ret = drm_atomic_set_crtc_for_connector(connector_state, crtc);
	if (ret)
		goto fail;

	crtc_state = intel_atomic_get_crtc_state(state, intel_crtc);
	if (IS_ERR(crtc_state)) {
		ret = PTR_ERR(crtc_state);
		goto fail;
	}

	crtc_state->base.active = crtc_state->base.enable = true;

	if (!mode)
		mode = &load_detect_mode;

	/* We need a framebuffer large enough to accommodate all accesses
	 * that the plane may generate whilst we perform load detection.
	 * We can not rely on the fbcon either being present (we get called
	 * during its initialisation to detect all boot displays, or it may
	 * not even exist) or that it is large enough to satisfy the
	 * requested mode.
	 */
	fb = mode_fits_in_fbdev(dev, mode);
	if (fb == NULL) {
		DRM_DEBUG_KMS("creating tmp fb for load-detection\n");
		fb = intel_framebuffer_create_for_mode(dev, mode, 24, 32);
	} else
		DRM_DEBUG_KMS("reusing fbdev for load-detection framebuffer\n");
	if (IS_ERR(fb)) {
		DRM_DEBUG_KMS("failed to allocate framebuffer for load-detection\n");
		goto fail;
	}

	ret = intel_modeset_setup_plane_state(state, crtc, mode, fb, 0, 0);
	if (ret)
		goto fail;

	drm_framebuffer_unreference(fb);

	ret = drm_atomic_set_mode_for_crtc(&crtc_state->base, mode);
	if (ret)
		goto fail;

	ret = PTR_ERR_OR_ZERO(drm_atomic_get_connector_state(restore_state, connector));
	if (!ret)
		ret = PTR_ERR_OR_ZERO(drm_atomic_get_crtc_state(restore_state, crtc));
	if (!ret)
		ret = PTR_ERR_OR_ZERO(drm_atomic_get_plane_state(restore_state, crtc->primary));
	if (ret) {
		DRM_DEBUG_KMS("Failed to create a copy of old state to restore: %i\n", ret);
		goto fail;
	}

	ret = drm_atomic_commit(state);
	if (ret) {
		DRM_DEBUG_KMS("failed to set mode on load-detect pipe\n");
		goto fail;
	}

	old->restore_state = restore_state;

	/* let the connector get through one full cycle before testing */
	intel_wait_for_vblank(dev, intel_crtc->pipe);
	return true;

fail:
	drm_atomic_state_free(state);
	drm_atomic_state_free(restore_state);
	restore_state = state = NULL;

	if (ret == -EDEADLK) {
		drm_modeset_backoff(ctx);
		goto retry;
	}

	return false;
}

void intel_release_load_detect_pipe(struct drm_connector *connector,
				    struct intel_load_detect_pipe *old,
				    struct drm_modeset_acquire_ctx *ctx)
{
	struct intel_encoder *intel_encoder =
		intel_attached_encoder(connector);
	struct drm_encoder *encoder = &intel_encoder->base;
	struct drm_atomic_state *state = old->restore_state;
	int ret;

	DRM_DEBUG_KMS("[CONNECTOR:%d:%s], [ENCODER:%d:%s]\n",
		      connector->base.id, connector->name,
		      encoder->base.id, encoder->name);

	if (!state)
		return;

	ret = drm_atomic_commit(state);
	if (ret) {
		DRM_DEBUG_KMS("Couldn't release load detect pipe: %i\n", ret);
		drm_atomic_state_free(state);
	}
}

static int i9xx_pll_refclk(struct drm_device *dev,
			   const struct intel_crtc_state *pipe_config)
{
	struct drm_i915_private *dev_priv = dev->dev_private;
	u32 dpll = pipe_config->dpll_hw_state.dpll;

	if ((dpll & PLL_REF_INPUT_MASK) == PLLB_REF_INPUT_SPREADSPECTRUMIN)
		return dev_priv->vbt.lvds_ssc_freq;
	else if (HAS_PCH_SPLIT(dev))
		return 120000;
	else if (!IS_GEN2(dev))
		return 96000;
	else
		return 48000;
}

/* Returns the clock of the currently programmed mode of the given pipe. */
static void i9xx_crtc_clock_get(struct intel_crtc *crtc,
				struct intel_crtc_state *pipe_config)
{
	struct drm_device *dev = crtc->base.dev;
	struct drm_i915_private *dev_priv = dev->dev_private;
	int pipe = pipe_config->cpu_transcoder;
	u32 dpll = pipe_config->dpll_hw_state.dpll;
	u32 fp;
	intel_clock_t clock;
	int port_clock;
	int refclk = i9xx_pll_refclk(dev, pipe_config);

	if ((dpll & DISPLAY_RATE_SELECT_FPA1) == 0)
		fp = pipe_config->dpll_hw_state.fp0;
	else
		fp = pipe_config->dpll_hw_state.fp1;

	clock.m1 = (fp & FP_M1_DIV_MASK) >> FP_M1_DIV_SHIFT;
	if (IS_PINEVIEW(dev)) {
		clock.n = ffs((fp & FP_N_PINEVIEW_DIV_MASK) >> FP_N_DIV_SHIFT) - 1;
		clock.m2 = (fp & FP_M2_PINEVIEW_DIV_MASK) >> FP_M2_DIV_SHIFT;
	} else {
		clock.n = (fp & FP_N_DIV_MASK) >> FP_N_DIV_SHIFT;
		clock.m2 = (fp & FP_M2_DIV_MASK) >> FP_M2_DIV_SHIFT;
	}

	if (!IS_GEN2(dev)) {
		if (IS_PINEVIEW(dev))
			clock.p1 = ffs((dpll & DPLL_FPA01_P1_POST_DIV_MASK_PINEVIEW) >>
				DPLL_FPA01_P1_POST_DIV_SHIFT_PINEVIEW);
		else
			clock.p1 = ffs((dpll & DPLL_FPA01_P1_POST_DIV_MASK) >>
			       DPLL_FPA01_P1_POST_DIV_SHIFT);

		switch (dpll & DPLL_MODE_MASK) {
		case DPLLB_MODE_DAC_SERIAL:
			clock.p2 = dpll & DPLL_DAC_SERIAL_P2_CLOCK_DIV_5 ?
				5 : 10;
			break;
		case DPLLB_MODE_LVDS:
			clock.p2 = dpll & DPLLB_LVDS_P2_CLOCK_DIV_7 ?
				7 : 14;
			break;
		default:
			DRM_DEBUG_KMS("Unknown DPLL mode %08x in programmed "
				  "mode\n", (int)(dpll & DPLL_MODE_MASK));
			return;
		}

		if (IS_PINEVIEW(dev))
			port_clock = pnv_calc_dpll_params(refclk, &clock);
		else
			port_clock = i9xx_calc_dpll_params(refclk, &clock);
	} else {
		u32 lvds = IS_I830(dev) ? 0 : I915_READ(LVDS);
		bool is_lvds = (pipe == 1) && (lvds & LVDS_PORT_EN);

		if (is_lvds) {
			clock.p1 = ffs((dpll & DPLL_FPA01_P1_POST_DIV_MASK_I830_LVDS) >>
				       DPLL_FPA01_P1_POST_DIV_SHIFT);

			if (lvds & LVDS_CLKB_POWER_UP)
				clock.p2 = 7;
			else
				clock.p2 = 14;
		} else {
			if (dpll & PLL_P1_DIVIDE_BY_TWO)
				clock.p1 = 2;
			else {
				clock.p1 = ((dpll & DPLL_FPA01_P1_POST_DIV_MASK_I830) >>
					    DPLL_FPA01_P1_POST_DIV_SHIFT) + 2;
			}
			if (dpll & PLL_P2_DIVIDE_BY_4)
				clock.p2 = 4;
			else
				clock.p2 = 2;
		}

		port_clock = i9xx_calc_dpll_params(refclk, &clock);
	}

	/*
	 * This value includes pixel_multiplier. We will use
	 * port_clock to compute adjusted_mode.crtc_clock in the
	 * encoder's get_config() function.
	 */
	pipe_config->port_clock = port_clock;
}

int intel_dotclock_calculate(int link_freq,
			     const struct intel_link_m_n *m_n)
{
	/*
	 * The calculation for the data clock is:
	 * pixel_clock = ((m/n)*(link_clock * nr_lanes))/bpp
	 * But we want to avoid losing precison if possible, so:
	 * pixel_clock = ((m * link_clock * nr_lanes)/(n*bpp))
	 *
	 * and the link clock is simpler:
	 * link_clock = (m * link_clock) / n
	 */

	if (!m_n->link_n)
		return 0;

	return div_u64((u64)m_n->link_m * link_freq, m_n->link_n);
}

static void ironlake_pch_clock_get(struct intel_crtc *crtc,
				   struct intel_crtc_state *pipe_config)
{
	struct drm_i915_private *dev_priv = to_i915(crtc->base.dev);

	/* read out port_clock from the DPLL */
	i9xx_crtc_clock_get(crtc, pipe_config);

	/*
	 * In case there is an active pipe without active ports,
	 * we may need some idea for the dotclock anyway.
	 * Calculate one based on the FDI configuration.
	 */
	pipe_config->base.adjusted_mode.crtc_clock =
		intel_dotclock_calculate(intel_fdi_link_freq(dev_priv, pipe_config),
					 &pipe_config->fdi_m_n);
}

/** Returns the currently programmed mode of the given pipe. */
struct drm_display_mode *intel_crtc_mode_get(struct drm_device *dev,
					     struct drm_crtc *crtc)
{
	struct drm_i915_private *dev_priv = dev->dev_private;
	struct intel_crtc *intel_crtc = to_intel_crtc(crtc);
	enum transcoder cpu_transcoder = intel_crtc->config->cpu_transcoder;
	struct drm_display_mode *mode;
	struct intel_crtc_state *pipe_config;
	int htot = I915_READ(HTOTAL(cpu_transcoder));
	int hsync = I915_READ(HSYNC(cpu_transcoder));
	int vtot = I915_READ(VTOTAL(cpu_transcoder));
	int vsync = I915_READ(VSYNC(cpu_transcoder));
	enum pipe pipe = intel_crtc->pipe;

	mode = kzalloc(sizeof(*mode), GFP_KERNEL);
	if (!mode)
		return NULL;

	pipe_config = kzalloc(sizeof(*pipe_config), GFP_KERNEL);
	if (!pipe_config) {
		kfree(mode);
		return NULL;
	}

	/*
	 * Construct a pipe_config sufficient for getting the clock info
	 * back out of crtc_clock_get.
	 *
	 * Note, if LVDS ever uses a non-1 pixel multiplier, we'll need
	 * to use a real value here instead.
	 */
	pipe_config->cpu_transcoder = (enum transcoder) pipe;
	pipe_config->pixel_multiplier = 1;
	pipe_config->dpll_hw_state.dpll = I915_READ(DPLL(pipe));
	pipe_config->dpll_hw_state.fp0 = I915_READ(FP0(pipe));
	pipe_config->dpll_hw_state.fp1 = I915_READ(FP1(pipe));
	i9xx_crtc_clock_get(intel_crtc, pipe_config);

	mode->clock = pipe_config->port_clock / pipe_config->pixel_multiplier;
	mode->hdisplay = (htot & 0xffff) + 1;
	mode->htotal = ((htot & 0xffff0000) >> 16) + 1;
	mode->hsync_start = (hsync & 0xffff) + 1;
	mode->hsync_end = ((hsync & 0xffff0000) >> 16) + 1;
	mode->vdisplay = (vtot & 0xffff) + 1;
	mode->vtotal = ((vtot & 0xffff0000) >> 16) + 1;
	mode->vsync_start = (vsync & 0xffff) + 1;
	mode->vsync_end = ((vsync & 0xffff0000) >> 16) + 1;

	drm_mode_set_name(mode);

	kfree(pipe_config);

	return mode;
}

void intel_mark_busy(struct drm_device *dev)
{
	struct drm_i915_private *dev_priv = dev->dev_private;

	if (dev_priv->mm.busy)
		return;

	intel_runtime_pm_get(dev_priv);
	i915_update_gfx_val(dev_priv);
	if (INTEL_INFO(dev)->gen >= 6)
		gen6_rps_busy(dev_priv);
	dev_priv->mm.busy = true;
}

void intel_mark_idle(struct drm_device *dev)
{
	struct drm_i915_private *dev_priv = dev->dev_private;

	if (!dev_priv->mm.busy)
		return;

	dev_priv->mm.busy = false;

	if (INTEL_INFO(dev)->gen >= 6)
		gen6_rps_idle(dev->dev_private);

	intel_runtime_pm_put(dev_priv);
}

static void intel_crtc_destroy(struct drm_crtc *crtc)
{
	struct intel_crtc *intel_crtc = to_intel_crtc(crtc);
	struct drm_device *dev = crtc->dev;
	struct intel_unpin_work *work;

	spin_lock_irq(&dev->event_lock);
	work = intel_crtc->unpin_work;
	intel_crtc->unpin_work = NULL;
	spin_unlock_irq(&dev->event_lock);

	if (work) {
		cancel_work_sync(&work->work);
		kfree(work);
	}

	drm_crtc_cleanup(crtc);

	kfree(intel_crtc);
}

static void intel_unpin_work_fn(struct work_struct *__work)
{
	struct intel_unpin_work *work =
		container_of(__work, struct intel_unpin_work, work);
	struct intel_crtc *crtc = to_intel_crtc(work->crtc);
	struct drm_device *dev = crtc->base.dev;
	struct drm_plane *primary = crtc->base.primary;

	mutex_lock(&dev->struct_mutex);
	intel_unpin_fb_obj(work->old_fb, primary->state->rotation);
	drm_gem_object_unreference(&work->pending_flip_obj->base);

	if (work->flip_queued_req)
		i915_gem_request_assign(&work->flip_queued_req, NULL);
	mutex_unlock(&dev->struct_mutex);

	intel_frontbuffer_flip_complete(dev, to_intel_plane(primary)->frontbuffer_bit);
	intel_fbc_post_update(crtc);
	drm_framebuffer_unreference(work->old_fb);

	BUG_ON(atomic_read(&crtc->unpin_work_count) == 0);
	atomic_dec(&crtc->unpin_work_count);

	kfree(work);
}

static void do_intel_finish_page_flip(struct drm_device *dev,
				      struct drm_crtc *crtc)
{
	struct intel_crtc *intel_crtc = to_intel_crtc(crtc);
	struct intel_unpin_work *work;
	unsigned long flags;

	/* Ignore early vblank irqs */
	if (intel_crtc == NULL)
		return;

	/*
	 * This is called both by irq handlers and the reset code (to complete
	 * lost pageflips) so needs the full irqsave spinlocks.
	 */
	spin_lock_irqsave(&dev->event_lock, flags);
	work = intel_crtc->unpin_work;

	/* Ensure we don't miss a work->pending update ... */
	smp_rmb();

	if (work == NULL || atomic_read(&work->pending) < INTEL_FLIP_COMPLETE) {
		spin_unlock_irqrestore(&dev->event_lock, flags);
		return;
	}

	page_flip_completed(intel_crtc);

	spin_unlock_irqrestore(&dev->event_lock, flags);
}

void intel_finish_page_flip(struct drm_device *dev, int pipe)
{
	struct drm_i915_private *dev_priv = dev->dev_private;
	struct drm_crtc *crtc = dev_priv->pipe_to_crtc_mapping[pipe];

	do_intel_finish_page_flip(dev, crtc);
}

void intel_finish_page_flip_plane(struct drm_device *dev, int plane)
{
	struct drm_i915_private *dev_priv = dev->dev_private;
	struct drm_crtc *crtc = dev_priv->plane_to_crtc_mapping[plane];

	do_intel_finish_page_flip(dev, crtc);
}

/* Is 'a' after or equal to 'b'? */
static bool g4x_flip_count_after_eq(u32 a, u32 b)
{
	return !((a - b) & 0x80000000);
}

static bool page_flip_finished(struct intel_crtc *crtc)
{
	struct drm_device *dev = crtc->base.dev;
	struct drm_i915_private *dev_priv = dev->dev_private;

	if (i915_reset_in_progress(&dev_priv->gpu_error) ||
	    crtc->reset_counter != atomic_read(&dev_priv->gpu_error.reset_counter))
		return true;

	/*
	 * The relevant registers doen't exist on pre-ctg.
	 * As the flip done interrupt doesn't trigger for mmio
	 * flips on gmch platforms, a flip count check isn't
	 * really needed there. But since ctg has the registers,
	 * include it in the check anyway.
	 */
	if (INTEL_INFO(dev)->gen < 5 && !IS_G4X(dev))
		return true;

	/*
	 * BDW signals flip done immediately if the plane
	 * is disabled, even if the plane enable is already
	 * armed to occur at the next vblank :(
	 */

	/*
	 * A DSPSURFLIVE check isn't enough in case the mmio and CS flips
	 * used the same base address. In that case the mmio flip might
	 * have completed, but the CS hasn't even executed the flip yet.
	 *
	 * A flip count check isn't enough as the CS might have updated
	 * the base address just after start of vblank, but before we
	 * managed to process the interrupt. This means we'd complete the
	 * CS flip too soon.
	 *
	 * Combining both checks should get us a good enough result. It may
	 * still happen that the CS flip has been executed, but has not
	 * yet actually completed. But in case the base address is the same
	 * anyway, we don't really care.
	 */
	return (I915_READ(DSPSURFLIVE(crtc->plane)) & ~0xfff) ==
		crtc->unpin_work->gtt_offset &&
		g4x_flip_count_after_eq(I915_READ(PIPE_FLIPCOUNT_G4X(crtc->pipe)),
				    crtc->unpin_work->flip_count);
}

void intel_prepare_page_flip(struct drm_device *dev, int plane)
{
	struct drm_i915_private *dev_priv = dev->dev_private;
	struct intel_crtc *intel_crtc =
		to_intel_crtc(dev_priv->plane_to_crtc_mapping[plane]);
	unsigned long flags;


	/*
	 * This is called both by irq handlers and the reset code (to complete
	 * lost pageflips) so needs the full irqsave spinlocks.
	 *
	 * NB: An MMIO update of the plane base pointer will also
	 * generate a page-flip completion irq, i.e. every modeset
	 * is also accompanied by a spurious intel_prepare_page_flip().
	 */
	spin_lock_irqsave(&dev->event_lock, flags);
	if (intel_crtc->unpin_work && page_flip_finished(intel_crtc))
		atomic_inc_not_zero(&intel_crtc->unpin_work->pending);
	spin_unlock_irqrestore(&dev->event_lock, flags);
}

static inline void intel_mark_page_flip_active(struct intel_unpin_work *work)
{
	/* Ensure that the work item is consistent when activating it ... */
	smp_wmb();
	atomic_set(&work->pending, INTEL_FLIP_PENDING);
	/* and that it is marked active as soon as the irq could fire. */
	smp_wmb();
}

static int intel_gen2_queue_flip(struct drm_device *dev,
				 struct drm_crtc *crtc,
				 struct drm_framebuffer *fb,
				 struct drm_i915_gem_object *obj,
				 struct drm_i915_gem_request *req,
				 uint32_t flags)
{
	struct intel_engine_cs *engine = req->engine;
	struct intel_crtc *intel_crtc = to_intel_crtc(crtc);
	u32 flip_mask;
	int ret;

	ret = intel_ring_begin(req, 6);
	if (ret)
		return ret;

	/* Can't queue multiple flips, so wait for the previous
	 * one to finish before executing the next.
	 */
	if (intel_crtc->plane)
		flip_mask = MI_WAIT_FOR_PLANE_B_FLIP;
	else
		flip_mask = MI_WAIT_FOR_PLANE_A_FLIP;
	intel_ring_emit(engine, MI_WAIT_FOR_EVENT | flip_mask);
	intel_ring_emit(engine, MI_NOOP);
	intel_ring_emit(engine, MI_DISPLAY_FLIP |
			MI_DISPLAY_FLIP_PLANE(intel_crtc->plane));
	intel_ring_emit(engine, fb->pitches[0]);
	intel_ring_emit(engine, intel_crtc->unpin_work->gtt_offset);
	intel_ring_emit(engine, 0); /* aux display base address, unused */

	intel_mark_page_flip_active(intel_crtc->unpin_work);
	return 0;
}

static int intel_gen3_queue_flip(struct drm_device *dev,
				 struct drm_crtc *crtc,
				 struct drm_framebuffer *fb,
				 struct drm_i915_gem_object *obj,
				 struct drm_i915_gem_request *req,
				 uint32_t flags)
{
	struct intel_engine_cs *engine = req->engine;
	struct intel_crtc *intel_crtc = to_intel_crtc(crtc);
	u32 flip_mask;
	int ret;

	ret = intel_ring_begin(req, 6);
	if (ret)
		return ret;

	if (intel_crtc->plane)
		flip_mask = MI_WAIT_FOR_PLANE_B_FLIP;
	else
		flip_mask = MI_WAIT_FOR_PLANE_A_FLIP;
	intel_ring_emit(engine, MI_WAIT_FOR_EVENT | flip_mask);
	intel_ring_emit(engine, MI_NOOP);
	intel_ring_emit(engine, MI_DISPLAY_FLIP_I915 |
			MI_DISPLAY_FLIP_PLANE(intel_crtc->plane));
	intel_ring_emit(engine, fb->pitches[0]);
	intel_ring_emit(engine, intel_crtc->unpin_work->gtt_offset);
	intel_ring_emit(engine, MI_NOOP);

	intel_mark_page_flip_active(intel_crtc->unpin_work);
	return 0;
}

static int intel_gen4_queue_flip(struct drm_device *dev,
				 struct drm_crtc *crtc,
				 struct drm_framebuffer *fb,
				 struct drm_i915_gem_object *obj,
				 struct drm_i915_gem_request *req,
				 uint32_t flags)
{
	struct intel_engine_cs *engine = req->engine;
	struct drm_i915_private *dev_priv = dev->dev_private;
	struct intel_crtc *intel_crtc = to_intel_crtc(crtc);
	uint32_t pf, pipesrc;
	int ret;

	ret = intel_ring_begin(req, 4);
	if (ret)
		return ret;

	/* i965+ uses the linear or tiled offsets from the
	 * Display Registers (which do not change across a page-flip)
	 * so we need only reprogram the base address.
	 */
	intel_ring_emit(engine, MI_DISPLAY_FLIP |
			MI_DISPLAY_FLIP_PLANE(intel_crtc->plane));
	intel_ring_emit(engine, fb->pitches[0]);
	intel_ring_emit(engine, intel_crtc->unpin_work->gtt_offset |
			obj->tiling_mode);

	/* XXX Enabling the panel-fitter across page-flip is so far
	 * untested on non-native modes, so ignore it for now.
	 * pf = I915_READ(pipe == 0 ? PFA_CTL_1 : PFB_CTL_1) & PF_ENABLE;
	 */
	pf = 0;
	pipesrc = I915_READ(PIPESRC(intel_crtc->pipe)) & 0x0fff0fff;
	intel_ring_emit(engine, pf | pipesrc);

	intel_mark_page_flip_active(intel_crtc->unpin_work);
	return 0;
}

static int intel_gen6_queue_flip(struct drm_device *dev,
				 struct drm_crtc *crtc,
				 struct drm_framebuffer *fb,
				 struct drm_i915_gem_object *obj,
				 struct drm_i915_gem_request *req,
				 uint32_t flags)
{
	struct intel_engine_cs *engine = req->engine;
	struct drm_i915_private *dev_priv = dev->dev_private;
	struct intel_crtc *intel_crtc = to_intel_crtc(crtc);
	uint32_t pf, pipesrc;
	int ret;

	ret = intel_ring_begin(req, 4);
	if (ret)
		return ret;

	intel_ring_emit(engine, MI_DISPLAY_FLIP |
			MI_DISPLAY_FLIP_PLANE(intel_crtc->plane));
	intel_ring_emit(engine, fb->pitches[0] | obj->tiling_mode);
	intel_ring_emit(engine, intel_crtc->unpin_work->gtt_offset);

	/* Contrary to the suggestions in the documentation,
	 * "Enable Panel Fitter" does not seem to be required when page
	 * flipping with a non-native mode, and worse causes a normal
	 * modeset to fail.
	 * pf = I915_READ(PF_CTL(intel_crtc->pipe)) & PF_ENABLE;
	 */
	pf = 0;
	pipesrc = I915_READ(PIPESRC(intel_crtc->pipe)) & 0x0fff0fff;
	intel_ring_emit(engine, pf | pipesrc);

	intel_mark_page_flip_active(intel_crtc->unpin_work);
	return 0;
}

static int intel_gen7_queue_flip(struct drm_device *dev,
				 struct drm_crtc *crtc,
				 struct drm_framebuffer *fb,
				 struct drm_i915_gem_object *obj,
				 struct drm_i915_gem_request *req,
				 uint32_t flags)
{
	struct intel_engine_cs *engine = req->engine;
	struct intel_crtc *intel_crtc = to_intel_crtc(crtc);
	uint32_t plane_bit = 0;
	int len, ret;

	switch (intel_crtc->plane) {
	case PLANE_A:
		plane_bit = MI_DISPLAY_FLIP_IVB_PLANE_A;
		break;
	case PLANE_B:
		plane_bit = MI_DISPLAY_FLIP_IVB_PLANE_B;
		break;
	case PLANE_C:
		plane_bit = MI_DISPLAY_FLIP_IVB_PLANE_C;
		break;
	default:
		WARN_ONCE(1, "unknown plane in flip command\n");
		return -ENODEV;
	}

	len = 4;
	if (engine->id == RCS) {
		len += 6;
		/*
		 * On Gen 8, SRM is now taking an extra dword to accommodate
		 * 48bits addresses, and we need a NOOP for the batch size to
		 * stay even.
		 */
		if (IS_GEN8(dev))
			len += 2;
	}

	/*
	 * BSpec MI_DISPLAY_FLIP for IVB:
	 * "The full packet must be contained within the same cache line."
	 *
	 * Currently the LRI+SRM+MI_DISPLAY_FLIP all fit within the same
	 * cacheline, if we ever start emitting more commands before
	 * the MI_DISPLAY_FLIP we may need to first emit everything else,
	 * then do the cacheline alignment, and finally emit the
	 * MI_DISPLAY_FLIP.
	 */
	ret = intel_ring_cacheline_align(req);
	if (ret)
		return ret;

	ret = intel_ring_begin(req, len);
	if (ret)
		return ret;

	/* Unmask the flip-done completion message. Note that the bspec says that
	 * we should do this for both the BCS and RCS, and that we must not unmask
	 * more than one flip event at any time (or ensure that one flip message
	 * can be sent by waiting for flip-done prior to queueing new flips).
	 * Experimentation says that BCS works despite DERRMR masking all
	 * flip-done completion events and that unmasking all planes at once
	 * for the RCS also doesn't appear to drop events. Setting the DERRMR
	 * to zero does lead to lockups within MI_DISPLAY_FLIP.
	 */
	if (engine->id == RCS) {
		intel_ring_emit(engine, MI_LOAD_REGISTER_IMM(1));
		intel_ring_emit_reg(engine, DERRMR);
		intel_ring_emit(engine, ~(DERRMR_PIPEA_PRI_FLIP_DONE |
					  DERRMR_PIPEB_PRI_FLIP_DONE |
					  DERRMR_PIPEC_PRI_FLIP_DONE));
		if (IS_GEN8(dev))
			intel_ring_emit(engine, MI_STORE_REGISTER_MEM_GEN8 |
					      MI_SRM_LRM_GLOBAL_GTT);
		else
			intel_ring_emit(engine, MI_STORE_REGISTER_MEM |
					      MI_SRM_LRM_GLOBAL_GTT);
		intel_ring_emit_reg(engine, DERRMR);
		intel_ring_emit(engine, engine->scratch.gtt_offset + 256);
		if (IS_GEN8(dev)) {
			intel_ring_emit(engine, 0);
			intel_ring_emit(engine, MI_NOOP);
		}
	}

	intel_ring_emit(engine, MI_DISPLAY_FLIP_I915 | plane_bit);
	intel_ring_emit(engine, (fb->pitches[0] | obj->tiling_mode));
	intel_ring_emit(engine, intel_crtc->unpin_work->gtt_offset);
	intel_ring_emit(engine, (MI_NOOP));

	intel_mark_page_flip_active(intel_crtc->unpin_work);
	return 0;
}

static bool use_mmio_flip(struct intel_engine_cs *engine,
			  struct drm_i915_gem_object *obj)
{
	/*
	 * This is not being used for older platforms, because
	 * non-availability of flip done interrupt forces us to use
	 * CS flips. Older platforms derive flip done using some clever
	 * tricks involving the flip_pending status bits and vblank irqs.
	 * So using MMIO flips there would disrupt this mechanism.
	 */

	if (engine == NULL)
		return true;

	if (INTEL_INFO(engine->dev)->gen < 5)
		return false;

	if (i915.use_mmio_flip < 0)
		return false;
	else if (i915.use_mmio_flip > 0)
		return true;
	else if (i915.enable_execlists)
		return true;
	else if (obj->base.dma_buf &&
		 !reservation_object_test_signaled_rcu(obj->base.dma_buf->resv,
						       false))
		return true;
	else
		return engine != i915_gem_request_get_engine(obj->last_write_req);
}

static void skl_do_mmio_flip(struct intel_crtc *intel_crtc,
			     unsigned int rotation,
			     struct intel_unpin_work *work)
{
	struct drm_device *dev = intel_crtc->base.dev;
	struct drm_i915_private *dev_priv = dev->dev_private;
	struct drm_framebuffer *fb = intel_crtc->base.primary->fb;
	const enum pipe pipe = intel_crtc->pipe;
	u32 ctl, stride, tile_height;

	ctl = I915_READ(PLANE_CTL(pipe, 0));
	ctl &= ~PLANE_CTL_TILED_MASK;
	switch (fb->modifier[0]) {
	case DRM_FORMAT_MOD_NONE:
		break;
	case I915_FORMAT_MOD_X_TILED:
		ctl |= PLANE_CTL_TILED_X;
		break;
	case I915_FORMAT_MOD_Y_TILED:
		ctl |= PLANE_CTL_TILED_Y;
		break;
	case I915_FORMAT_MOD_Yf_TILED:
		ctl |= PLANE_CTL_TILED_YF;
		break;
	default:
		MISSING_CASE(fb->modifier[0]);
	}

	/*
	 * The stride is either expressed as a multiple of 64 bytes chunks for
	 * linear buffers or in number of tiles for tiled buffers.
	 */
	if (intel_rotation_90_or_270(rotation)) {
		/* stride = Surface height in tiles */
		tile_height = intel_tile_height(dev_priv, fb->modifier[0], 0);
		stride = DIV_ROUND_UP(fb->height, tile_height);
	} else {
		stride = fb->pitches[0] /
			intel_fb_stride_alignment(dev_priv, fb->modifier[0],
						  fb->pixel_format);
	}

	/*
	 * Both PLANE_CTL and PLANE_STRIDE are not updated on vblank but on
	 * PLANE_SURF updates, the update is then guaranteed to be atomic.
	 */
	I915_WRITE(PLANE_CTL(pipe, 0), ctl);
	I915_WRITE(PLANE_STRIDE(pipe, 0), stride);

	I915_WRITE(PLANE_SURF(pipe, 0), work->gtt_offset);
	POSTING_READ(PLANE_SURF(pipe, 0));
}

static void ilk_do_mmio_flip(struct intel_crtc *intel_crtc,
			     struct intel_unpin_work *work)
{
	struct drm_device *dev = intel_crtc->base.dev;
	struct drm_i915_private *dev_priv = dev->dev_private;
	struct intel_framebuffer *intel_fb =
		to_intel_framebuffer(intel_crtc->base.primary->fb);
	struct drm_i915_gem_object *obj = intel_fb->obj;
	i915_reg_t reg = DSPCNTR(intel_crtc->plane);
	u32 dspcntr;

	dspcntr = I915_READ(reg);

	if (obj->tiling_mode != I915_TILING_NONE)
		dspcntr |= DISPPLANE_TILED;
	else
		dspcntr &= ~DISPPLANE_TILED;

	I915_WRITE(reg, dspcntr);

	I915_WRITE(DSPSURF(intel_crtc->plane), work->gtt_offset);
	POSTING_READ(DSPSURF(intel_crtc->plane));
}

/*
 * XXX: This is the temporary way to update the plane registers until we get
 * around to using the usual plane update functions for MMIO flips
 */
static void intel_do_mmio_flip(struct intel_mmio_flip *mmio_flip)
{
	struct intel_crtc *crtc = mmio_flip->crtc;
	struct intel_unpin_work *work;

	spin_lock_irq(&crtc->base.dev->event_lock);
	work = crtc->unpin_work;
	spin_unlock_irq(&crtc->base.dev->event_lock);
	if (work == NULL)
		return;

	intel_mark_page_flip_active(work);

	intel_pipe_update_start(crtc);

	if (INTEL_INFO(mmio_flip->i915)->gen >= 9)
		skl_do_mmio_flip(crtc, mmio_flip->rotation, work);
	else
		/* use_mmio_flip() retricts MMIO flips to ilk+ */
		ilk_do_mmio_flip(crtc, work);

	intel_pipe_update_end(crtc);
}

static void intel_mmio_flip_work_func(struct work_struct *work)
{
	struct intel_mmio_flip *mmio_flip =
		container_of(work, struct intel_mmio_flip, work);
	struct intel_framebuffer *intel_fb =
		to_intel_framebuffer(mmio_flip->crtc->base.primary->fb);
	struct drm_i915_gem_object *obj = intel_fb->obj;

	if (mmio_flip->req) {
		WARN_ON(__i915_wait_request(mmio_flip->req,
					    mmio_flip->crtc->reset_counter,
					    false, NULL,
					    &mmio_flip->i915->rps.mmioflips));
		i915_gem_request_unreference__unlocked(mmio_flip->req);
	}

	/* For framebuffer backed by dmabuf, wait for fence */
	if (obj->base.dma_buf)
		WARN_ON(reservation_object_wait_timeout_rcu(obj->base.dma_buf->resv,
							    false, false,
							    MAX_SCHEDULE_TIMEOUT) < 0);

	intel_do_mmio_flip(mmio_flip);
	kfree(mmio_flip);
}

static int intel_queue_mmio_flip(struct drm_device *dev,
				 struct drm_crtc *crtc,
				 struct drm_i915_gem_object *obj)
{
	struct intel_mmio_flip *mmio_flip;

	mmio_flip = kmalloc(sizeof(*mmio_flip), GFP_KERNEL);
	if (mmio_flip == NULL)
		return -ENOMEM;

	mmio_flip->i915 = to_i915(dev);
	mmio_flip->req = i915_gem_request_reference(obj->last_write_req);
	mmio_flip->crtc = to_intel_crtc(crtc);
	mmio_flip->rotation = crtc->primary->state->rotation;

	INIT_WORK(&mmio_flip->work, intel_mmio_flip_work_func);
	schedule_work(&mmio_flip->work);

	return 0;
}

static int intel_default_queue_flip(struct drm_device *dev,
				    struct drm_crtc *crtc,
				    struct drm_framebuffer *fb,
				    struct drm_i915_gem_object *obj,
				    struct drm_i915_gem_request *req,
				    uint32_t flags)
{
	return -ENODEV;
}

static bool __intel_pageflip_stall_check(struct drm_device *dev,
					 struct drm_crtc *crtc)
{
	struct drm_i915_private *dev_priv = dev->dev_private;
	struct intel_crtc *intel_crtc = to_intel_crtc(crtc);
	struct intel_unpin_work *work = intel_crtc->unpin_work;
	u32 addr;

	if (atomic_read(&work->pending) >= INTEL_FLIP_COMPLETE)
		return true;

	if (atomic_read(&work->pending) < INTEL_FLIP_PENDING)
		return false;

	if (!work->enable_stall_check)
		return false;

	if (work->flip_ready_vblank == 0) {
		if (work->flip_queued_req &&
		    !i915_gem_request_completed(work->flip_queued_req, true))
			return false;

		work->flip_ready_vblank = drm_crtc_vblank_count(crtc);
	}

	if (drm_crtc_vblank_count(crtc) - work->flip_ready_vblank < 3)
		return false;

	/* Potential stall - if we see that the flip has happened,
	 * assume a missed interrupt. */
	if (INTEL_INFO(dev)->gen >= 4)
		addr = I915_HI_DISPBASE(I915_READ(DSPSURF(intel_crtc->plane)));
	else
		addr = I915_READ(DSPADDR(intel_crtc->plane));

	/* There is a potential issue here with a false positive after a flip
	 * to the same address. We could address this by checking for a
	 * non-incrementing frame counter.
	 */
	return addr == work->gtt_offset;
}

void intel_check_page_flip(struct drm_device *dev, int pipe)
{
	struct drm_i915_private *dev_priv = dev->dev_private;
	struct drm_crtc *crtc = dev_priv->pipe_to_crtc_mapping[pipe];
	struct intel_crtc *intel_crtc = to_intel_crtc(crtc);
	struct intel_unpin_work *work;

	WARN_ON(!in_interrupt());

	if (crtc == NULL)
		return;

	spin_lock(&dev->event_lock);
	work = intel_crtc->unpin_work;
	if (work != NULL && __intel_pageflip_stall_check(dev, crtc)) {
		WARN_ONCE(1, "Kicking stuck page flip: queued at %d, now %d\n",
			 work->flip_queued_vblank, drm_vblank_count(dev, pipe));
		page_flip_completed(intel_crtc);
		work = NULL;
	}
	if (work != NULL &&
	    drm_vblank_count(dev, pipe) - work->flip_queued_vblank > 1)
		intel_queue_rps_boost_for_request(dev, work->flip_queued_req);
	spin_unlock(&dev->event_lock);
}

static int intel_crtc_page_flip(struct drm_crtc *crtc,
				struct drm_framebuffer *fb,
				struct drm_pending_vblank_event *event,
				uint32_t page_flip_flags)
{
	struct drm_device *dev = crtc->dev;
	struct drm_i915_private *dev_priv = dev->dev_private;
	struct drm_framebuffer *old_fb = crtc->primary->fb;
	struct drm_i915_gem_object *obj = intel_fb_obj(fb);
	struct intel_crtc *intel_crtc = to_intel_crtc(crtc);
	struct drm_plane *primary = crtc->primary;
	enum pipe pipe = intel_crtc->pipe;
	struct intel_unpin_work *work;
	struct intel_engine_cs *engine;
	bool mmio_flip;
	struct drm_i915_gem_request *request = NULL;
	int ret;

	/*
	 * drm_mode_page_flip_ioctl() should already catch this, but double
	 * check to be safe.  In the future we may enable pageflipping from
	 * a disabled primary plane.
	 */
	if (WARN_ON(intel_fb_obj(old_fb) == NULL))
		return -EBUSY;

	/* Can't change pixel format via MI display flips. */
	if (fb->pixel_format != crtc->primary->fb->pixel_format)
		return -EINVAL;

	/*
	 * TILEOFF/LINOFF registers can't be changed via MI display flips.
	 * Note that pitch changes could also affect these register.
	 */
	if (INTEL_INFO(dev)->gen > 3 &&
	    (fb->offsets[0] != crtc->primary->fb->offsets[0] ||
	     fb->pitches[0] != crtc->primary->fb->pitches[0]))
		return -EINVAL;

	if (i915_terminally_wedged(&dev_priv->gpu_error))
		goto out_hang;

	work = kzalloc(sizeof(*work), GFP_KERNEL);
	if (work == NULL)
		return -ENOMEM;

	work->event = event;
	work->crtc = crtc;
	work->old_fb = old_fb;
	INIT_WORK(&work->work, intel_unpin_work_fn);

	ret = drm_crtc_vblank_get(crtc);
	if (ret)
		goto free_work;

	/* We borrow the event spin lock for protecting unpin_work */
	spin_lock_irq(&dev->event_lock);
	if (intel_crtc->unpin_work) {
		/* Before declaring the flip queue wedged, check if
		 * the hardware completed the operation behind our backs.
		 */
		if (__intel_pageflip_stall_check(dev, crtc)) {
			DRM_DEBUG_DRIVER("flip queue: previous flip completed, continuing\n");
			page_flip_completed(intel_crtc);
		} else {
			DRM_DEBUG_DRIVER("flip queue: crtc already busy\n");
			spin_unlock_irq(&dev->event_lock);

			drm_crtc_vblank_put(crtc);
			kfree(work);
			return -EBUSY;
		}
	}
	intel_crtc->unpin_work = work;
	spin_unlock_irq(&dev->event_lock);

	if (atomic_read(&intel_crtc->unpin_work_count) >= 2)
		flush_workqueue(dev_priv->wq);

	/* Reference the objects for the scheduled work. */
	drm_framebuffer_reference(work->old_fb);
	drm_gem_object_reference(&obj->base);

	crtc->primary->fb = fb;
	update_state_fb(crtc->primary);
	intel_fbc_pre_update(intel_crtc);

	work->pending_flip_obj = obj;

	ret = i915_mutex_lock_interruptible(dev);
	if (ret)
		goto cleanup;

	atomic_inc(&intel_crtc->unpin_work_count);
	intel_crtc->reset_counter = atomic_read(&dev_priv->gpu_error.reset_counter);

	if (INTEL_INFO(dev)->gen >= 5 || IS_G4X(dev))
		work->flip_count = I915_READ(PIPE_FLIPCOUNT_G4X(pipe)) + 1;

	if (IS_VALLEYVIEW(dev) || IS_CHERRYVIEW(dev)) {
		engine = &dev_priv->engine[BCS];
		if (obj->tiling_mode != intel_fb_obj(work->old_fb)->tiling_mode)
			/* vlv: DISPLAY_FLIP fails to change tiling */
			engine = NULL;
	} else if (IS_IVYBRIDGE(dev) || IS_HASWELL(dev)) {
		engine = &dev_priv->engine[BCS];
	} else if (INTEL_INFO(dev)->gen >= 7) {
		engine = i915_gem_request_get_engine(obj->last_write_req);
		if (engine == NULL || engine->id != RCS)
			engine = &dev_priv->engine[BCS];
	} else {
		engine = &dev_priv->engine[RCS];
	}

	mmio_flip = use_mmio_flip(engine, obj);

	/* When using CS flips, we want to emit semaphores between rings.
	 * However, when using mmio flips we will create a task to do the
	 * synchronisation, so all we want here is to pin the framebuffer
	 * into the display plane and skip any waits.
	 */
	if (!mmio_flip) {
		ret = i915_gem_object_sync(obj, engine, &request);
		if (ret)
			goto cleanup_pending;
	}

	ret = intel_pin_and_fence_fb_obj(fb, primary->state->rotation);
	if (ret)
		goto cleanup_pending;

	work->gtt_offset = intel_plane_obj_offset(to_intel_plane(primary),
						  obj, 0);
	work->gtt_offset += intel_crtc->dspaddr_offset;

	if (mmio_flip) {
		ret = intel_queue_mmio_flip(dev, crtc, obj);
		if (ret)
			goto cleanup_unpin;

		i915_gem_request_assign(&work->flip_queued_req,
					obj->last_write_req);
	} else {
		if (!request) {
			request = i915_gem_request_alloc(engine, NULL);
			if (IS_ERR(request)) {
				ret = PTR_ERR(request);
				goto cleanup_unpin;
			}
		}

		ret = dev_priv->display.queue_flip(dev, crtc, fb, obj, request,
						   page_flip_flags);
		if (ret)
			goto cleanup_unpin;

		i915_gem_request_assign(&work->flip_queued_req, request);
	}

	if (request)
		i915_add_request_no_flush(request);

	work->flip_queued_vblank = drm_crtc_vblank_count(crtc);
	work->enable_stall_check = true;

	i915_gem_track_fb(intel_fb_obj(work->old_fb), obj,
			  to_intel_plane(primary)->frontbuffer_bit);
	mutex_unlock(&dev->struct_mutex);

	intel_frontbuffer_flip_prepare(dev,
				       to_intel_plane(primary)->frontbuffer_bit);

	trace_i915_flip_request(intel_crtc->plane, obj);

	return 0;

cleanup_unpin:
	intel_unpin_fb_obj(fb, crtc->primary->state->rotation);
cleanup_pending:
	if (!IS_ERR_OR_NULL(request))
		i915_gem_request_cancel(request);
	atomic_dec(&intel_crtc->unpin_work_count);
	mutex_unlock(&dev->struct_mutex);
cleanup:
	crtc->primary->fb = old_fb;
	update_state_fb(crtc->primary);

	drm_gem_object_unreference_unlocked(&obj->base);
	drm_framebuffer_unreference(work->old_fb);

	spin_lock_irq(&dev->event_lock);
	intel_crtc->unpin_work = NULL;
	spin_unlock_irq(&dev->event_lock);

	drm_crtc_vblank_put(crtc);
free_work:
	kfree(work);

	if (ret == -EIO) {
		struct drm_atomic_state *state;
		struct drm_plane_state *plane_state;

out_hang:
		state = drm_atomic_state_alloc(dev);
		if (!state)
			return -ENOMEM;
		state->acquire_ctx = drm_modeset_legacy_acquire_ctx(crtc);

retry:
		plane_state = drm_atomic_get_plane_state(state, primary);
		ret = PTR_ERR_OR_ZERO(plane_state);
		if (!ret) {
			drm_atomic_set_fb_for_plane(plane_state, fb);

			ret = drm_atomic_set_crtc_for_plane(plane_state, crtc);
			if (!ret)
				ret = drm_atomic_commit(state);
		}

		if (ret == -EDEADLK) {
			drm_modeset_backoff(state->acquire_ctx);
			drm_atomic_state_clear(state);
			goto retry;
		}

		if (ret)
			drm_atomic_state_free(state);

		if (ret == 0 && event) {
			spin_lock_irq(&dev->event_lock);
			drm_send_vblank_event(dev, pipe, event);
			spin_unlock_irq(&dev->event_lock);
		}
	}
	return ret;
}


/**
 * intel_wm_need_update - Check whether watermarks need updating
 * @plane: drm plane
 * @state: new plane state
 *
 * Check current plane state versus the new one to determine whether
 * watermarks need to be recalculated.
 *
 * Returns true or false.
 */
static bool intel_wm_need_update(struct drm_plane *plane,
				 struct drm_plane_state *state)
{
	struct intel_plane_state *new = to_intel_plane_state(state);
	struct intel_plane_state *cur = to_intel_plane_state(plane->state);

	/* Update watermarks on tiling or size changes. */
	if (new->visible != cur->visible)
		return true;

	if (!cur->base.fb || !new->base.fb)
		return false;

	if (cur->base.fb->modifier[0] != new->base.fb->modifier[0] ||
	    cur->base.rotation != new->base.rotation ||
	    drm_rect_width(&new->src) != drm_rect_width(&cur->src) ||
	    drm_rect_height(&new->src) != drm_rect_height(&cur->src) ||
	    drm_rect_width(&new->dst) != drm_rect_width(&cur->dst) ||
	    drm_rect_height(&new->dst) != drm_rect_height(&cur->dst))
		return true;

	return false;
}

static bool needs_scaling(struct intel_plane_state *state)
{
	int src_w = drm_rect_width(&state->src) >> 16;
	int src_h = drm_rect_height(&state->src) >> 16;
	int dst_w = drm_rect_width(&state->dst);
	int dst_h = drm_rect_height(&state->dst);

	return (src_w != dst_w || src_h != dst_h);
}

int intel_plane_atomic_calc_changes(struct drm_crtc_state *crtc_state,
				    struct drm_plane_state *plane_state)
{
	struct intel_crtc_state *pipe_config = to_intel_crtc_state(crtc_state);
	struct drm_crtc *crtc = crtc_state->crtc;
	struct intel_crtc *intel_crtc = to_intel_crtc(crtc);
	struct drm_plane *plane = plane_state->plane;
	struct drm_device *dev = crtc->dev;
	struct drm_i915_private *dev_priv = to_i915(dev);
	struct intel_plane_state *old_plane_state =
		to_intel_plane_state(plane->state);
	int idx = intel_crtc->base.base.id, ret;
	bool mode_changed = needs_modeset(crtc_state);
	bool was_crtc_enabled = crtc->state->active;
	bool is_crtc_enabled = crtc_state->active;
	bool turn_off, turn_on, visible, was_visible;
	struct drm_framebuffer *fb = plane_state->fb;

	if (crtc_state && INTEL_INFO(dev)->gen >= 9 &&
	    plane->type != DRM_PLANE_TYPE_CURSOR) {
		ret = skl_update_scaler_plane(
			to_intel_crtc_state(crtc_state),
			to_intel_plane_state(plane_state));
		if (ret)
			return ret;
	}

	was_visible = old_plane_state->visible;
	visible = to_intel_plane_state(plane_state)->visible;

	if (!was_crtc_enabled && WARN_ON(was_visible))
		was_visible = false;

	/*
	 * Visibility is calculated as if the crtc was on, but
	 * after scaler setup everything depends on it being off
	 * when the crtc isn't active.
	 */
	if (!is_crtc_enabled)
		to_intel_plane_state(plane_state)->visible = visible = false;

	if (!was_visible && !visible)
		return 0;

	if (fb != old_plane_state->base.fb)
		pipe_config->fb_changed = true;

	turn_off = was_visible && (!visible || mode_changed);
	turn_on = visible && (!was_visible || mode_changed);

	DRM_DEBUG_ATOMIC("[CRTC:%i] has [PLANE:%i] with fb %i\n", idx,
			 plane->base.id, fb ? fb->base.id : -1);

	DRM_DEBUG_ATOMIC("[PLANE:%i] visible %i -> %i, off %i, on %i, ms %i\n",
			 plane->base.id, was_visible, visible,
			 turn_off, turn_on, mode_changed);

	if (turn_on) {
		pipe_config->update_wm_pre = true;

		/* must disable cxsr around plane enable/disable */
		if (plane->type != DRM_PLANE_TYPE_CURSOR)
			pipe_config->disable_cxsr = true;
	} else if (turn_off) {
		pipe_config->update_wm_post = true;

		/* must disable cxsr around plane enable/disable */
		if (plane->type != DRM_PLANE_TYPE_CURSOR)
			pipe_config->disable_cxsr = true;
	} else if (intel_wm_need_update(plane, plane_state)) {
		/* FIXME bollocks */
		pipe_config->update_wm_pre = true;
		pipe_config->update_wm_post = true;
	}

	/* Pre-gen9 platforms need two-step watermark updates */
	if ((pipe_config->update_wm_pre || pipe_config->update_wm_post) &&
	    INTEL_INFO(dev)->gen < 9 && dev_priv->display.optimize_watermarks)
		to_intel_crtc_state(crtc_state)->wm.need_postvbl_update = true;

	if (visible || was_visible)
		pipe_config->fb_bits |= to_intel_plane(plane)->frontbuffer_bit;

	/*
	 * WaCxSRDisabledForSpriteScaling:ivb
	 *
	 * cstate->update_wm was already set above, so this flag will
	 * take effect when we commit and program watermarks.
	 */
	if (plane->type == DRM_PLANE_TYPE_OVERLAY && IS_IVYBRIDGE(dev) &&
	    needs_scaling(to_intel_plane_state(plane_state)) &&
	    !needs_scaling(old_plane_state))
		pipe_config->disable_lp_wm = true;

	return 0;
}

static bool encoders_cloneable(const struct intel_encoder *a,
			       const struct intel_encoder *b)
{
	/* masks could be asymmetric, so check both ways */
	return a == b || (a->cloneable & (1 << b->type) &&
			  b->cloneable & (1 << a->type));
}

static bool check_single_encoder_cloning(struct drm_atomic_state *state,
					 struct intel_crtc *crtc,
					 struct intel_encoder *encoder)
{
	struct intel_encoder *source_encoder;
	struct drm_connector *connector;
	struct drm_connector_state *connector_state;
	int i;

	for_each_connector_in_state(state, connector, connector_state, i) {
		if (connector_state->crtc != &crtc->base)
			continue;

		source_encoder =
			to_intel_encoder(connector_state->best_encoder);
		if (!encoders_cloneable(encoder, source_encoder))
			return false;
	}

	return true;
}

static bool check_encoder_cloning(struct drm_atomic_state *state,
				  struct intel_crtc *crtc)
{
	struct intel_encoder *encoder;
	struct drm_connector *connector;
	struct drm_connector_state *connector_state;
	int i;

	for_each_connector_in_state(state, connector, connector_state, i) {
		if (connector_state->crtc != &crtc->base)
			continue;

		encoder = to_intel_encoder(connector_state->best_encoder);
		if (!check_single_encoder_cloning(state, crtc, encoder))
			return false;
	}

	return true;
}

static int intel_crtc_atomic_check(struct drm_crtc *crtc,
				   struct drm_crtc_state *crtc_state)
{
	struct drm_device *dev = crtc->dev;
	struct drm_i915_private *dev_priv = dev->dev_private;
	struct intel_crtc *intel_crtc = to_intel_crtc(crtc);
	struct intel_crtc_state *pipe_config =
		to_intel_crtc_state(crtc_state);
	struct drm_atomic_state *state = crtc_state->state;
	int ret;
	bool mode_changed = needs_modeset(crtc_state);

	if (mode_changed && !check_encoder_cloning(state, intel_crtc)) {
		DRM_DEBUG_KMS("rejecting invalid cloning configuration\n");
		return -EINVAL;
	}

	if (mode_changed && !crtc_state->active)
		pipe_config->update_wm_post = true;

	if (mode_changed && crtc_state->enable &&
	    dev_priv->display.crtc_compute_clock &&
	    !WARN_ON(pipe_config->shared_dpll)) {
		ret = dev_priv->display.crtc_compute_clock(intel_crtc,
							   pipe_config);
		if (ret)
			return ret;
	}

	if (crtc_state->color_mgmt_changed) {
		ret = intel_color_check(crtc, crtc_state);
		if (ret)
			return ret;
	}

	ret = 0;
	if (dev_priv->display.compute_pipe_wm) {
		ret = dev_priv->display.compute_pipe_wm(pipe_config);
		if (ret) {
			DRM_DEBUG_KMS("Target pipe watermarks are invalid\n");
			return ret;
		}
	}

	if (dev_priv->display.compute_intermediate_wm &&
	    !to_intel_atomic_state(state)->skip_intermediate_wm) {
		if (WARN_ON(!dev_priv->display.compute_pipe_wm))
			return 0;

		/*
		 * Calculate 'intermediate' watermarks that satisfy both the
		 * old state and the new state.  We can program these
		 * immediately.
		 */
		ret = dev_priv->display.compute_intermediate_wm(crtc->dev,
								intel_crtc,
								pipe_config);
		if (ret) {
			DRM_DEBUG_KMS("No valid intermediate pipe watermarks are possible\n");
			return ret;
		}
	}

	if (INTEL_INFO(dev)->gen >= 9) {
		if (mode_changed)
			ret = skl_update_scaler_crtc(pipe_config);

		if (!ret)
			ret = intel_atomic_setup_scalers(dev, intel_crtc,
							 pipe_config);
	}

	return ret;
}

static const struct drm_crtc_helper_funcs intel_helper_funcs = {
	.mode_set_base_atomic = intel_pipe_set_base_atomic,
	.atomic_begin = intel_begin_crtc_commit,
	.atomic_flush = intel_finish_crtc_commit,
	.atomic_check = intel_crtc_atomic_check,
};

static void intel_modeset_update_connector_atomic_state(struct drm_device *dev)
{
	struct intel_connector *connector;

	for_each_intel_connector(dev, connector) {
		if (connector->base.encoder) {
			connector->base.state->best_encoder =
				connector->base.encoder;
			connector->base.state->crtc =
				connector->base.encoder->crtc;
		} else {
			connector->base.state->best_encoder = NULL;
			connector->base.state->crtc = NULL;
		}
	}
}

static void
connected_sink_compute_bpp(struct intel_connector *connector,
			   struct intel_crtc_state *pipe_config)
{
	int bpp = pipe_config->pipe_bpp;

	DRM_DEBUG_KMS("[CONNECTOR:%d:%s] checking for sink bpp constrains\n",
		connector->base.base.id,
		connector->base.name);

	/* Don't use an invalid EDID bpc value */
	if (connector->base.display_info.bpc &&
	    connector->base.display_info.bpc * 3 < bpp) {
		DRM_DEBUG_KMS("clamping display bpp (was %d) to EDID reported max of %d\n",
			      bpp, connector->base.display_info.bpc*3);
		pipe_config->pipe_bpp = connector->base.display_info.bpc*3;
	}

	/* Clamp bpp to default limit on screens without EDID 1.4 */
	if (connector->base.display_info.bpc == 0) {
		int type = connector->base.connector_type;
		int clamp_bpp = 24;

		/* Fall back to 18 bpp when DP sink capability is unknown. */
		if (type == DRM_MODE_CONNECTOR_DisplayPort ||
		    type == DRM_MODE_CONNECTOR_eDP)
			clamp_bpp = 18;

		if (bpp > clamp_bpp) {
			DRM_DEBUG_KMS("clamping display bpp (was %d) to default limit of %d\n",
				      bpp, clamp_bpp);
			pipe_config->pipe_bpp = clamp_bpp;
		}
	}
}

static int
compute_baseline_pipe_bpp(struct intel_crtc *crtc,
			  struct intel_crtc_state *pipe_config)
{
	struct drm_device *dev = crtc->base.dev;
	struct drm_atomic_state *state;
	struct drm_connector *connector;
	struct drm_connector_state *connector_state;
	int bpp, i;

	if ((IS_G4X(dev) || IS_VALLEYVIEW(dev) || IS_CHERRYVIEW(dev)))
		bpp = 10*3;
	else if (INTEL_INFO(dev)->gen >= 5)
		bpp = 12*3;
	else
		bpp = 8*3;


	pipe_config->pipe_bpp = bpp;

	state = pipe_config->base.state;

	/* Clamp display bpp to EDID value */
	for_each_connector_in_state(state, connector, connector_state, i) {
		if (connector_state->crtc != &crtc->base)
			continue;

		connected_sink_compute_bpp(to_intel_connector(connector),
					   pipe_config);
	}

	return bpp;
}

static void intel_dump_crtc_timings(const struct drm_display_mode *mode)
{
	DRM_DEBUG_KMS("crtc timings: %d %d %d %d %d %d %d %d %d, "
			"type: 0x%x flags: 0x%x\n",
		mode->crtc_clock,
		mode->crtc_hdisplay, mode->crtc_hsync_start,
		mode->crtc_hsync_end, mode->crtc_htotal,
		mode->crtc_vdisplay, mode->crtc_vsync_start,
		mode->crtc_vsync_end, mode->crtc_vtotal, mode->type, mode->flags);
}

static void intel_dump_pipe_config(struct intel_crtc *crtc,
				   struct intel_crtc_state *pipe_config,
				   const char *context)
{
	struct drm_device *dev = crtc->base.dev;
	struct drm_plane *plane;
	struct intel_plane *intel_plane;
	struct intel_plane_state *state;
	struct drm_framebuffer *fb;

	DRM_DEBUG_KMS("[CRTC:%d]%s config %p for pipe %c\n", crtc->base.base.id,
		      context, pipe_config, pipe_name(crtc->pipe));

	DRM_DEBUG_KMS("cpu_transcoder: %s\n", transcoder_name(pipe_config->cpu_transcoder));
	DRM_DEBUG_KMS("pipe bpp: %i, dithering: %i\n",
		      pipe_config->pipe_bpp, pipe_config->dither);
	DRM_DEBUG_KMS("fdi/pch: %i, lanes: %i, gmch_m: %u, gmch_n: %u, link_m: %u, link_n: %u, tu: %u\n",
		      pipe_config->has_pch_encoder,
		      pipe_config->fdi_lanes,
		      pipe_config->fdi_m_n.gmch_m, pipe_config->fdi_m_n.gmch_n,
		      pipe_config->fdi_m_n.link_m, pipe_config->fdi_m_n.link_n,
		      pipe_config->fdi_m_n.tu);
	DRM_DEBUG_KMS("dp: %i, lanes: %i, gmch_m: %u, gmch_n: %u, link_m: %u, link_n: %u, tu: %u\n",
		      pipe_config->has_dp_encoder,
		      pipe_config->lane_count,
		      pipe_config->dp_m_n.gmch_m, pipe_config->dp_m_n.gmch_n,
		      pipe_config->dp_m_n.link_m, pipe_config->dp_m_n.link_n,
		      pipe_config->dp_m_n.tu);

	DRM_DEBUG_KMS("dp: %i, lanes: %i, gmch_m2: %u, gmch_n2: %u, link_m2: %u, link_n2: %u, tu2: %u\n",
		      pipe_config->has_dp_encoder,
		      pipe_config->lane_count,
		      pipe_config->dp_m2_n2.gmch_m,
		      pipe_config->dp_m2_n2.gmch_n,
		      pipe_config->dp_m2_n2.link_m,
		      pipe_config->dp_m2_n2.link_n,
		      pipe_config->dp_m2_n2.tu);

	DRM_DEBUG_KMS("audio: %i, infoframes: %i\n",
		      pipe_config->has_audio,
		      pipe_config->has_infoframe);

	DRM_DEBUG_KMS("requested mode:\n");
	drm_mode_debug_printmodeline(&pipe_config->base.mode);
	DRM_DEBUG_KMS("adjusted mode:\n");
	drm_mode_debug_printmodeline(&pipe_config->base.adjusted_mode);
	intel_dump_crtc_timings(&pipe_config->base.adjusted_mode);
	DRM_DEBUG_KMS("port clock: %d\n", pipe_config->port_clock);
	DRM_DEBUG_KMS("pipe src size: %dx%d\n",
		      pipe_config->pipe_src_w, pipe_config->pipe_src_h);
	DRM_DEBUG_KMS("num_scalers: %d, scaler_users: 0x%x, scaler_id: %d\n",
		      crtc->num_scalers,
		      pipe_config->scaler_state.scaler_users,
		      pipe_config->scaler_state.scaler_id);
	DRM_DEBUG_KMS("gmch pfit: control: 0x%08x, ratios: 0x%08x, lvds border: 0x%08x\n",
		      pipe_config->gmch_pfit.control,
		      pipe_config->gmch_pfit.pgm_ratios,
		      pipe_config->gmch_pfit.lvds_border_bits);
	DRM_DEBUG_KMS("pch pfit: pos: 0x%08x, size: 0x%08x, %s\n",
		      pipe_config->pch_pfit.pos,
		      pipe_config->pch_pfit.size,
		      pipe_config->pch_pfit.enabled ? "enabled" : "disabled");
	DRM_DEBUG_KMS("ips: %i\n", pipe_config->ips_enabled);
	DRM_DEBUG_KMS("double wide: %i\n", pipe_config->double_wide);

	if (IS_BROXTON(dev)) {
		DRM_DEBUG_KMS("ddi_pll_sel: %u; dpll_hw_state: ebb0: 0x%x, ebb4: 0x%x,"
			      "pll0: 0x%x, pll1: 0x%x, pll2: 0x%x, pll3: 0x%x, "
			      "pll6: 0x%x, pll8: 0x%x, pll9: 0x%x, pll10: 0x%x, pcsdw12: 0x%x\n",
			      pipe_config->ddi_pll_sel,
			      pipe_config->dpll_hw_state.ebb0,
			      pipe_config->dpll_hw_state.ebb4,
			      pipe_config->dpll_hw_state.pll0,
			      pipe_config->dpll_hw_state.pll1,
			      pipe_config->dpll_hw_state.pll2,
			      pipe_config->dpll_hw_state.pll3,
			      pipe_config->dpll_hw_state.pll6,
			      pipe_config->dpll_hw_state.pll8,
			      pipe_config->dpll_hw_state.pll9,
			      pipe_config->dpll_hw_state.pll10,
			      pipe_config->dpll_hw_state.pcsdw12);
	} else if (IS_SKYLAKE(dev) || IS_KABYLAKE(dev)) {
		DRM_DEBUG_KMS("ddi_pll_sel: %u; dpll_hw_state: "
			      "ctrl1: 0x%x, cfgcr1: 0x%x, cfgcr2: 0x%x\n",
			      pipe_config->ddi_pll_sel,
			      pipe_config->dpll_hw_state.ctrl1,
			      pipe_config->dpll_hw_state.cfgcr1,
			      pipe_config->dpll_hw_state.cfgcr2);
	} else if (HAS_DDI(dev)) {
		DRM_DEBUG_KMS("ddi_pll_sel: 0x%x; dpll_hw_state: wrpll: 0x%x spll: 0x%x\n",
			      pipe_config->ddi_pll_sel,
			      pipe_config->dpll_hw_state.wrpll,
			      pipe_config->dpll_hw_state.spll);
	} else {
		DRM_DEBUG_KMS("dpll_hw_state: dpll: 0x%x, dpll_md: 0x%x, "
			      "fp0: 0x%x, fp1: 0x%x\n",
			      pipe_config->dpll_hw_state.dpll,
			      pipe_config->dpll_hw_state.dpll_md,
			      pipe_config->dpll_hw_state.fp0,
			      pipe_config->dpll_hw_state.fp1);
	}

	DRM_DEBUG_KMS("planes on this crtc\n");
	list_for_each_entry(plane, &dev->mode_config.plane_list, head) {
		intel_plane = to_intel_plane(plane);
		if (intel_plane->pipe != crtc->pipe)
			continue;

		state = to_intel_plane_state(plane->state);
		fb = state->base.fb;
		if (!fb) {
			DRM_DEBUG_KMS("%s PLANE:%d plane: %u.%u idx: %d "
				"disabled, scaler_id = %d\n",
				plane->type == DRM_PLANE_TYPE_CURSOR ? "CURSOR" : "STANDARD",
				plane->base.id, intel_plane->pipe,
				(crtc->base.primary == plane) ? 0 : intel_plane->plane + 1,
				drm_plane_index(plane), state->scaler_id);
			continue;
		}

		DRM_DEBUG_KMS("%s PLANE:%d plane: %u.%u idx: %d enabled",
			plane->type == DRM_PLANE_TYPE_CURSOR ? "CURSOR" : "STANDARD",
			plane->base.id, intel_plane->pipe,
			crtc->base.primary == plane ? 0 : intel_plane->plane + 1,
			drm_plane_index(plane));
		DRM_DEBUG_KMS("\tFB:%d, fb = %ux%u format = 0x%x",
			fb->base.id, fb->width, fb->height, fb->pixel_format);
		DRM_DEBUG_KMS("\tscaler:%d src (%u, %u) %ux%u dst (%u, %u) %ux%u\n",
			state->scaler_id,
			state->src.x1 >> 16, state->src.y1 >> 16,
			drm_rect_width(&state->src) >> 16,
			drm_rect_height(&state->src) >> 16,
			state->dst.x1, state->dst.y1,
			drm_rect_width(&state->dst), drm_rect_height(&state->dst));
	}
}

static bool check_digital_port_conflicts(struct drm_atomic_state *state)
{
	struct drm_device *dev = state->dev;
	struct drm_connector *connector;
	unsigned int used_ports = 0;

	/*
	 * Walk the connector list instead of the encoder
	 * list to detect the problem on ddi platforms
	 * where there's just one encoder per digital port.
	 */
	drm_for_each_connector(connector, dev) {
		struct drm_connector_state *connector_state;
		struct intel_encoder *encoder;

		connector_state = drm_atomic_get_existing_connector_state(state, connector);
		if (!connector_state)
			connector_state = connector->state;

		if (!connector_state->best_encoder)
			continue;

		encoder = to_intel_encoder(connector_state->best_encoder);

		WARN_ON(!connector_state->crtc);

		switch (encoder->type) {
			unsigned int port_mask;
		case INTEL_OUTPUT_UNKNOWN:
			if (WARN_ON(!HAS_DDI(dev)))
				break;
		case INTEL_OUTPUT_DISPLAYPORT:
		case INTEL_OUTPUT_HDMI:
		case INTEL_OUTPUT_EDP:
			port_mask = 1 << enc_to_dig_port(&encoder->base)->port;

			/* the same port mustn't appear more than once */
			if (used_ports & port_mask)
				return false;

			used_ports |= port_mask;
		default:
			break;
		}
	}

	return true;
}

static void
clear_intel_crtc_state(struct intel_crtc_state *crtc_state)
{
	struct drm_crtc_state tmp_state;
	struct intel_crtc_scaler_state scaler_state;
	struct intel_dpll_hw_state dpll_hw_state;
	struct intel_shared_dpll *shared_dpll;
	uint32_t ddi_pll_sel;
	bool force_thru;

	/* FIXME: before the switch to atomic started, a new pipe_config was
	 * kzalloc'd. Code that depends on any field being zero should be
	 * fixed, so that the crtc_state can be safely duplicated. For now,
	 * only fields that are know to not cause problems are preserved. */

	tmp_state = crtc_state->base;
	scaler_state = crtc_state->scaler_state;
	shared_dpll = crtc_state->shared_dpll;
	dpll_hw_state = crtc_state->dpll_hw_state;
	ddi_pll_sel = crtc_state->ddi_pll_sel;
	force_thru = crtc_state->pch_pfit.force_thru;

	memset(crtc_state, 0, sizeof *crtc_state);

	crtc_state->base = tmp_state;
	crtc_state->scaler_state = scaler_state;
	crtc_state->shared_dpll = shared_dpll;
	crtc_state->dpll_hw_state = dpll_hw_state;
	crtc_state->ddi_pll_sel = ddi_pll_sel;
	crtc_state->pch_pfit.force_thru = force_thru;
}

static int
intel_modeset_pipe_config(struct drm_crtc *crtc,
			  struct intel_crtc_state *pipe_config)
{
	struct drm_atomic_state *state = pipe_config->base.state;
	struct intel_encoder *encoder;
	struct drm_connector *connector;
	struct drm_connector_state *connector_state;
	int base_bpp, ret = -EINVAL;
	int i;
	bool retry = true;

	clear_intel_crtc_state(pipe_config);

	pipe_config->cpu_transcoder =
		(enum transcoder) to_intel_crtc(crtc)->pipe;

	/*
	 * Sanitize sync polarity flags based on requested ones. If neither
	 * positive or negative polarity is requested, treat this as meaning
	 * negative polarity.
	 */
	if (!(pipe_config->base.adjusted_mode.flags &
	      (DRM_MODE_FLAG_PHSYNC | DRM_MODE_FLAG_NHSYNC)))
		pipe_config->base.adjusted_mode.flags |= DRM_MODE_FLAG_NHSYNC;

	if (!(pipe_config->base.adjusted_mode.flags &
	      (DRM_MODE_FLAG_PVSYNC | DRM_MODE_FLAG_NVSYNC)))
		pipe_config->base.adjusted_mode.flags |= DRM_MODE_FLAG_NVSYNC;

	base_bpp = compute_baseline_pipe_bpp(to_intel_crtc(crtc),
					     pipe_config);
	if (base_bpp < 0)
		goto fail;

	/*
	 * Determine the real pipe dimensions. Note that stereo modes can
	 * increase the actual pipe size due to the frame doubling and
	 * insertion of additional space for blanks between the frame. This
	 * is stored in the crtc timings. We use the requested mode to do this
	 * computation to clearly distinguish it from the adjusted mode, which
	 * can be changed by the connectors in the below retry loop.
	 */
	drm_crtc_get_hv_timing(&pipe_config->base.mode,
			       &pipe_config->pipe_src_w,
			       &pipe_config->pipe_src_h);

encoder_retry:
	/* Ensure the port clock defaults are reset when retrying. */
	pipe_config->port_clock = 0;
	pipe_config->pixel_multiplier = 1;

	/* Fill in default crtc timings, allow encoders to overwrite them. */
	drm_mode_set_crtcinfo(&pipe_config->base.adjusted_mode,
			      CRTC_STEREO_DOUBLE);

	/* Pass our mode to the connectors and the CRTC to give them a chance to
	 * adjust it according to limitations or connector properties, and also
	 * a chance to reject the mode entirely.
	 */
	for_each_connector_in_state(state, connector, connector_state, i) {
		if (connector_state->crtc != crtc)
			continue;

		encoder = to_intel_encoder(connector_state->best_encoder);

		if (!(encoder->compute_config(encoder, pipe_config))) {
			DRM_DEBUG_KMS("Encoder config failure\n");
			goto fail;
		}
	}

	/* Set default port clock if not overwritten by the encoder. Needs to be
	 * done afterwards in case the encoder adjusts the mode. */
	if (!pipe_config->port_clock)
		pipe_config->port_clock = pipe_config->base.adjusted_mode.crtc_clock
			* pipe_config->pixel_multiplier;

	ret = intel_crtc_compute_config(to_intel_crtc(crtc), pipe_config);
	if (ret < 0) {
		DRM_DEBUG_KMS("CRTC fixup failed\n");
		goto fail;
	}

	if (ret == RETRY) {
		if (WARN(!retry, "loop in pipe configuration computation\n")) {
			ret = -EINVAL;
			goto fail;
		}

		DRM_DEBUG_KMS("CRTC bw constrained, retrying\n");
		retry = false;
		goto encoder_retry;
	}

	/* Dithering seems to not pass-through bits correctly when it should, so
	 * only enable it on 6bpc panels. */
	pipe_config->dither = pipe_config->pipe_bpp == 6*3;
	DRM_DEBUG_KMS("hw max bpp: %i, pipe bpp: %i, dithering: %i\n",
		      base_bpp, pipe_config->pipe_bpp, pipe_config->dither);

fail:
	return ret;
}

static void
intel_modeset_update_crtc_state(struct drm_atomic_state *state)
{
	struct drm_crtc *crtc;
	struct drm_crtc_state *crtc_state;
	int i;

	/* Double check state. */
	for_each_crtc_in_state(state, crtc, crtc_state, i) {
		to_intel_crtc(crtc)->config = to_intel_crtc_state(crtc->state);

		/* Update hwmode for vblank functions */
		if (crtc->state->active)
			crtc->hwmode = crtc->state->adjusted_mode;
		else
			crtc->hwmode.crtc_clock = 0;

		/*
		 * Update legacy state to satisfy fbc code. This can
		 * be removed when fbc uses the atomic state.
		 */
		if (drm_atomic_get_existing_plane_state(state, crtc->primary)) {
			struct drm_plane_state *plane_state = crtc->primary->state;

			crtc->primary->fb = plane_state->fb;
			crtc->x = plane_state->src_x >> 16;
			crtc->y = plane_state->src_y >> 16;
		}
	}
}

static bool intel_fuzzy_clock_check(int clock1, int clock2)
{
	int diff;

	if (clock1 == clock2)
		return true;

	if (!clock1 || !clock2)
		return false;

	diff = abs(clock1 - clock2);

	if (((((diff + clock1 + clock2) * 100)) / (clock1 + clock2)) < 105)
		return true;

	return false;
}

#define for_each_intel_crtc_masked(dev, mask, intel_crtc) \
	list_for_each_entry((intel_crtc), \
			    &(dev)->mode_config.crtc_list, \
			    base.head) \
		for_each_if (mask & (1 <<(intel_crtc)->pipe))

static bool
intel_compare_m_n(unsigned int m, unsigned int n,
		  unsigned int m2, unsigned int n2,
		  bool exact)
{
	if (m == m2 && n == n2)
		return true;

	if (exact || !m || !n || !m2 || !n2)
		return false;

	BUILD_BUG_ON(DATA_LINK_M_N_MASK > INT_MAX);

	if (n > n2) {
		while (n > n2) {
			m2 <<= 1;
			n2 <<= 1;
		}
	} else if (n < n2) {
		while (n < n2) {
			m <<= 1;
			n <<= 1;
		}
	}

	if (n != n2)
		return false;

	return intel_fuzzy_clock_check(m, m2);
}

static bool
intel_compare_link_m_n(const struct intel_link_m_n *m_n,
		       struct intel_link_m_n *m2_n2,
		       bool adjust)
{
	if (m_n->tu == m2_n2->tu &&
	    intel_compare_m_n(m_n->gmch_m, m_n->gmch_n,
			      m2_n2->gmch_m, m2_n2->gmch_n, !adjust) &&
	    intel_compare_m_n(m_n->link_m, m_n->link_n,
			      m2_n2->link_m, m2_n2->link_n, !adjust)) {
		if (adjust)
			*m2_n2 = *m_n;

		return true;
	}

	return false;
}

static bool
intel_pipe_config_compare(struct drm_device *dev,
			  struct intel_crtc_state *current_config,
			  struct intel_crtc_state *pipe_config,
			  bool adjust)
{
	bool ret = true;

#define INTEL_ERR_OR_DBG_KMS(fmt, ...) \
	do { \
		if (!adjust) \
			DRM_ERROR(fmt, ##__VA_ARGS__); \
		else \
			DRM_DEBUG_KMS(fmt, ##__VA_ARGS__); \
	} while (0)

#define PIPE_CONF_CHECK_X(name)	\
	if (current_config->name != pipe_config->name) { \
		INTEL_ERR_OR_DBG_KMS("mismatch in " #name " " \
			  "(expected 0x%08x, found 0x%08x)\n", \
			  current_config->name, \
			  pipe_config->name); \
		ret = false; \
	}

#define PIPE_CONF_CHECK_I(name)	\
	if (current_config->name != pipe_config->name) { \
		INTEL_ERR_OR_DBG_KMS("mismatch in " #name " " \
			  "(expected %i, found %i)\n", \
			  current_config->name, \
			  pipe_config->name); \
		ret = false; \
	}

#define PIPE_CONF_CHECK_P(name)	\
	if (current_config->name != pipe_config->name) { \
		INTEL_ERR_OR_DBG_KMS("mismatch in " #name " " \
			  "(expected %p, found %p)\n", \
			  current_config->name, \
			  pipe_config->name); \
		ret = false; \
	}

#define PIPE_CONF_CHECK_M_N(name) \
	if (!intel_compare_link_m_n(&current_config->name, \
				    &pipe_config->name,\
				    adjust)) { \
		INTEL_ERR_OR_DBG_KMS("mismatch in " #name " " \
			  "(expected tu %i gmch %i/%i link %i/%i, " \
			  "found tu %i, gmch %i/%i link %i/%i)\n", \
			  current_config->name.tu, \
			  current_config->name.gmch_m, \
			  current_config->name.gmch_n, \
			  current_config->name.link_m, \
			  current_config->name.link_n, \
			  pipe_config->name.tu, \
			  pipe_config->name.gmch_m, \
			  pipe_config->name.gmch_n, \
			  pipe_config->name.link_m, \
			  pipe_config->name.link_n); \
		ret = false; \
	}

/* This is required for BDW+ where there is only one set of registers for
 * switching between high and low RR.
 * This macro can be used whenever a comparison has to be made between one
 * hw state and multiple sw state variables.
 */
#define PIPE_CONF_CHECK_M_N_ALT(name, alt_name) \
	if (!intel_compare_link_m_n(&current_config->name, \
				    &pipe_config->name, adjust) && \
	    !intel_compare_link_m_n(&current_config->alt_name, \
				    &pipe_config->name, adjust)) { \
		INTEL_ERR_OR_DBG_KMS("mismatch in " #name " " \
			  "(expected tu %i gmch %i/%i link %i/%i, " \
			  "or tu %i gmch %i/%i link %i/%i, " \
			  "found tu %i, gmch %i/%i link %i/%i)\n", \
			  current_config->name.tu, \
			  current_config->name.gmch_m, \
			  current_config->name.gmch_n, \
			  current_config->name.link_m, \
			  current_config->name.link_n, \
			  current_config->alt_name.tu, \
			  current_config->alt_name.gmch_m, \
			  current_config->alt_name.gmch_n, \
			  current_config->alt_name.link_m, \
			  current_config->alt_name.link_n, \
			  pipe_config->name.tu, \
			  pipe_config->name.gmch_m, \
			  pipe_config->name.gmch_n, \
			  pipe_config->name.link_m, \
			  pipe_config->name.link_n); \
		ret = false; \
	}

#define PIPE_CONF_CHECK_FLAGS(name, mask)	\
	if ((current_config->name ^ pipe_config->name) & (mask)) { \
		INTEL_ERR_OR_DBG_KMS("mismatch in " #name "(" #mask ") " \
			  "(expected %i, found %i)\n", \
			  current_config->name & (mask), \
			  pipe_config->name & (mask)); \
		ret = false; \
	}

#define PIPE_CONF_CHECK_CLOCK_FUZZY(name) \
	if (!intel_fuzzy_clock_check(current_config->name, pipe_config->name)) { \
		INTEL_ERR_OR_DBG_KMS("mismatch in " #name " " \
			  "(expected %i, found %i)\n", \
			  current_config->name, \
			  pipe_config->name); \
		ret = false; \
	}

#define PIPE_CONF_QUIRK(quirk)	\
	((current_config->quirks | pipe_config->quirks) & (quirk))

	PIPE_CONF_CHECK_I(cpu_transcoder);

	PIPE_CONF_CHECK_I(has_pch_encoder);
	PIPE_CONF_CHECK_I(fdi_lanes);
	PIPE_CONF_CHECK_M_N(fdi_m_n);

	PIPE_CONF_CHECK_I(has_dp_encoder);
	PIPE_CONF_CHECK_I(lane_count);

	if (INTEL_INFO(dev)->gen < 8) {
		PIPE_CONF_CHECK_M_N(dp_m_n);

		if (current_config->has_drrs)
			PIPE_CONF_CHECK_M_N(dp_m2_n2);
	} else
		PIPE_CONF_CHECK_M_N_ALT(dp_m_n, dp_m2_n2);

	PIPE_CONF_CHECK_I(has_dsi_encoder);

	PIPE_CONF_CHECK_I(base.adjusted_mode.crtc_hdisplay);
	PIPE_CONF_CHECK_I(base.adjusted_mode.crtc_htotal);
	PIPE_CONF_CHECK_I(base.adjusted_mode.crtc_hblank_start);
	PIPE_CONF_CHECK_I(base.adjusted_mode.crtc_hblank_end);
	PIPE_CONF_CHECK_I(base.adjusted_mode.crtc_hsync_start);
	PIPE_CONF_CHECK_I(base.adjusted_mode.crtc_hsync_end);

	PIPE_CONF_CHECK_I(base.adjusted_mode.crtc_vdisplay);
	PIPE_CONF_CHECK_I(base.adjusted_mode.crtc_vtotal);
	PIPE_CONF_CHECK_I(base.adjusted_mode.crtc_vblank_start);
	PIPE_CONF_CHECK_I(base.adjusted_mode.crtc_vblank_end);
	PIPE_CONF_CHECK_I(base.adjusted_mode.crtc_vsync_start);
	PIPE_CONF_CHECK_I(base.adjusted_mode.crtc_vsync_end);

	PIPE_CONF_CHECK_I(pixel_multiplier);
	PIPE_CONF_CHECK_I(has_hdmi_sink);
	if ((INTEL_INFO(dev)->gen < 8 && !IS_HASWELL(dev)) ||
	    IS_VALLEYVIEW(dev) || IS_CHERRYVIEW(dev))
		PIPE_CONF_CHECK_I(limited_color_range);
	PIPE_CONF_CHECK_I(has_infoframe);

	PIPE_CONF_CHECK_I(has_audio);

	PIPE_CONF_CHECK_FLAGS(base.adjusted_mode.flags,
			      DRM_MODE_FLAG_INTERLACE);

	if (!PIPE_CONF_QUIRK(PIPE_CONFIG_QUIRK_MODE_SYNC_FLAGS)) {
		PIPE_CONF_CHECK_FLAGS(base.adjusted_mode.flags,
				      DRM_MODE_FLAG_PHSYNC);
		PIPE_CONF_CHECK_FLAGS(base.adjusted_mode.flags,
				      DRM_MODE_FLAG_NHSYNC);
		PIPE_CONF_CHECK_FLAGS(base.adjusted_mode.flags,
				      DRM_MODE_FLAG_PVSYNC);
		PIPE_CONF_CHECK_FLAGS(base.adjusted_mode.flags,
				      DRM_MODE_FLAG_NVSYNC);
	}

	PIPE_CONF_CHECK_X(gmch_pfit.control);
	/* pfit ratios are autocomputed by the hw on gen4+ */
	if (INTEL_INFO(dev)->gen < 4)
		PIPE_CONF_CHECK_I(gmch_pfit.pgm_ratios);
	PIPE_CONF_CHECK_X(gmch_pfit.lvds_border_bits);

	if (!adjust) {
		PIPE_CONF_CHECK_I(pipe_src_w);
		PIPE_CONF_CHECK_I(pipe_src_h);

		PIPE_CONF_CHECK_I(pch_pfit.enabled);
		if (current_config->pch_pfit.enabled) {
			PIPE_CONF_CHECK_X(pch_pfit.pos);
			PIPE_CONF_CHECK_X(pch_pfit.size);
		}

		PIPE_CONF_CHECK_I(scaler_state.scaler_id);
	}

	/* BDW+ don't expose a synchronous way to read the state */
	if (IS_HASWELL(dev))
		PIPE_CONF_CHECK_I(ips_enabled);

	PIPE_CONF_CHECK_I(double_wide);

	PIPE_CONF_CHECK_X(ddi_pll_sel);

	PIPE_CONF_CHECK_P(shared_dpll);
	PIPE_CONF_CHECK_X(dpll_hw_state.dpll);
	PIPE_CONF_CHECK_X(dpll_hw_state.dpll_md);
	PIPE_CONF_CHECK_X(dpll_hw_state.fp0);
	PIPE_CONF_CHECK_X(dpll_hw_state.fp1);
	PIPE_CONF_CHECK_X(dpll_hw_state.wrpll);
	PIPE_CONF_CHECK_X(dpll_hw_state.spll);
	PIPE_CONF_CHECK_X(dpll_hw_state.ctrl1);
	PIPE_CONF_CHECK_X(dpll_hw_state.cfgcr1);
	PIPE_CONF_CHECK_X(dpll_hw_state.cfgcr2);

	if (IS_G4X(dev) || INTEL_INFO(dev)->gen >= 5)
		PIPE_CONF_CHECK_I(pipe_bpp);

	PIPE_CONF_CHECK_CLOCK_FUZZY(base.adjusted_mode.crtc_clock);
	PIPE_CONF_CHECK_CLOCK_FUZZY(port_clock);

#undef PIPE_CONF_CHECK_X
#undef PIPE_CONF_CHECK_I
#undef PIPE_CONF_CHECK_P
<<<<<<< HEAD
#undef PIPE_CONF_CHECK_I_ALT
=======
>>>>>>> ba3150ac
#undef PIPE_CONF_CHECK_FLAGS
#undef PIPE_CONF_CHECK_CLOCK_FUZZY
#undef PIPE_CONF_QUIRK
#undef INTEL_ERR_OR_DBG_KMS

	return ret;
}

static void intel_pipe_config_sanity_check(struct drm_i915_private *dev_priv,
					   const struct intel_crtc_state *pipe_config)
{
	if (pipe_config->has_pch_encoder) {
		int fdi_dotclock = intel_dotclock_calculate(intel_fdi_link_freq(dev_priv, pipe_config),
							    &pipe_config->fdi_m_n);
		int dotclock = pipe_config->base.adjusted_mode.crtc_clock;

		/*
		 * FDI already provided one idea for the dotclock.
		 * Yell if the encoder disagrees.
		 */
		WARN(!intel_fuzzy_clock_check(fdi_dotclock, dotclock),
		     "FDI dotclock and encoder dotclock mismatch, fdi: %i, encoder: %i\n",
		     fdi_dotclock, dotclock);
	}
}

<<<<<<< HEAD
static void check_wm_state(struct drm_device *dev)
=======
static void verify_wm_state(struct drm_crtc *crtc,
			    struct drm_crtc_state *new_state)
>>>>>>> ba3150ac
{
	struct drm_device *dev = crtc->dev;
	struct drm_i915_private *dev_priv = dev->dev_private;
	struct skl_ddb_allocation hw_ddb, *sw_ddb;
	struct skl_ddb_entry *hw_entry, *sw_entry;
	struct intel_crtc *intel_crtc = to_intel_crtc(crtc);
	const enum pipe pipe = intel_crtc->pipe;
	int plane;

	if (INTEL_INFO(dev)->gen < 9 || !new_state->active)
		return;

	skl_ddb_get_hw_state(dev_priv, &hw_ddb);
	sw_ddb = &dev_priv->wm.skl_hw.ddb;

	/* planes */
	for_each_plane(dev_priv, pipe, plane) {
		hw_entry = &hw_ddb.plane[pipe][plane];
		sw_entry = &sw_ddb->plane[pipe][plane];

		if (skl_ddb_entry_equal(hw_entry, sw_entry))
			continue;

		DRM_ERROR("mismatch in DDB state pipe %c plane %d "
			  "(expected (%u,%u), found (%u,%u))\n",
			  pipe_name(pipe), plane + 1,
			  sw_entry->start, sw_entry->end,
			  hw_entry->start, hw_entry->end);
	}

	/* cursor */
	hw_entry = &hw_ddb.plane[pipe][PLANE_CURSOR];
	sw_entry = &sw_ddb->plane[pipe][PLANE_CURSOR];

	if (!skl_ddb_entry_equal(hw_entry, sw_entry)) {
		DRM_ERROR("mismatch in DDB state pipe %c cursor "
			  "(expected (%u,%u), found (%u,%u))\n",
			  pipe_name(pipe),
			  sw_entry->start, sw_entry->end,
			  hw_entry->start, hw_entry->end);
	}
}

static void
verify_connector_state(struct drm_device *dev, struct drm_crtc *crtc)
{
	struct drm_connector *connector;

	drm_for_each_connector(connector, dev) {
		struct drm_encoder *encoder = connector->encoder;
		struct drm_connector_state *state = connector->state;

		if (state->crtc != crtc)
			continue;

		intel_connector_verify_state(to_intel_connector(connector));

		I915_STATE_WARN(state->best_encoder != encoder,
		     "connector's atomic encoder doesn't match legacy encoder\n");
	}
}

static void
verify_encoder_state(struct drm_device *dev)
{
	struct intel_encoder *encoder;
	struct intel_connector *connector;

	for_each_intel_encoder(dev, encoder) {
		bool enabled = false;
		enum pipe pipe;

		DRM_DEBUG_KMS("[ENCODER:%d:%s]\n",
			      encoder->base.base.id,
			      encoder->base.name);

		for_each_intel_connector(dev, connector) {
			if (connector->base.state->best_encoder != &encoder->base)
				continue;
			enabled = true;

			I915_STATE_WARN(connector->base.state->crtc !=
					encoder->base.crtc,
			     "connector's crtc doesn't match encoder crtc\n");
		}

		I915_STATE_WARN(!!encoder->base.crtc != enabled,
		     "encoder's enabled state mismatch "
		     "(expected %i, found %i)\n",
		     !!encoder->base.crtc, enabled);

		if (!encoder->base.crtc) {
			bool active;

			active = encoder->get_hw_state(encoder, &pipe);
			I915_STATE_WARN(active,
			     "encoder detached but still enabled on pipe %c.\n",
			     pipe_name(pipe));
		}
	}
}

static void
verify_crtc_state(struct drm_crtc *crtc,
		  struct drm_crtc_state *old_crtc_state,
		  struct drm_crtc_state *new_crtc_state)
{
	struct drm_device *dev = crtc->dev;
	struct drm_i915_private *dev_priv = dev->dev_private;
	struct intel_encoder *encoder;
	struct intel_crtc *intel_crtc = to_intel_crtc(crtc);
	struct intel_crtc_state *pipe_config, *sw_config;
	struct drm_atomic_state *old_state;
	bool active;

	old_state = old_crtc_state->state;
	__drm_atomic_helper_crtc_destroy_state(crtc, old_crtc_state);
	pipe_config = to_intel_crtc_state(old_crtc_state);
	memset(pipe_config, 0, sizeof(*pipe_config));
	pipe_config->base.crtc = crtc;
	pipe_config->base.state = old_state;

	DRM_DEBUG_KMS("[CRTC:%d]\n", crtc->base.id);

	active = dev_priv->display.get_pipe_config(intel_crtc, pipe_config);

	/* hw state is inconsistent with the pipe quirk */
	if ((intel_crtc->pipe == PIPE_A && dev_priv->quirks & QUIRK_PIPEA_FORCE) ||
	    (intel_crtc->pipe == PIPE_B && dev_priv->quirks & QUIRK_PIPEB_FORCE))
		active = new_crtc_state->active;

	I915_STATE_WARN(new_crtc_state->active != active,
	     "crtc active state doesn't match with hw state "
	     "(expected %i, found %i)\n", new_crtc_state->active, active);

	I915_STATE_WARN(intel_crtc->active != new_crtc_state->active,
	     "transitional active state does not match atomic hw state "
	     "(expected %i, found %i)\n", new_crtc_state->active, intel_crtc->active);

	for_each_encoder_on_crtc(dev, crtc, encoder) {
		enum pipe pipe;

		active = encoder->get_hw_state(encoder, &pipe);
		I915_STATE_WARN(active != new_crtc_state->active,
			"[ENCODER:%i] active %i with crtc active %i\n",
			encoder->base.base.id, active, new_crtc_state->active);

		I915_STATE_WARN(active && intel_crtc->pipe != pipe,
				"Encoder connected to wrong pipe %c\n",
				pipe_name(pipe));

		if (active)
			encoder->get_config(encoder, pipe_config);
	}

	if (!new_crtc_state->active)
		return;

	intel_pipe_config_sanity_check(dev_priv, pipe_config);

<<<<<<< HEAD
		intel_pipe_config_sanity_check(dev_priv, pipe_config);

		sw_config = to_intel_crtc_state(crtc->state);
		if (!intel_pipe_config_compare(dev, sw_config,
					       pipe_config, false)) {
			I915_STATE_WARN(1, "pipe state doesn't match!\n");
			intel_dump_pipe_config(intel_crtc, pipe_config,
					       "[hw state]");
			intel_dump_pipe_config(intel_crtc, sw_config,
					       "[sw state]");
		}
=======
	sw_config = to_intel_crtc_state(crtc->state);
	if (!intel_pipe_config_compare(dev, sw_config,
				       pipe_config, false)) {
		I915_STATE_WARN(1, "pipe state doesn't match!\n");
		intel_dump_pipe_config(intel_crtc, pipe_config,
				       "[hw state]");
		intel_dump_pipe_config(intel_crtc, sw_config,
				       "[sw state]");
>>>>>>> ba3150ac
	}
}

static void
verify_single_dpll_state(struct drm_i915_private *dev_priv,
			 struct intel_shared_dpll *pll,
			 struct drm_crtc *crtc,
			 struct drm_crtc_state *new_state)
{
	struct intel_dpll_hw_state dpll_hw_state;
<<<<<<< HEAD
	int i;

	for (i = 0; i < dev_priv->num_shared_dpll; i++) {
		struct intel_shared_dpll *pll =
			intel_get_shared_dpll_by_id(dev_priv, i);
		unsigned enabled_crtcs = 0, active_crtcs = 0;
		bool active;
=======
	unsigned crtc_mask;
	bool active;
>>>>>>> ba3150ac

	memset(&dpll_hw_state, 0, sizeof(dpll_hw_state));

	DRM_DEBUG_KMS("%s\n", pll->name);

<<<<<<< HEAD
		active = pll->funcs.get_hw_state(dev_priv, pll, &dpll_hw_state);

		I915_STATE_WARN(pll->active_mask & ~pll->config.crtc_mask,
		     "more active pll users than references: %x vs %x\n",
		     pll->active_mask, pll->config.crtc_mask);

		if (!(pll->flags & INTEL_DPLL_ALWAYS_ON)) {
			I915_STATE_WARN(!pll->on && pll->active_mask,
			     "pll in active use but not on in sw tracking\n");
			I915_STATE_WARN(pll->on && !pll->active_mask,
			     "pll is on but not used by any active crtc\n");
			I915_STATE_WARN(pll->on != active,
			     "pll on state mismatch (expected %i, found %i)\n",
			     pll->on, active);
		}

		for_each_intel_crtc(dev, crtc) {
			if (crtc->base.state->enable && crtc->config->shared_dpll == pll)
				enabled_crtcs |= 1 << drm_crtc_index(&crtc->base);
			if (crtc->base.state->active && crtc->config->shared_dpll == pll)
				active_crtcs |= 1 << drm_crtc_index(&crtc->base);
		}

		I915_STATE_WARN(pll->active_mask != active_crtcs,
		     "pll active crtcs mismatch (expected %x, found %x)\n",
		     pll->active_mask, active_crtcs);
		I915_STATE_WARN(pll->config.crtc_mask != enabled_crtcs,
		     "pll enabled crtcs mismatch (expected %x, found %x)\n",
		     pll->config.crtc_mask, enabled_crtcs);
=======
	active = pll->funcs.get_hw_state(dev_priv, pll, &dpll_hw_state);

	if (!(pll->flags & INTEL_DPLL_ALWAYS_ON)) {
		I915_STATE_WARN(!pll->on && pll->active_mask,
		     "pll in active use but not on in sw tracking\n");
		I915_STATE_WARN(pll->on && !pll->active_mask,
		     "pll is on but not used by any active crtc\n");
		I915_STATE_WARN(pll->on != active,
		     "pll on state mismatch (expected %i, found %i)\n",
		     pll->on, active);
	}

	if (!crtc) {
		I915_STATE_WARN(pll->active_mask & ~pll->config.crtc_mask,
				"more active pll users than references: %x vs %x\n",
				pll->active_mask, pll->config.crtc_mask);

		return;
	}

	crtc_mask = 1 << drm_crtc_index(crtc);

	if (new_state->active)
		I915_STATE_WARN(!(pll->active_mask & crtc_mask),
				"pll active mismatch (expected pipe %c in active mask 0x%02x)\n",
				pipe_name(drm_crtc_index(crtc)), pll->active_mask);
	else
		I915_STATE_WARN(pll->active_mask & crtc_mask,
				"pll active mismatch (didn't expect pipe %c in active mask 0x%02x)\n",
				pipe_name(drm_crtc_index(crtc)), pll->active_mask);

	I915_STATE_WARN(!(pll->config.crtc_mask & crtc_mask),
			"pll enabled crtcs mismatch (expected 0x%x in 0x%02x)\n",
			crtc_mask, pll->config.crtc_mask);

	I915_STATE_WARN(pll->on && memcmp(&pll->config.hw_state,
					  &dpll_hw_state,
					  sizeof(dpll_hw_state)),
			"pll hw state mismatch\n");
}

static void
verify_shared_dpll_state(struct drm_device *dev, struct drm_crtc *crtc,
			 struct drm_crtc_state *old_crtc_state,
			 struct drm_crtc_state *new_crtc_state)
{
	struct drm_i915_private *dev_priv = dev->dev_private;
	struct intel_crtc_state *old_state = to_intel_crtc_state(old_crtc_state);
	struct intel_crtc_state *new_state = to_intel_crtc_state(new_crtc_state);

	if (new_state->shared_dpll)
		verify_single_dpll_state(dev_priv, new_state->shared_dpll, crtc, new_crtc_state);
>>>>>>> ba3150ac

	if (old_state->shared_dpll &&
	    old_state->shared_dpll != new_state->shared_dpll) {
		unsigned crtc_mask = 1 << drm_crtc_index(crtc);
		struct intel_shared_dpll *pll = old_state->shared_dpll;

		I915_STATE_WARN(pll->active_mask & crtc_mask,
				"pll active mismatch (didn't expect pipe %c in active mask)\n",
				pipe_name(drm_crtc_index(crtc)));
		I915_STATE_WARN(pll->config.crtc_mask & crtc_mask,
				"pll enabled crtcs mismatch (found %x in enabled mask)\n",
				pipe_name(drm_crtc_index(crtc)));
	}
}

static void
intel_modeset_verify_crtc(struct drm_crtc *crtc,
			 struct drm_crtc_state *old_state,
			 struct drm_crtc_state *new_state)
{
	if (!needs_modeset(new_state) &&
	    !to_intel_crtc_state(new_state)->update_pipe)
		return;

	verify_wm_state(crtc, new_state);
	verify_connector_state(crtc->dev, crtc);
	verify_crtc_state(crtc, old_state, new_state);
	verify_shared_dpll_state(crtc->dev, crtc, old_state, new_state);
}

<<<<<<< HEAD
=======
static void
verify_disabled_dpll_state(struct drm_device *dev)
{
	struct drm_i915_private *dev_priv = dev->dev_private;
	int i;

	for (i = 0; i < dev_priv->num_shared_dpll; i++)
		verify_single_dpll_state(dev_priv, &dev_priv->shared_dplls[i], NULL, NULL);
}

static void
intel_modeset_verify_disabled(struct drm_device *dev)
{
	verify_encoder_state(dev);
	verify_connector_state(dev, NULL);
	verify_disabled_dpll_state(dev);
}

>>>>>>> ba3150ac
static void update_scanline_offset(struct intel_crtc *crtc)
{
	struct drm_device *dev = crtc->base.dev;

	/*
	 * The scanline counter increments at the leading edge of hsync.
	 *
	 * On most platforms it starts counting from vtotal-1 on the
	 * first active line. That means the scanline counter value is
	 * always one less than what we would expect. Ie. just after
	 * start of vblank, which also occurs at start of hsync (on the
	 * last active line), the scanline counter will read vblank_start-1.
	 *
	 * On gen2 the scanline counter starts counting from 1 instead
	 * of vtotal-1, so we have to subtract one (or rather add vtotal-1
	 * to keep the value positive), instead of adding one.
	 *
	 * On HSW+ the behaviour of the scanline counter depends on the output
	 * type. For DP ports it behaves like most other platforms, but on HDMI
	 * there's an extra 1 line difference. So we need to add two instead of
	 * one to the value.
	 */
	if (IS_GEN2(dev)) {
		const struct drm_display_mode *adjusted_mode = &crtc->config->base.adjusted_mode;
		int vtotal;

		vtotal = adjusted_mode->crtc_vtotal;
		if (adjusted_mode->flags & DRM_MODE_FLAG_INTERLACE)
			vtotal /= 2;

		crtc->scanline_offset = vtotal - 1;
	} else if (HAS_DDI(dev) &&
		   intel_pipe_has_type(crtc, INTEL_OUTPUT_HDMI)) {
		crtc->scanline_offset = 2;
	} else
		crtc->scanline_offset = 1;
}

static void intel_modeset_clear_plls(struct drm_atomic_state *state)
{
	struct drm_device *dev = state->dev;
	struct drm_i915_private *dev_priv = to_i915(dev);
	struct intel_shared_dpll_config *shared_dpll = NULL;
	struct drm_crtc *crtc;
	struct drm_crtc_state *crtc_state;
	int i;

	if (!dev_priv->display.crtc_compute_clock)
		return;

	for_each_crtc_in_state(state, crtc, crtc_state, i) {
		struct intel_crtc *intel_crtc = to_intel_crtc(crtc);
		struct intel_shared_dpll *old_dpll =
			to_intel_crtc_state(crtc->state)->shared_dpll;

		if (!needs_modeset(crtc_state))
			continue;

		to_intel_crtc_state(crtc_state)->shared_dpll = NULL;

		if (!old_dpll)
			continue;

		if (!shared_dpll)
			shared_dpll = intel_atomic_get_shared_dpll_state(state);

		intel_shared_dpll_config_put(shared_dpll, old_dpll, intel_crtc);
	}
}

/*
 * This implements the workaround described in the "notes" section of the mode
 * set sequence documentation. When going from no pipes or single pipe to
 * multiple pipes, and planes are enabled after the pipe, we need to wait at
 * least 2 vblanks on the first pipe before enabling planes on the second pipe.
 */
static int haswell_mode_set_planes_workaround(struct drm_atomic_state *state)
{
	struct drm_crtc_state *crtc_state;
	struct intel_crtc *intel_crtc;
	struct drm_crtc *crtc;
	struct intel_crtc_state *first_crtc_state = NULL;
	struct intel_crtc_state *other_crtc_state = NULL;
	enum pipe first_pipe = INVALID_PIPE, enabled_pipe = INVALID_PIPE;
	int i;

	/* look at all crtc's that are going to be enabled in during modeset */
	for_each_crtc_in_state(state, crtc, crtc_state, i) {
		intel_crtc = to_intel_crtc(crtc);

		if (!crtc_state->active || !needs_modeset(crtc_state))
			continue;

		if (first_crtc_state) {
			other_crtc_state = to_intel_crtc_state(crtc_state);
			break;
		} else {
			first_crtc_state = to_intel_crtc_state(crtc_state);
			first_pipe = intel_crtc->pipe;
		}
	}

	/* No workaround needed? */
	if (!first_crtc_state)
		return 0;

	/* w/a possibly needed, check how many crtc's are already enabled. */
	for_each_intel_crtc(state->dev, intel_crtc) {
		struct intel_crtc_state *pipe_config;

		pipe_config = intel_atomic_get_crtc_state(state, intel_crtc);
		if (IS_ERR(pipe_config))
			return PTR_ERR(pipe_config);

		pipe_config->hsw_workaround_pipe = INVALID_PIPE;

		if (!pipe_config->base.active ||
		    needs_modeset(&pipe_config->base))
			continue;

		/* 2 or more enabled crtcs means no need for w/a */
		if (enabled_pipe != INVALID_PIPE)
			return 0;

		enabled_pipe = intel_crtc->pipe;
	}

	if (enabled_pipe != INVALID_PIPE)
		first_crtc_state->hsw_workaround_pipe = enabled_pipe;
	else if (other_crtc_state)
		other_crtc_state->hsw_workaround_pipe = first_pipe;

	return 0;
}

static int intel_modeset_all_pipes(struct drm_atomic_state *state)
{
	struct drm_crtc *crtc;
	struct drm_crtc_state *crtc_state;
	int ret = 0;

	/* add all active pipes to the state */
	for_each_crtc(state->dev, crtc) {
		crtc_state = drm_atomic_get_crtc_state(state, crtc);
		if (IS_ERR(crtc_state))
			return PTR_ERR(crtc_state);

		if (!crtc_state->active || needs_modeset(crtc_state))
			continue;

		crtc_state->mode_changed = true;

		ret = drm_atomic_add_affected_connectors(state, crtc);
		if (ret)
			break;

		ret = drm_atomic_add_affected_planes(state, crtc);
		if (ret)
			break;
	}

	return ret;
}

static int intel_modeset_checks(struct drm_atomic_state *state)
{
	struct intel_atomic_state *intel_state = to_intel_atomic_state(state);
	struct drm_i915_private *dev_priv = state->dev->dev_private;
	struct drm_crtc *crtc;
	struct drm_crtc_state *crtc_state;
	int ret = 0, i;

	if (!check_digital_port_conflicts(state)) {
		DRM_DEBUG_KMS("rejecting conflicting digital port configuration\n");
		return -EINVAL;
	}

	intel_state->modeset = true;
	intel_state->active_crtcs = dev_priv->active_crtcs;

	for_each_crtc_in_state(state, crtc, crtc_state, i) {
		if (crtc_state->active)
			intel_state->active_crtcs |= 1 << i;
		else
			intel_state->active_crtcs &= ~(1 << i);
	}

	/*
	 * See if the config requires any additional preparation, e.g.
	 * to adjust global state with pipes off.  We need to do this
	 * here so we can get the modeset_pipe updated config for the new
	 * mode set on this crtc.  For other crtcs we need to use the
	 * adjusted_mode bits in the crtc directly.
	 */
	if (dev_priv->display.modeset_calc_cdclk) {
		ret = dev_priv->display.modeset_calc_cdclk(state);

		if (!ret && intel_state->dev_cdclk != dev_priv->cdclk_freq)
			ret = intel_modeset_all_pipes(state);

		if (ret < 0)
			return ret;

		DRM_DEBUG_KMS("New cdclk calculated to be atomic %u, actual %u\n",
			      intel_state->cdclk, intel_state->dev_cdclk);
	} else
		to_intel_atomic_state(state)->cdclk = dev_priv->atomic_cdclk_freq;

	intel_modeset_clear_plls(state);

	if (IS_HASWELL(dev_priv))
		return haswell_mode_set_planes_workaround(state);

	return 0;
}

/*
 * Handle calculation of various watermark data at the end of the atomic check
 * phase.  The code here should be run after the per-crtc and per-plane 'check'
 * handlers to ensure that all derived state has been updated.
 */
static void calc_watermark_data(struct drm_atomic_state *state)
{
	struct drm_device *dev = state->dev;
	struct intel_atomic_state *intel_state = to_intel_atomic_state(state);
	struct drm_crtc *crtc;
	struct drm_crtc_state *cstate;
	struct drm_plane *plane;
	struct drm_plane_state *pstate;

	/*
	 * Calculate watermark configuration details now that derived
	 * plane/crtc state is all properly updated.
	 */
	drm_for_each_crtc(crtc, dev) {
		cstate = drm_atomic_get_existing_crtc_state(state, crtc) ?:
			crtc->state;

		if (cstate->active)
			intel_state->wm_config.num_pipes_active++;
	}
	drm_for_each_legacy_plane(plane, dev) {
		pstate = drm_atomic_get_existing_plane_state(state, plane) ?:
			plane->state;

		if (!to_intel_plane_state(pstate)->visible)
			continue;

		intel_state->wm_config.sprites_enabled = true;
		if (pstate->crtc_w != pstate->src_w >> 16 ||
		    pstate->crtc_h != pstate->src_h >> 16)
			intel_state->wm_config.sprites_scaled = true;
	}
}

/**
 * intel_atomic_check - validate state object
 * @dev: drm device
 * @state: state to validate
 */
static int intel_atomic_check(struct drm_device *dev,
			      struct drm_atomic_state *state)
{
	struct drm_i915_private *dev_priv = to_i915(dev);
	struct intel_atomic_state *intel_state = to_intel_atomic_state(state);
	struct drm_crtc *crtc;
	struct drm_crtc_state *crtc_state;
	int ret, i;
	bool any_ms = false;

	ret = drm_atomic_helper_check_modeset(dev, state);
	if (ret)
		return ret;

	for_each_crtc_in_state(state, crtc, crtc_state, i) {
		struct intel_crtc_state *pipe_config =
			to_intel_crtc_state(crtc_state);

		/* Catch I915_MODE_FLAG_INHERITED */
		if (crtc_state->mode.private_flags != crtc->state->mode.private_flags)
			crtc_state->mode_changed = true;

		if (!crtc_state->enable) {
			if (needs_modeset(crtc_state))
				any_ms = true;
			continue;
		}

		if (!needs_modeset(crtc_state))
			continue;

		/* FIXME: For only active_changed we shouldn't need to do any
		 * state recomputation at all. */

		ret = drm_atomic_add_affected_connectors(state, crtc);
		if (ret)
			return ret;

		ret = intel_modeset_pipe_config(crtc, pipe_config);
		if (ret)
			return ret;

		if (i915.fastboot &&
		    intel_pipe_config_compare(dev,
					to_intel_crtc_state(crtc->state),
					pipe_config, true)) {
			crtc_state->mode_changed = false;
			to_intel_crtc_state(crtc_state)->update_pipe = true;
		}

		if (needs_modeset(crtc_state)) {
			any_ms = true;

			ret = drm_atomic_add_affected_planes(state, crtc);
			if (ret)
				return ret;
		}

		intel_dump_pipe_config(to_intel_crtc(crtc), pipe_config,
				       needs_modeset(crtc_state) ?
				       "[modeset]" : "[fastset]");
	}

	if (any_ms) {
		ret = intel_modeset_checks(state);

		if (ret)
			return ret;
	} else
		intel_state->cdclk = dev_priv->cdclk_freq;

	ret = drm_atomic_helper_check_planes(dev, state);
	if (ret)
		return ret;

	intel_fbc_choose_crtc(dev_priv, state);
	calc_watermark_data(state);

	return 0;
}

static int intel_atomic_prepare_commit(struct drm_device *dev,
				       struct drm_atomic_state *state,
				       bool async)
{
	struct drm_i915_private *dev_priv = dev->dev_private;
	struct drm_plane_state *plane_state;
	struct drm_crtc_state *crtc_state;
	struct drm_plane *plane;
	struct drm_crtc *crtc;
	int i, ret;

	if (async) {
		DRM_DEBUG_KMS("i915 does not yet support async commit\n");
		return -EINVAL;
	}

	for_each_crtc_in_state(state, crtc, crtc_state, i) {
		ret = intel_crtc_wait_for_pending_flips(crtc);
		if (ret)
			return ret;

		if (atomic_read(&to_intel_crtc(crtc)->unpin_work_count) >= 2)
			flush_workqueue(dev_priv->wq);
	}

	ret = mutex_lock_interruptible(&dev->struct_mutex);
	if (ret)
		return ret;

	ret = drm_atomic_helper_prepare_planes(dev, state);
	if (!ret && !async && !i915_reset_in_progress(&dev_priv->gpu_error)) {
		u32 reset_counter;

		reset_counter = atomic_read(&dev_priv->gpu_error.reset_counter);
		mutex_unlock(&dev->struct_mutex);

		for_each_plane_in_state(state, plane, plane_state, i) {
			struct intel_plane_state *intel_plane_state =
				to_intel_plane_state(plane_state);

			if (!intel_plane_state->wait_req)
				continue;

			ret = __i915_wait_request(intel_plane_state->wait_req,
						  reset_counter, true,
						  NULL, NULL);

			/* Swallow -EIO errors to allow updates during hw lockup. */
			if (ret == -EIO)
				ret = 0;

			if (ret)
				break;
		}

		if (!ret)
			return 0;

		mutex_lock(&dev->struct_mutex);
		drm_atomic_helper_cleanup_planes(dev, state);
	}

	mutex_unlock(&dev->struct_mutex);
	return ret;
}

static void intel_atomic_wait_for_vblanks(struct drm_device *dev,
					  struct drm_i915_private *dev_priv,
					  unsigned crtc_mask)
{
	unsigned last_vblank_count[I915_MAX_PIPES];
	enum pipe pipe;
	int ret;

	if (!crtc_mask)
		return;

	for_each_pipe(dev_priv, pipe) {
		struct drm_crtc *crtc = dev_priv->pipe_to_crtc_mapping[pipe];

		if (!((1 << pipe) & crtc_mask))
			continue;

		ret = drm_crtc_vblank_get(crtc);
		if (WARN_ON(ret != 0)) {
			crtc_mask &= ~(1 << pipe);
			continue;
		}

		last_vblank_count[pipe] = drm_crtc_vblank_count(crtc);
	}

	for_each_pipe(dev_priv, pipe) {
		struct drm_crtc *crtc = dev_priv->pipe_to_crtc_mapping[pipe];
		long lret;

		if (!((1 << pipe) & crtc_mask))
			continue;

		lret = wait_event_timeout(dev->vblank[pipe].queue,
				last_vblank_count[pipe] !=
					drm_crtc_vblank_count(crtc),
				msecs_to_jiffies(50));

		WARN_ON(!lret);

		drm_crtc_vblank_put(crtc);
	}
}

static bool needs_vblank_wait(struct intel_crtc_state *crtc_state)
{
	/* fb updated, need to unpin old fb */
	if (crtc_state->fb_changed)
		return true;

	/* wm changes, need vblank before final wm's */
	if (crtc_state->update_wm_post)
		return true;

	/*
	 * cxsr is re-enabled after vblank.
	 * This is already handled by crtc_state->update_wm_post,
	 * but added for clarity.
	 */
	if (crtc_state->disable_cxsr)
		return true;

	return false;
}

/**
 * intel_atomic_commit - commit validated state object
 * @dev: DRM device
 * @state: the top-level driver state object
 * @async: asynchronous commit
 *
 * This function commits a top-level state object that has been validated
 * with drm_atomic_helper_check().
 *
 * FIXME:  Atomic modeset support for i915 is not yet complete.  At the moment
 * we can only handle plane-related operations and do not yet support
 * asynchronous commit.
 *
 * RETURNS
 * Zero for success or -errno.
 */
static int intel_atomic_commit(struct drm_device *dev,
			       struct drm_atomic_state *state,
			       bool async)
{
	struct intel_atomic_state *intel_state = to_intel_atomic_state(state);
	struct drm_i915_private *dev_priv = dev->dev_private;
	struct drm_crtc_state *old_crtc_state;
	struct drm_crtc *crtc;
	struct intel_crtc_state *intel_cstate;
	int ret = 0, i;
	bool hw_check = intel_state->modeset;
	unsigned long put_domains[I915_MAX_PIPES] = {};
	unsigned crtc_vblank_mask = 0;

	ret = intel_atomic_prepare_commit(dev, state, async);
	if (ret) {
		DRM_DEBUG_ATOMIC("Preparing state failed with %i\n", ret);
		return ret;
	}

	drm_atomic_helper_swap_state(dev, state);
	dev_priv->wm.config = intel_state->wm_config;
	intel_shared_dpll_commit(state);

	if (intel_state->modeset) {
		memcpy(dev_priv->min_pixclk, intel_state->min_pixclk,
		       sizeof(intel_state->min_pixclk));
		dev_priv->active_crtcs = intel_state->active_crtcs;
		dev_priv->atomic_cdclk_freq = intel_state->cdclk;

		intel_display_power_get(dev_priv, POWER_DOMAIN_MODESET);
	}

	for_each_crtc_in_state(state, crtc, old_crtc_state, i) {
		struct intel_crtc *intel_crtc = to_intel_crtc(crtc);

		if (needs_modeset(crtc->state) ||
		    to_intel_crtc_state(crtc->state)->update_pipe) {
			hw_check = true;

			put_domains[to_intel_crtc(crtc)->pipe] =
				modeset_get_crtc_power_domains(crtc,
					to_intel_crtc_state(crtc->state));
		}

		if (!needs_modeset(crtc->state))
			continue;

		intel_pre_plane_update(to_intel_crtc_state(old_crtc_state));

		if (old_crtc_state->active) {
			intel_crtc_disable_planes(crtc, old_crtc_state->plane_mask);
			dev_priv->display.crtc_disable(crtc);
			intel_crtc->active = false;
			intel_fbc_disable(intel_crtc);
			intel_disable_shared_dpll(intel_crtc);

			/*
			 * Underruns don't always raise
			 * interrupts, so check manually.
			 */
			intel_check_cpu_fifo_underruns(dev_priv);
			intel_check_pch_fifo_underruns(dev_priv);

			if (!crtc->state->active)
				intel_update_watermarks(crtc);
		}
	}

	/* Only after disabling all output pipelines that will be changed can we
	 * update the the output configuration. */
	intel_modeset_update_crtc_state(state);

	if (intel_state->modeset) {
		drm_atomic_helper_update_legacy_modeset_state(state->dev, state);

		if (dev_priv->display.modeset_commit_cdclk &&
		    intel_state->dev_cdclk != dev_priv->cdclk_freq)
			dev_priv->display.modeset_commit_cdclk(state);

		intel_modeset_verify_disabled(dev);
	}

	/* Now enable the clocks, plane, pipe, and connectors that we set up. */
	for_each_crtc_in_state(state, crtc, old_crtc_state, i) {
		struct intel_crtc *intel_crtc = to_intel_crtc(crtc);
		bool modeset = needs_modeset(crtc->state);
		struct intel_crtc_state *pipe_config =
			to_intel_crtc_state(crtc->state);
		bool update_pipe = !modeset && pipe_config->update_pipe;

		if (modeset && crtc->state->active) {
			update_scanline_offset(to_intel_crtc(crtc));
			dev_priv->display.crtc_enable(crtc);
		}

		if (!modeset &&
		    crtc->state->active &&
		    crtc->state->color_mgmt_changed) {
			/*
			 * Only update color management when not doing
			 * a modeset as this will be done by
			 * crtc_enable already.
			 */
			intel_color_set_csc(crtc);
			intel_color_load_luts(crtc);
		}

		if (!modeset)
			intel_pre_plane_update(to_intel_crtc_state(old_crtc_state));

		if (crtc->state->active &&
		    drm_atomic_get_existing_plane_state(state, crtc->primary))
			intel_fbc_enable(intel_crtc);

		if (crtc->state->active &&
		    (crtc->state->planes_changed || update_pipe))
			drm_atomic_helper_commit_planes_on_crtc(old_crtc_state);

		if (pipe_config->base.active && needs_vblank_wait(pipe_config))
			crtc_vblank_mask |= 1 << i;
	}

	/* FIXME: add subpixel order */

	if (!state->legacy_cursor_update)
		intel_atomic_wait_for_vblanks(dev, dev_priv, crtc_vblank_mask);

	/*
	 * Now that the vblank has passed, we can go ahead and program the
	 * optimal watermarks on platforms that need two-step watermark
	 * programming.
	 *
	 * TODO: Move this (and other cleanup) to an async worker eventually.
	 */
	for_each_crtc_in_state(state, crtc, old_crtc_state, i) {
		intel_cstate = to_intel_crtc_state(crtc->state);

		if (dev_priv->display.optimize_watermarks)
			dev_priv->display.optimize_watermarks(intel_cstate);
	}

	for_each_crtc_in_state(state, crtc, old_crtc_state, i) {
		intel_post_plane_update(to_intel_crtc_state(old_crtc_state));

		if (put_domains[i])
			modeset_put_power_domains(dev_priv, put_domains[i]);

		intel_modeset_verify_crtc(crtc, old_crtc_state, crtc->state);
	}

	if (intel_state->modeset)
		intel_display_power_put(dev_priv, POWER_DOMAIN_MODESET);

	mutex_lock(&dev->struct_mutex);
	drm_atomic_helper_cleanup_planes(dev, state);
	mutex_unlock(&dev->struct_mutex);

	drm_atomic_state_free(state);

	/* As one of the primary mmio accessors, KMS has a high likelihood
	 * of triggering bugs in unclaimed access. After we finish
	 * modesetting, see if an error has been flagged, and if so
	 * enable debugging for the next modeset - and hope we catch
	 * the culprit.
	 *
	 * XXX note that we assume display power is on at this point.
	 * This might hold true now but we need to add pm helper to check
	 * unclaimed only when the hardware is on, as atomic commits
	 * can happen also when the device is completely off.
	 */
	intel_uncore_arm_unclaimed_mmio_detection(dev_priv);

	return 0;
}

void intel_crtc_restore_mode(struct drm_crtc *crtc)
{
	struct drm_device *dev = crtc->dev;
	struct drm_atomic_state *state;
	struct drm_crtc_state *crtc_state;
	int ret;

	state = drm_atomic_state_alloc(dev);
	if (!state) {
		DRM_DEBUG_KMS("[CRTC:%d] crtc restore failed, out of memory",
			      crtc->base.id);
		return;
	}

	state->acquire_ctx = drm_modeset_legacy_acquire_ctx(crtc);

retry:
	crtc_state = drm_atomic_get_crtc_state(state, crtc);
	ret = PTR_ERR_OR_ZERO(crtc_state);
	if (!ret) {
		if (!crtc_state->active)
			goto out;

		crtc_state->mode_changed = true;
		ret = drm_atomic_commit(state);
	}

	if (ret == -EDEADLK) {
		drm_atomic_state_clear(state);
		drm_modeset_backoff(state->acquire_ctx);
		goto retry;
	}

	if (ret)
out:
		drm_atomic_state_free(state);
}

#undef for_each_intel_crtc_masked

static const struct drm_crtc_funcs intel_crtc_funcs = {
	.gamma_set = drm_atomic_helper_legacy_gamma_set,
	.set_config = drm_atomic_helper_set_config,
	.set_property = drm_atomic_helper_crtc_set_property,
	.destroy = intel_crtc_destroy,
	.page_flip = intel_crtc_page_flip,
	.atomic_duplicate_state = intel_crtc_duplicate_state,
	.atomic_destroy_state = intel_crtc_destroy_state,
};

/**
 * intel_prepare_plane_fb - Prepare fb for usage on plane
 * @plane: drm plane to prepare for
 * @fb: framebuffer to prepare for presentation
 *
 * Prepares a framebuffer for usage on a display plane.  Generally this
 * involves pinning the underlying object and updating the frontbuffer tracking
 * bits.  Some older platforms need special physical address handling for
 * cursor planes.
 *
 * Must be called with struct_mutex held.
 *
 * Returns 0 on success, negative error code on failure.
 */
int
intel_prepare_plane_fb(struct drm_plane *plane,
		       const struct drm_plane_state *new_state)
{
	struct drm_device *dev = plane->dev;
	struct drm_framebuffer *fb = new_state->fb;
	struct intel_plane *intel_plane = to_intel_plane(plane);
	struct drm_i915_gem_object *obj = intel_fb_obj(fb);
	struct drm_i915_gem_object *old_obj = intel_fb_obj(plane->state->fb);
	int ret = 0;

	if (!obj && !old_obj)
		return 0;

	if (old_obj) {
		struct drm_crtc_state *crtc_state =
			drm_atomic_get_existing_crtc_state(new_state->state, plane->state->crtc);

		/* Big Hammer, we also need to ensure that any pending
		 * MI_WAIT_FOR_EVENT inside a user batch buffer on the
		 * current scanout is retired before unpinning the old
		 * framebuffer. Note that we rely on userspace rendering
		 * into the buffer attached to the pipe they are waiting
		 * on. If not, userspace generates a GPU hang with IPEHR
		 * point to the MI_WAIT_FOR_EVENT.
		 *
		 * This should only fail upon a hung GPU, in which case we
		 * can safely continue.
		 */
		if (needs_modeset(crtc_state))
			ret = i915_gem_object_wait_rendering(old_obj, true);

		/* Swallow -EIO errors to allow updates during hw lockup. */
		if (ret && ret != -EIO)
			return ret;
	}

	/* For framebuffer backed by dmabuf, wait for fence */
	if (obj && obj->base.dma_buf) {
		long lret;

		lret = reservation_object_wait_timeout_rcu(obj->base.dma_buf->resv,
							   false, true,
							   MAX_SCHEDULE_TIMEOUT);
		if (lret == -ERESTARTSYS)
			return lret;

		WARN(lret < 0, "waiting returns %li\n", lret);
	}

	if (!obj) {
		ret = 0;
	} else if (plane->type == DRM_PLANE_TYPE_CURSOR &&
	    INTEL_INFO(dev)->cursor_needs_physical) {
		int align = IS_I830(dev) ? 16 * 1024 : 256;
		ret = i915_gem_object_attach_phys(obj, align);
		if (ret)
			DRM_DEBUG_KMS("failed to attach phys object\n");
	} else {
		ret = intel_pin_and_fence_fb_obj(fb, new_state->rotation);
	}

	if (ret == 0) {
		if (obj) {
			struct intel_plane_state *plane_state =
				to_intel_plane_state(new_state);

			i915_gem_request_assign(&plane_state->wait_req,
						obj->last_write_req);
		}

		i915_gem_track_fb(old_obj, obj, intel_plane->frontbuffer_bit);
	}

	return ret;
}

/**
 * intel_cleanup_plane_fb - Cleans up an fb after plane use
 * @plane: drm plane to clean up for
 * @fb: old framebuffer that was on plane
 *
 * Cleans up a framebuffer that has just been removed from a plane.
 *
 * Must be called with struct_mutex held.
 */
void
intel_cleanup_plane_fb(struct drm_plane *plane,
		       const struct drm_plane_state *old_state)
{
	struct drm_device *dev = plane->dev;
	struct intel_plane *intel_plane = to_intel_plane(plane);
	struct intel_plane_state *old_intel_state;
	struct drm_i915_gem_object *old_obj = intel_fb_obj(old_state->fb);
	struct drm_i915_gem_object *obj = intel_fb_obj(plane->state->fb);

	old_intel_state = to_intel_plane_state(old_state);

	if (!obj && !old_obj)
		return;

	if (old_obj && (plane->type != DRM_PLANE_TYPE_CURSOR ||
	    !INTEL_INFO(dev)->cursor_needs_physical))
		intel_unpin_fb_obj(old_state->fb, old_state->rotation);

	/* prepare_fb aborted? */
	if ((old_obj && (old_obj->frontbuffer_bits & intel_plane->frontbuffer_bit)) ||
	    (obj && !(obj->frontbuffer_bits & intel_plane->frontbuffer_bit)))
		i915_gem_track_fb(old_obj, obj, intel_plane->frontbuffer_bit);

	i915_gem_request_assign(&old_intel_state->wait_req, NULL);
}

int
skl_max_scale(struct intel_crtc *intel_crtc, struct intel_crtc_state *crtc_state)
{
	int max_scale;
	struct drm_device *dev;
	struct drm_i915_private *dev_priv;
	int crtc_clock, cdclk;

	if (!intel_crtc || !crtc_state->base.enable)
		return DRM_PLANE_HELPER_NO_SCALING;

	dev = intel_crtc->base.dev;
	dev_priv = dev->dev_private;
	crtc_clock = crtc_state->base.adjusted_mode.crtc_clock;
	cdclk = to_intel_atomic_state(crtc_state->base.state)->cdclk;

	if (WARN_ON_ONCE(!crtc_clock || cdclk < crtc_clock))
		return DRM_PLANE_HELPER_NO_SCALING;

	/*
	 * skl max scale is lower of:
	 *    close to 3 but not 3, -1 is for that purpose
	 *            or
	 *    cdclk/crtc_clock
	 */
	max_scale = min((1 << 16) * 3 - 1, (1 << 8) * ((cdclk << 8) / crtc_clock));

	return max_scale;
}

static int
intel_check_primary_plane(struct drm_plane *plane,
			  struct intel_crtc_state *crtc_state,
			  struct intel_plane_state *state)
{
	struct drm_crtc *crtc = state->base.crtc;
	struct drm_framebuffer *fb = state->base.fb;
	int min_scale = DRM_PLANE_HELPER_NO_SCALING;
	int max_scale = DRM_PLANE_HELPER_NO_SCALING;
	bool can_position = false;

	if (INTEL_INFO(plane->dev)->gen >= 9) {
		/* use scaler when colorkey is not required */
		if (state->ckey.flags == I915_SET_COLORKEY_NONE) {
			min_scale = 1;
			max_scale = skl_max_scale(to_intel_crtc(crtc), crtc_state);
		}
		can_position = true;
	}

	return drm_plane_helper_check_update(plane, crtc, fb, &state->src,
					     &state->dst, &state->clip,
					     min_scale, max_scale,
					     can_position, true,
					     &state->visible);
}

static void intel_begin_crtc_commit(struct drm_crtc *crtc,
				    struct drm_crtc_state *old_crtc_state)
{
	struct drm_device *dev = crtc->dev;
	struct intel_crtc *intel_crtc = to_intel_crtc(crtc);
	struct intel_crtc_state *old_intel_state =
		to_intel_crtc_state(old_crtc_state);
	bool modeset = needs_modeset(crtc->state);

	/* Perform vblank evasion around commit operation */
	intel_pipe_update_start(intel_crtc);

	if (modeset)
		return;

	if (crtc->state->color_mgmt_changed || to_intel_crtc_state(crtc->state)->update_pipe) {
		intel_color_set_csc(crtc->state);
		intel_color_load_luts(crtc->state);
	}

	if (to_intel_crtc_state(crtc->state)->update_pipe)
		intel_update_pipe_config(intel_crtc, old_intel_state);
	else if (INTEL_INFO(dev)->gen >= 9)
		skl_detach_scalers(intel_crtc);
}

static void intel_finish_crtc_commit(struct drm_crtc *crtc,
				     struct drm_crtc_state *old_crtc_state)
{
	struct intel_crtc *intel_crtc = to_intel_crtc(crtc);

	intel_pipe_update_end(intel_crtc);
}

/**
 * intel_plane_destroy - destroy a plane
 * @plane: plane to destroy
 *
 * Common destruction function for all types of planes (primary, cursor,
 * sprite).
 */
void intel_plane_destroy(struct drm_plane *plane)
{
	struct intel_plane *intel_plane = to_intel_plane(plane);
	drm_plane_cleanup(plane);
	kfree(intel_plane);
}

const struct drm_plane_funcs intel_plane_funcs = {
	.update_plane = drm_atomic_helper_update_plane,
	.disable_plane = drm_atomic_helper_disable_plane,
	.destroy = intel_plane_destroy,
	.set_property = drm_atomic_helper_plane_set_property,
	.atomic_get_property = intel_plane_atomic_get_property,
	.atomic_set_property = intel_plane_atomic_set_property,
	.atomic_duplicate_state = intel_plane_duplicate_state,
	.atomic_destroy_state = intel_plane_destroy_state,

};

static struct drm_plane *intel_primary_plane_create(struct drm_device *dev,
						    int pipe)
{
	struct intel_plane *primary = NULL;
	struct intel_plane_state *state = NULL;
	const uint32_t *intel_primary_formats;
	unsigned int num_formats;
	int ret;

	primary = kzalloc(sizeof(*primary), GFP_KERNEL);
	if (!primary)
		goto fail;

	state = intel_create_plane_state(&primary->base);
	if (!state)
		goto fail;
	primary->base.state = &state->base;

	primary->can_scale = false;
	primary->max_downscale = 1;
	if (INTEL_INFO(dev)->gen >= 9) {
		primary->can_scale = true;
		state->scaler_id = -1;
	}
	primary->pipe = pipe;
	primary->plane = pipe;
	primary->frontbuffer_bit = INTEL_FRONTBUFFER_PRIMARY(pipe);
	primary->check_plane = intel_check_primary_plane;
	if (HAS_FBC(dev) && INTEL_INFO(dev)->gen < 4)
		primary->plane = !pipe;

	if (INTEL_INFO(dev)->gen >= 9) {
		intel_primary_formats = skl_primary_formats;
		num_formats = ARRAY_SIZE(skl_primary_formats);

		primary->update_plane = skylake_update_primary_plane;
		primary->disable_plane = skylake_disable_primary_plane;
	} else if (HAS_PCH_SPLIT(dev)) {
		intel_primary_formats = i965_primary_formats;
		num_formats = ARRAY_SIZE(i965_primary_formats);

		primary->update_plane = ironlake_update_primary_plane;
		primary->disable_plane = i9xx_disable_primary_plane;
	} else if (INTEL_INFO(dev)->gen >= 4) {
		intel_primary_formats = i965_primary_formats;
		num_formats = ARRAY_SIZE(i965_primary_formats);

		primary->update_plane = i9xx_update_primary_plane;
		primary->disable_plane = i9xx_disable_primary_plane;
	} else {
		intel_primary_formats = i8xx_primary_formats;
		num_formats = ARRAY_SIZE(i8xx_primary_formats);

		primary->update_plane = i9xx_update_primary_plane;
		primary->disable_plane = i9xx_disable_primary_plane;
	}

	ret = drm_universal_plane_init(dev, &primary->base, 0,
				       &intel_plane_funcs,
				       intel_primary_formats, num_formats,
				       DRM_PLANE_TYPE_PRIMARY, NULL);
	if (ret)
		goto fail;

	if (INTEL_INFO(dev)->gen >= 4)
		intel_create_rotation_property(dev, primary);

	drm_plane_helper_add(&primary->base, &intel_plane_helper_funcs);

	return &primary->base;

fail:
	kfree(state);
	kfree(primary);

	return NULL;
}

void intel_create_rotation_property(struct drm_device *dev, struct intel_plane *plane)
{
	if (!dev->mode_config.rotation_property) {
		unsigned long flags = BIT(DRM_ROTATE_0) |
			BIT(DRM_ROTATE_180);

		if (INTEL_INFO(dev)->gen >= 9)
			flags |= BIT(DRM_ROTATE_90) | BIT(DRM_ROTATE_270);

		dev->mode_config.rotation_property =
			drm_mode_create_rotation_property(dev, flags);
	}
	if (dev->mode_config.rotation_property)
		drm_object_attach_property(&plane->base.base,
				dev->mode_config.rotation_property,
				plane->base.state->rotation);
}

static int
intel_check_cursor_plane(struct drm_plane *plane,
			 struct intel_crtc_state *crtc_state,
			 struct intel_plane_state *state)
{
	struct drm_crtc *crtc = crtc_state->base.crtc;
	struct drm_framebuffer *fb = state->base.fb;
	struct drm_i915_gem_object *obj = intel_fb_obj(fb);
	enum pipe pipe = to_intel_plane(plane)->pipe;
	unsigned stride;
	int ret;

	ret = drm_plane_helper_check_update(plane, crtc, fb, &state->src,
					    &state->dst, &state->clip,
					    DRM_PLANE_HELPER_NO_SCALING,
					    DRM_PLANE_HELPER_NO_SCALING,
					    true, true, &state->visible);
	if (ret)
		return ret;

	/* if we want to turn off the cursor ignore width and height */
	if (!obj)
		return 0;

	/* Check for which cursor types we support */
	if (!cursor_size_ok(plane->dev, state->base.crtc_w, state->base.crtc_h)) {
		DRM_DEBUG("Cursor dimension %dx%d not supported\n",
			  state->base.crtc_w, state->base.crtc_h);
		return -EINVAL;
	}

	stride = roundup_pow_of_two(state->base.crtc_w) * 4;
	if (obj->base.size < stride * state->base.crtc_h) {
		DRM_DEBUG_KMS("buffer is too small\n");
		return -ENOMEM;
	}

	if (fb->modifier[0] != DRM_FORMAT_MOD_NONE) {
		DRM_DEBUG_KMS("cursor cannot be tiled\n");
		return -EINVAL;
	}

	/*
	 * There's something wrong with the cursor on CHV pipe C.
	 * If it straddles the left edge of the screen then
	 * moving it away from the edge or disabling it often
	 * results in a pipe underrun, and often that can lead to
	 * dead pipe (constant underrun reported, and it scans
	 * out just a solid color). To recover from that, the
	 * display power well must be turned off and on again.
	 * Refuse the put the cursor into that compromised position.
	 */
	if (IS_CHERRYVIEW(plane->dev) && pipe == PIPE_C &&
	    state->visible && state->base.crtc_x < 0) {
		DRM_DEBUG_KMS("CHV cursor C not allowed to straddle the left screen edge\n");
		return -EINVAL;
	}

	return 0;
}

static void
intel_disable_cursor_plane(struct drm_plane *plane,
			   struct drm_crtc *crtc)
{
	struct intel_crtc *intel_crtc = to_intel_crtc(crtc);

	intel_crtc->cursor_addr = 0;
	intel_crtc_update_cursor(crtc, NULL);
}

static void
intel_update_cursor_plane(struct drm_plane *plane,
			  const struct intel_crtc_state *crtc_state,
			  const struct intel_plane_state *state)
{
	struct drm_crtc *crtc = crtc_state->base.crtc;
	struct intel_crtc *intel_crtc = to_intel_crtc(crtc);
	struct drm_device *dev = plane->dev;
	struct drm_i915_gem_object *obj = intel_fb_obj(state->base.fb);
	uint32_t addr;

	if (!obj)
		addr = 0;
	else if (!INTEL_INFO(dev)->cursor_needs_physical)
		addr = i915_gem_obj_ggtt_offset(obj);
	else
		addr = obj->phys_handle->busaddr;

	intel_crtc->cursor_addr = addr;
	intel_crtc_update_cursor(crtc, state);
}

static struct drm_plane *intel_cursor_plane_create(struct drm_device *dev,
						   int pipe)
{
	struct intel_plane *cursor = NULL;
	struct intel_plane_state *state = NULL;
	int ret;

	cursor = kzalloc(sizeof(*cursor), GFP_KERNEL);
	if (!cursor)
		goto fail;

	state = intel_create_plane_state(&cursor->base);
	if (!state)
		goto fail;
	cursor->base.state = &state->base;

	cursor->can_scale = false;
	cursor->max_downscale = 1;
	cursor->pipe = pipe;
	cursor->plane = pipe;
	cursor->frontbuffer_bit = INTEL_FRONTBUFFER_CURSOR(pipe);
	cursor->check_plane = intel_check_cursor_plane;
	cursor->update_plane = intel_update_cursor_plane;
	cursor->disable_plane = intel_disable_cursor_plane;

	ret = drm_universal_plane_init(dev, &cursor->base, 0,
				       &intel_plane_funcs,
				       intel_cursor_formats,
				       ARRAY_SIZE(intel_cursor_formats),
				       DRM_PLANE_TYPE_CURSOR, NULL);
	if (ret)
		goto fail;

	if (INTEL_INFO(dev)->gen >= 4) {
		if (!dev->mode_config.rotation_property)
			dev->mode_config.rotation_property =
				drm_mode_create_rotation_property(dev,
							BIT(DRM_ROTATE_0) |
							BIT(DRM_ROTATE_180));
		if (dev->mode_config.rotation_property)
			drm_object_attach_property(&cursor->base.base,
				dev->mode_config.rotation_property,
				state->base.rotation);
	}

	if (INTEL_INFO(dev)->gen >=9)
		state->scaler_id = -1;

	drm_plane_helper_add(&cursor->base, &intel_plane_helper_funcs);

	return &cursor->base;

fail:
	kfree(state);
	kfree(cursor);

	return NULL;
}

static void skl_init_scalers(struct drm_device *dev, struct intel_crtc *intel_crtc,
	struct intel_crtc_state *crtc_state)
{
	int i;
	struct intel_scaler *intel_scaler;
	struct intel_crtc_scaler_state *scaler_state = &crtc_state->scaler_state;

	for (i = 0; i < intel_crtc->num_scalers; i++) {
		intel_scaler = &scaler_state->scalers[i];
		intel_scaler->in_use = 0;
		intel_scaler->mode = PS_SCALER_MODE_DYN;
	}

	scaler_state->scaler_id = -1;
}

static void intel_crtc_init(struct drm_device *dev, int pipe)
{
	struct drm_i915_private *dev_priv = dev->dev_private;
	struct intel_crtc *intel_crtc;
	struct intel_crtc_state *crtc_state = NULL;
	struct drm_plane *primary = NULL;
	struct drm_plane *cursor = NULL;
	int ret;

	intel_crtc = kzalloc(sizeof(*intel_crtc), GFP_KERNEL);
	if (intel_crtc == NULL)
		return;

	crtc_state = kzalloc(sizeof(*crtc_state), GFP_KERNEL);
	if (!crtc_state)
		goto fail;
	intel_crtc->config = crtc_state;
	intel_crtc->base.state = &crtc_state->base;
	crtc_state->base.crtc = &intel_crtc->base;

	/* initialize shared scalers */
	if (INTEL_INFO(dev)->gen >= 9) {
		if (pipe == PIPE_C)
			intel_crtc->num_scalers = 1;
		else
			intel_crtc->num_scalers = SKL_NUM_SCALERS;

		skl_init_scalers(dev, intel_crtc, crtc_state);
	}

	primary = intel_primary_plane_create(dev, pipe);
	if (!primary)
		goto fail;

	cursor = intel_cursor_plane_create(dev, pipe);
	if (!cursor)
		goto fail;

	ret = drm_crtc_init_with_planes(dev, &intel_crtc->base, primary,
					cursor, &intel_crtc_funcs, NULL);
	if (ret)
		goto fail;

	/*
	 * On gen2/3 only plane A can do fbc, but the panel fitter and lvds port
	 * is hooked to pipe B. Hence we want plane A feeding pipe B.
	 */
	intel_crtc->pipe = pipe;
	intel_crtc->plane = pipe;
	if (HAS_FBC(dev) && INTEL_INFO(dev)->gen < 4) {
		DRM_DEBUG_KMS("swapping pipes & planes for FBC\n");
		intel_crtc->plane = !pipe;
	}

	intel_crtc->cursor_base = ~0;
	intel_crtc->cursor_cntl = ~0;
	intel_crtc->cursor_size = ~0;

	intel_crtc->wm.cxsr_allowed = true;

	BUG_ON(pipe >= ARRAY_SIZE(dev_priv->plane_to_crtc_mapping) ||
	       dev_priv->plane_to_crtc_mapping[intel_crtc->plane] != NULL);
	dev_priv->plane_to_crtc_mapping[intel_crtc->plane] = &intel_crtc->base;
	dev_priv->pipe_to_crtc_mapping[intel_crtc->pipe] = &intel_crtc->base;

	drm_crtc_helper_add(&intel_crtc->base, &intel_helper_funcs);

	intel_color_init(&intel_crtc->base);

	WARN_ON(drm_crtc_index(&intel_crtc->base) != intel_crtc->pipe);
	return;

fail:
	if (primary)
		drm_plane_cleanup(primary);
	if (cursor)
		drm_plane_cleanup(cursor);
	kfree(crtc_state);
	kfree(intel_crtc);
}

enum pipe intel_get_pipe_from_connector(struct intel_connector *connector)
{
	struct drm_encoder *encoder = connector->base.encoder;
	struct drm_device *dev = connector->base.dev;

	WARN_ON(!drm_modeset_is_locked(&dev->mode_config.connection_mutex));

	if (!encoder || WARN_ON(!encoder->crtc))
		return INVALID_PIPE;

	return to_intel_crtc(encoder->crtc)->pipe;
}

int intel_get_pipe_from_crtc_id(struct drm_device *dev, void *data,
				struct drm_file *file)
{
	struct drm_i915_get_pipe_from_crtc_id *pipe_from_crtc_id = data;
	struct drm_crtc *drmmode_crtc;
	struct intel_crtc *crtc;

	drmmode_crtc = drm_crtc_find(dev, pipe_from_crtc_id->crtc_id);

	if (!drmmode_crtc) {
		DRM_ERROR("no such CRTC id\n");
		return -ENOENT;
	}

	crtc = to_intel_crtc(drmmode_crtc);
	pipe_from_crtc_id->pipe = crtc->pipe;

	return 0;
}

static int intel_encoder_clones(struct intel_encoder *encoder)
{
	struct drm_device *dev = encoder->base.dev;
	struct intel_encoder *source_encoder;
	int index_mask = 0;
	int entry = 0;

	for_each_intel_encoder(dev, source_encoder) {
		if (encoders_cloneable(encoder, source_encoder))
			index_mask |= (1 << entry);

		entry++;
	}

	return index_mask;
}

static bool has_edp_a(struct drm_device *dev)
{
	struct drm_i915_private *dev_priv = dev->dev_private;

	if (!IS_MOBILE(dev))
		return false;

	if ((I915_READ(DP_A) & DP_DETECTED) == 0)
		return false;

	if (IS_GEN5(dev) && (I915_READ(FUSE_STRAP) & ILK_eDP_A_DISABLE))
		return false;

	return true;
}

static bool intel_crt_present(struct drm_device *dev)
{
	struct drm_i915_private *dev_priv = dev->dev_private;

	if (INTEL_INFO(dev)->gen >= 9)
		return false;

	if (IS_HSW_ULT(dev) || IS_BDW_ULT(dev))
		return false;

	if (IS_CHERRYVIEW(dev))
		return false;

	if (HAS_PCH_LPT_H(dev) && I915_READ(SFUSE_STRAP) & SFUSE_STRAP_CRT_DISABLED)
		return false;

	/* DDI E can't be used if DDI A requires 4 lanes */
	if (HAS_DDI(dev) && I915_READ(DDI_BUF_CTL(PORT_A)) & DDI_A_4_LANES)
		return false;

	if (!dev_priv->vbt.int_crt_support)
		return false;

	return true;
}

static void intel_setup_outputs(struct drm_device *dev)
{
	struct drm_i915_private *dev_priv = dev->dev_private;
	struct intel_encoder *encoder;
	bool dpd_is_edp = false;

	intel_lvds_init(dev);

	if (intel_crt_present(dev))
		intel_crt_init(dev);

	if (IS_BROXTON(dev)) {
		/*
		 * FIXME: Broxton doesn't support port detection via the
		 * DDI_BUF_CTL_A or SFUSE_STRAP registers, find another way to
		 * detect the ports.
		 */
		intel_ddi_init(dev, PORT_A);
		intel_ddi_init(dev, PORT_B);
		intel_ddi_init(dev, PORT_C);

		intel_dsi_init(dev);
	} else if (HAS_DDI(dev)) {
		int found;

		/*
		 * Haswell uses DDI functions to detect digital outputs.
		 * On SKL pre-D0 the strap isn't connected, so we assume
		 * it's there.
		 */
		found = I915_READ(DDI_BUF_CTL(PORT_A)) & DDI_INIT_DISPLAY_DETECTED;
		/* WaIgnoreDDIAStrap: skl */
		if (found || IS_SKYLAKE(dev) || IS_KABYLAKE(dev))
			intel_ddi_init(dev, PORT_A);

		/* DDI B, C and D detection is indicated by the SFUSE_STRAP
		 * register */
		found = I915_READ(SFUSE_STRAP);

		if (found & SFUSE_STRAP_DDIB_DETECTED)
			intel_ddi_init(dev, PORT_B);
		if (found & SFUSE_STRAP_DDIC_DETECTED)
			intel_ddi_init(dev, PORT_C);
		if (found & SFUSE_STRAP_DDID_DETECTED)
			intel_ddi_init(dev, PORT_D);
		/*
		 * On SKL we don't have a way to detect DDI-E so we rely on VBT.
		 */
		if ((IS_SKYLAKE(dev) || IS_KABYLAKE(dev)) &&
		    (dev_priv->vbt.ddi_port_info[PORT_E].supports_dp ||
		     dev_priv->vbt.ddi_port_info[PORT_E].supports_dvi ||
		     dev_priv->vbt.ddi_port_info[PORT_E].supports_hdmi))
			intel_ddi_init(dev, PORT_E);

	} else if (HAS_PCH_SPLIT(dev)) {
		int found;
		dpd_is_edp = intel_dp_is_edp(dev, PORT_D);

		if (has_edp_a(dev))
			intel_dp_init(dev, DP_A, PORT_A);

		if (I915_READ(PCH_HDMIB) & SDVO_DETECTED) {
			/* PCH SDVOB multiplex with HDMIB */
			found = intel_sdvo_init(dev, PCH_SDVOB, PORT_B);
			if (!found)
				intel_hdmi_init(dev, PCH_HDMIB, PORT_B);
			if (!found && (I915_READ(PCH_DP_B) & DP_DETECTED))
				intel_dp_init(dev, PCH_DP_B, PORT_B);
		}

		if (I915_READ(PCH_HDMIC) & SDVO_DETECTED)
			intel_hdmi_init(dev, PCH_HDMIC, PORT_C);

		if (!dpd_is_edp && I915_READ(PCH_HDMID) & SDVO_DETECTED)
			intel_hdmi_init(dev, PCH_HDMID, PORT_D);

		if (I915_READ(PCH_DP_C) & DP_DETECTED)
			intel_dp_init(dev, PCH_DP_C, PORT_C);

		if (I915_READ(PCH_DP_D) & DP_DETECTED)
			intel_dp_init(dev, PCH_DP_D, PORT_D);
	} else if (IS_VALLEYVIEW(dev) || IS_CHERRYVIEW(dev)) {
		/*
		 * The DP_DETECTED bit is the latched state of the DDC
		 * SDA pin at boot. However since eDP doesn't require DDC
		 * (no way to plug in a DP->HDMI dongle) the DDC pins for
		 * eDP ports may have been muxed to an alternate function.
		 * Thus we can't rely on the DP_DETECTED bit alone to detect
		 * eDP ports. Consult the VBT as well as DP_DETECTED to
		 * detect eDP ports.
		 */
		if (I915_READ(VLV_HDMIB) & SDVO_DETECTED &&
		    !intel_dp_is_edp(dev, PORT_B))
			intel_hdmi_init(dev, VLV_HDMIB, PORT_B);
		if (I915_READ(VLV_DP_B) & DP_DETECTED ||
		    intel_dp_is_edp(dev, PORT_B))
			intel_dp_init(dev, VLV_DP_B, PORT_B);

		if (I915_READ(VLV_HDMIC) & SDVO_DETECTED &&
		    !intel_dp_is_edp(dev, PORT_C))
			intel_hdmi_init(dev, VLV_HDMIC, PORT_C);
		if (I915_READ(VLV_DP_C) & DP_DETECTED ||
		    intel_dp_is_edp(dev, PORT_C))
			intel_dp_init(dev, VLV_DP_C, PORT_C);

		if (IS_CHERRYVIEW(dev)) {
			/* eDP not supported on port D, so don't check VBT */
			if (I915_READ(CHV_HDMID) & SDVO_DETECTED)
				intel_hdmi_init(dev, CHV_HDMID, PORT_D);
			if (I915_READ(CHV_DP_D) & DP_DETECTED)
				intel_dp_init(dev, CHV_DP_D, PORT_D);
		}

		intel_dsi_init(dev);
	} else if (!IS_GEN2(dev) && !IS_PINEVIEW(dev)) {
		bool found = false;

		if (I915_READ(GEN3_SDVOB) & SDVO_DETECTED) {
			DRM_DEBUG_KMS("probing SDVOB\n");
			found = intel_sdvo_init(dev, GEN3_SDVOB, PORT_B);
			if (!found && IS_G4X(dev)) {
				DRM_DEBUG_KMS("probing HDMI on SDVOB\n");
				intel_hdmi_init(dev, GEN4_HDMIB, PORT_B);
			}

			if (!found && IS_G4X(dev))
				intel_dp_init(dev, DP_B, PORT_B);
		}

		/* Before G4X SDVOC doesn't have its own detect register */

		if (I915_READ(GEN3_SDVOB) & SDVO_DETECTED) {
			DRM_DEBUG_KMS("probing SDVOC\n");
			found = intel_sdvo_init(dev, GEN3_SDVOC, PORT_C);
		}

		if (!found && (I915_READ(GEN3_SDVOC) & SDVO_DETECTED)) {

			if (IS_G4X(dev)) {
				DRM_DEBUG_KMS("probing HDMI on SDVOC\n");
				intel_hdmi_init(dev, GEN4_HDMIC, PORT_C);
			}
			if (IS_G4X(dev))
				intel_dp_init(dev, DP_C, PORT_C);
		}

		if (IS_G4X(dev) &&
		    (I915_READ(DP_D) & DP_DETECTED))
			intel_dp_init(dev, DP_D, PORT_D);
	} else if (IS_GEN2(dev))
		intel_dvo_init(dev);

	if (SUPPORTS_TV(dev))
		intel_tv_init(dev);

	intel_psr_init(dev);

	for_each_intel_encoder(dev, encoder) {
		encoder->base.possible_crtcs = encoder->crtc_mask;
		encoder->base.possible_clones =
			intel_encoder_clones(encoder);
	}

	intel_init_pch_refclk(dev);

	drm_helper_move_panel_connectors_to_head(dev);
}

static void intel_user_framebuffer_destroy(struct drm_framebuffer *fb)
{
	struct drm_device *dev = fb->dev;
	struct intel_framebuffer *intel_fb = to_intel_framebuffer(fb);

	drm_framebuffer_cleanup(fb);
	mutex_lock(&dev->struct_mutex);
	WARN_ON(!intel_fb->obj->framebuffer_references--);
	drm_gem_object_unreference(&intel_fb->obj->base);
	mutex_unlock(&dev->struct_mutex);
	kfree(intel_fb);
}

static int intel_user_framebuffer_create_handle(struct drm_framebuffer *fb,
						struct drm_file *file,
						unsigned int *handle)
{
	struct intel_framebuffer *intel_fb = to_intel_framebuffer(fb);
	struct drm_i915_gem_object *obj = intel_fb->obj;

	if (obj->userptr.mm) {
		DRM_DEBUG("attempting to use a userptr for a framebuffer, denied\n");
		return -EINVAL;
	}

	return drm_gem_handle_create(file, &obj->base, handle);
}

static int intel_user_framebuffer_dirty(struct drm_framebuffer *fb,
					struct drm_file *file,
					unsigned flags, unsigned color,
					struct drm_clip_rect *clips,
					unsigned num_clips)
{
	struct drm_device *dev = fb->dev;
	struct intel_framebuffer *intel_fb = to_intel_framebuffer(fb);
	struct drm_i915_gem_object *obj = intel_fb->obj;

	mutex_lock(&dev->struct_mutex);
	intel_fb_obj_flush(obj, false, ORIGIN_DIRTYFB);
	mutex_unlock(&dev->struct_mutex);

	return 0;
}

static const struct drm_framebuffer_funcs intel_fb_funcs = {
	.destroy = intel_user_framebuffer_destroy,
	.create_handle = intel_user_framebuffer_create_handle,
	.dirty = intel_user_framebuffer_dirty,
};

static
u32 intel_fb_pitch_limit(struct drm_device *dev, uint64_t fb_modifier,
			 uint32_t pixel_format)
{
	u32 gen = INTEL_INFO(dev)->gen;

	if (gen >= 9) {
		int cpp = drm_format_plane_cpp(pixel_format, 0);

		/* "The stride in bytes must not exceed the of the size of 8K
		 *  pixels and 32K bytes."
		 */
		return min(8192 * cpp, 32768);
	} else if (gen >= 5 && !IS_VALLEYVIEW(dev) && !IS_CHERRYVIEW(dev)) {
		return 32*1024;
	} else if (gen >= 4) {
		if (fb_modifier == I915_FORMAT_MOD_X_TILED)
			return 16*1024;
		else
			return 32*1024;
	} else if (gen >= 3) {
		if (fb_modifier == I915_FORMAT_MOD_X_TILED)
			return 8*1024;
		else
			return 16*1024;
	} else {
		/* XXX DSPC is limited to 4k tiled */
		return 8*1024;
	}
}

static int intel_framebuffer_init(struct drm_device *dev,
				  struct intel_framebuffer *intel_fb,
				  struct drm_mode_fb_cmd2 *mode_cmd,
				  struct drm_i915_gem_object *obj)
{
	struct drm_i915_private *dev_priv = to_i915(dev);
	unsigned int aligned_height;
	int ret;
	u32 pitch_limit, stride_alignment;

	WARN_ON(!mutex_is_locked(&dev->struct_mutex));

	if (mode_cmd->flags & DRM_MODE_FB_MODIFIERS) {
		/* Enforce that fb modifier and tiling mode match, but only for
		 * X-tiled. This is needed for FBC. */
		if (!!(obj->tiling_mode == I915_TILING_X) !=
		    !!(mode_cmd->modifier[0] == I915_FORMAT_MOD_X_TILED)) {
			DRM_DEBUG("tiling_mode doesn't match fb modifier\n");
			return -EINVAL;
		}
	} else {
		if (obj->tiling_mode == I915_TILING_X)
			mode_cmd->modifier[0] = I915_FORMAT_MOD_X_TILED;
		else if (obj->tiling_mode == I915_TILING_Y) {
			DRM_DEBUG("No Y tiling for legacy addfb\n");
			return -EINVAL;
		}
	}

	/* Passed in modifier sanity checking. */
	switch (mode_cmd->modifier[0]) {
	case I915_FORMAT_MOD_Y_TILED:
	case I915_FORMAT_MOD_Yf_TILED:
		if (INTEL_INFO(dev)->gen < 9) {
			DRM_DEBUG("Unsupported tiling 0x%llx!\n",
				  mode_cmd->modifier[0]);
			return -EINVAL;
		}
	case DRM_FORMAT_MOD_NONE:
	case I915_FORMAT_MOD_X_TILED:
		break;
	default:
		DRM_DEBUG("Unsupported fb modifier 0x%llx!\n",
			  mode_cmd->modifier[0]);
		return -EINVAL;
	}

	stride_alignment = intel_fb_stride_alignment(dev_priv,
						     mode_cmd->modifier[0],
						     mode_cmd->pixel_format);
	if (mode_cmd->pitches[0] & (stride_alignment - 1)) {
		DRM_DEBUG("pitch (%d) must be at least %u byte aligned\n",
			  mode_cmd->pitches[0], stride_alignment);
		return -EINVAL;
	}

	pitch_limit = intel_fb_pitch_limit(dev, mode_cmd->modifier[0],
					   mode_cmd->pixel_format);
	if (mode_cmd->pitches[0] > pitch_limit) {
		DRM_DEBUG("%s pitch (%u) must be at less than %d\n",
			  mode_cmd->modifier[0] != DRM_FORMAT_MOD_NONE ?
			  "tiled" : "linear",
			  mode_cmd->pitches[0], pitch_limit);
		return -EINVAL;
	}

	if (mode_cmd->modifier[0] == I915_FORMAT_MOD_X_TILED &&
	    mode_cmd->pitches[0] != obj->stride) {
		DRM_DEBUG("pitch (%d) must match tiling stride (%d)\n",
			  mode_cmd->pitches[0], obj->stride);
		return -EINVAL;
	}

	/* Reject formats not supported by any plane early. */
	switch (mode_cmd->pixel_format) {
	case DRM_FORMAT_C8:
	case DRM_FORMAT_RGB565:
	case DRM_FORMAT_XRGB8888:
	case DRM_FORMAT_ARGB8888:
		break;
	case DRM_FORMAT_XRGB1555:
		if (INTEL_INFO(dev)->gen > 3) {
			DRM_DEBUG("unsupported pixel format: %s\n",
				  drm_get_format_name(mode_cmd->pixel_format));
			return -EINVAL;
		}
		break;
	case DRM_FORMAT_ABGR8888:
		if (!IS_VALLEYVIEW(dev) && !IS_CHERRYVIEW(dev) &&
		    INTEL_INFO(dev)->gen < 9) {
			DRM_DEBUG("unsupported pixel format: %s\n",
				  drm_get_format_name(mode_cmd->pixel_format));
			return -EINVAL;
		}
		break;
	case DRM_FORMAT_XBGR8888:
	case DRM_FORMAT_XRGB2101010:
	case DRM_FORMAT_XBGR2101010:
		if (INTEL_INFO(dev)->gen < 4) {
			DRM_DEBUG("unsupported pixel format: %s\n",
				  drm_get_format_name(mode_cmd->pixel_format));
			return -EINVAL;
		}
		break;
	case DRM_FORMAT_ABGR2101010:
		if (!IS_VALLEYVIEW(dev) && !IS_CHERRYVIEW(dev)) {
			DRM_DEBUG("unsupported pixel format: %s\n",
				  drm_get_format_name(mode_cmd->pixel_format));
			return -EINVAL;
		}
		break;
	case DRM_FORMAT_YUYV:
	case DRM_FORMAT_UYVY:
	case DRM_FORMAT_YVYU:
	case DRM_FORMAT_VYUY:
		if (INTEL_INFO(dev)->gen < 5) {
			DRM_DEBUG("unsupported pixel format: %s\n",
				  drm_get_format_name(mode_cmd->pixel_format));
			return -EINVAL;
		}
		break;
	default:
		DRM_DEBUG("unsupported pixel format: %s\n",
			  drm_get_format_name(mode_cmd->pixel_format));
		return -EINVAL;
	}

	/* FIXME need to adjust LINOFF/TILEOFF accordingly. */
	if (mode_cmd->offsets[0] != 0)
		return -EINVAL;

	aligned_height = intel_fb_align_height(dev, mode_cmd->height,
					       mode_cmd->pixel_format,
					       mode_cmd->modifier[0]);
	/* FIXME drm helper for size checks (especially planar formats)? */
	if (obj->base.size < aligned_height * mode_cmd->pitches[0])
		return -EINVAL;

	drm_helper_mode_fill_fb_struct(&intel_fb->base, mode_cmd);
	intel_fb->obj = obj;

	intel_fill_fb_info(dev_priv, &intel_fb->base);

	ret = drm_framebuffer_init(dev, &intel_fb->base, &intel_fb_funcs);
	if (ret) {
		DRM_ERROR("framebuffer init failed %d\n", ret);
		return ret;
	}

	intel_fb->obj->framebuffer_references++;

	return 0;
}

static struct drm_framebuffer *
intel_user_framebuffer_create(struct drm_device *dev,
			      struct drm_file *filp,
			      const struct drm_mode_fb_cmd2 *user_mode_cmd)
{
	struct drm_framebuffer *fb;
	struct drm_i915_gem_object *obj;
	struct drm_mode_fb_cmd2 mode_cmd = *user_mode_cmd;

	obj = to_intel_bo(drm_gem_object_lookup(dev, filp,
						mode_cmd.handles[0]));
	if (&obj->base == NULL)
		return ERR_PTR(-ENOENT);

	fb = intel_framebuffer_create(dev, &mode_cmd, obj);
	if (IS_ERR(fb))
		drm_gem_object_unreference_unlocked(&obj->base);

	return fb;
}

#ifndef CONFIG_DRM_FBDEV_EMULATION
static inline void intel_fbdev_output_poll_changed(struct drm_device *dev)
{
}
#endif

static const struct drm_mode_config_funcs intel_mode_funcs = {
	.fb_create = intel_user_framebuffer_create,
	.output_poll_changed = intel_fbdev_output_poll_changed,
	.atomic_check = intel_atomic_check,
	.atomic_commit = intel_atomic_commit,
	.atomic_state_alloc = intel_atomic_state_alloc,
	.atomic_state_clear = intel_atomic_state_clear,
};

/**
 * intel_init_display_hooks - initialize the display modesetting hooks
 * @dev_priv: device private
 */
void intel_init_display_hooks(struct drm_i915_private *dev_priv)
{
	if (INTEL_INFO(dev_priv)->gen >= 9) {
		dev_priv->display.get_pipe_config = haswell_get_pipe_config;
		dev_priv->display.get_initial_plane_config =
			skylake_get_initial_plane_config;
		dev_priv->display.crtc_compute_clock =
			haswell_crtc_compute_clock;
		dev_priv->display.crtc_enable = haswell_crtc_enable;
		dev_priv->display.crtc_disable = haswell_crtc_disable;
	} else if (HAS_DDI(dev_priv)) {
		dev_priv->display.get_pipe_config = haswell_get_pipe_config;
		dev_priv->display.get_initial_plane_config =
			ironlake_get_initial_plane_config;
		dev_priv->display.crtc_compute_clock =
			haswell_crtc_compute_clock;
		dev_priv->display.crtc_enable = haswell_crtc_enable;
		dev_priv->display.crtc_disable = haswell_crtc_disable;
	} else if (HAS_PCH_SPLIT(dev_priv)) {
		dev_priv->display.get_pipe_config = ironlake_get_pipe_config;
		dev_priv->display.get_initial_plane_config =
			ironlake_get_initial_plane_config;
		dev_priv->display.crtc_compute_clock =
			ironlake_crtc_compute_clock;
		dev_priv->display.crtc_enable = ironlake_crtc_enable;
		dev_priv->display.crtc_disable = ironlake_crtc_disable;
	} else if (IS_CHERRYVIEW(dev_priv)) {
		dev_priv->display.get_pipe_config = i9xx_get_pipe_config;
		dev_priv->display.get_initial_plane_config =
			i9xx_get_initial_plane_config;
		dev_priv->display.crtc_compute_clock = chv_crtc_compute_clock;
		dev_priv->display.crtc_enable = valleyview_crtc_enable;
		dev_priv->display.crtc_disable = i9xx_crtc_disable;
	} else if (IS_VALLEYVIEW(dev_priv)) {
		dev_priv->display.get_pipe_config = i9xx_get_pipe_config;
		dev_priv->display.get_initial_plane_config =
			i9xx_get_initial_plane_config;
		dev_priv->display.crtc_compute_clock = vlv_crtc_compute_clock;
		dev_priv->display.crtc_enable = valleyview_crtc_enable;
		dev_priv->display.crtc_disable = i9xx_crtc_disable;
	} else if (IS_G4X(dev_priv)) {
		dev_priv->display.get_pipe_config = i9xx_get_pipe_config;
		dev_priv->display.get_initial_plane_config =
			i9xx_get_initial_plane_config;
		dev_priv->display.crtc_compute_clock = g4x_crtc_compute_clock;
		dev_priv->display.crtc_enable = i9xx_crtc_enable;
		dev_priv->display.crtc_disable = i9xx_crtc_disable;
	} else if (IS_PINEVIEW(dev_priv)) {
		dev_priv->display.get_pipe_config = i9xx_get_pipe_config;
		dev_priv->display.get_initial_plane_config =
			i9xx_get_initial_plane_config;
		dev_priv->display.crtc_compute_clock = pnv_crtc_compute_clock;
		dev_priv->display.crtc_enable = i9xx_crtc_enable;
		dev_priv->display.crtc_disable = i9xx_crtc_disable;
	} else if (!IS_GEN2(dev_priv)) {
		dev_priv->display.get_pipe_config = i9xx_get_pipe_config;
		dev_priv->display.get_initial_plane_config =
			i9xx_get_initial_plane_config;
		dev_priv->display.crtc_compute_clock = i9xx_crtc_compute_clock;
		dev_priv->display.crtc_enable = i9xx_crtc_enable;
		dev_priv->display.crtc_disable = i9xx_crtc_disable;
	} else {
		dev_priv->display.get_pipe_config = i9xx_get_pipe_config;
		dev_priv->display.get_initial_plane_config =
			i9xx_get_initial_plane_config;
		dev_priv->display.crtc_compute_clock = i8xx_crtc_compute_clock;
		dev_priv->display.crtc_enable = i9xx_crtc_enable;
		dev_priv->display.crtc_disable = i9xx_crtc_disable;
	}

	/* Returns the core display clock speed */
	if (IS_SKYLAKE(dev_priv) || IS_KABYLAKE(dev_priv))
		dev_priv->display.get_display_clock_speed =
			skylake_get_display_clock_speed;
	else if (IS_BROXTON(dev_priv))
		dev_priv->display.get_display_clock_speed =
			broxton_get_display_clock_speed;
	else if (IS_BROADWELL(dev_priv))
		dev_priv->display.get_display_clock_speed =
			broadwell_get_display_clock_speed;
	else if (IS_HASWELL(dev_priv))
		dev_priv->display.get_display_clock_speed =
			haswell_get_display_clock_speed;
	else if (IS_VALLEYVIEW(dev_priv) || IS_CHERRYVIEW(dev_priv))
		dev_priv->display.get_display_clock_speed =
			valleyview_get_display_clock_speed;
	else if (IS_GEN5(dev_priv))
		dev_priv->display.get_display_clock_speed =
			ilk_get_display_clock_speed;
	else if (IS_I945G(dev_priv) || IS_BROADWATER(dev_priv) ||
		 IS_GEN6(dev_priv) || IS_IVYBRIDGE(dev_priv))
		dev_priv->display.get_display_clock_speed =
			i945_get_display_clock_speed;
	else if (IS_GM45(dev_priv))
		dev_priv->display.get_display_clock_speed =
			gm45_get_display_clock_speed;
	else if (IS_CRESTLINE(dev_priv))
		dev_priv->display.get_display_clock_speed =
			i965gm_get_display_clock_speed;
	else if (IS_PINEVIEW(dev_priv))
		dev_priv->display.get_display_clock_speed =
			pnv_get_display_clock_speed;
	else if (IS_G33(dev_priv) || IS_G4X(dev_priv))
		dev_priv->display.get_display_clock_speed =
			g33_get_display_clock_speed;
	else if (IS_I915G(dev_priv))
		dev_priv->display.get_display_clock_speed =
			i915_get_display_clock_speed;
	else if (IS_I945GM(dev_priv) || IS_845G(dev_priv))
		dev_priv->display.get_display_clock_speed =
			i9xx_misc_get_display_clock_speed;
	else if (IS_I915GM(dev_priv))
		dev_priv->display.get_display_clock_speed =
			i915gm_get_display_clock_speed;
	else if (IS_I865G(dev_priv))
		dev_priv->display.get_display_clock_speed =
			i865_get_display_clock_speed;
	else if (IS_I85X(dev_priv))
		dev_priv->display.get_display_clock_speed =
			i85x_get_display_clock_speed;
	else { /* 830 */
		WARN(!IS_I830(dev_priv), "Unknown platform. Assuming 133 MHz CDCLK\n");
		dev_priv->display.get_display_clock_speed =
			i830_get_display_clock_speed;
	}

	if (IS_GEN5(dev_priv)) {
		dev_priv->display.fdi_link_train = ironlake_fdi_link_train;
	} else if (IS_GEN6(dev_priv)) {
		dev_priv->display.fdi_link_train = gen6_fdi_link_train;
	} else if (IS_IVYBRIDGE(dev_priv)) {
		/* FIXME: detect B0+ stepping and use auto training */
		dev_priv->display.fdi_link_train = ivb_manual_fdi_link_train;
	} else if (IS_HASWELL(dev_priv) || IS_BROADWELL(dev_priv)) {
		dev_priv->display.fdi_link_train = hsw_fdi_link_train;
		if (IS_BROADWELL(dev_priv)) {
			dev_priv->display.modeset_commit_cdclk =
				broadwell_modeset_commit_cdclk;
			dev_priv->display.modeset_calc_cdclk =
				broadwell_modeset_calc_cdclk;
		}
	} else if (IS_VALLEYVIEW(dev_priv) || IS_CHERRYVIEW(dev_priv)) {
		dev_priv->display.modeset_commit_cdclk =
			valleyview_modeset_commit_cdclk;
		dev_priv->display.modeset_calc_cdclk =
			valleyview_modeset_calc_cdclk;
	} else if (IS_BROXTON(dev_priv)) {
		dev_priv->display.modeset_commit_cdclk =
			broxton_modeset_commit_cdclk;
		dev_priv->display.modeset_calc_cdclk =
			broxton_modeset_calc_cdclk;
	}

	switch (INTEL_INFO(dev_priv)->gen) {
	case 2:
		dev_priv->display.queue_flip = intel_gen2_queue_flip;
		break;

	case 3:
		dev_priv->display.queue_flip = intel_gen3_queue_flip;
		break;

	case 4:
	case 5:
		dev_priv->display.queue_flip = intel_gen4_queue_flip;
		break;

	case 6:
		dev_priv->display.queue_flip = intel_gen6_queue_flip;
		break;
	case 7:
	case 8: /* FIXME(BDW): Check that the gen8 RCS flip works. */
		dev_priv->display.queue_flip = intel_gen7_queue_flip;
		break;
	case 9:
		/* Drop through - unsupported since execlist only. */
	default:
		/* Default just returns -ENODEV to indicate unsupported */
		dev_priv->display.queue_flip = intel_default_queue_flip;
	}
}

/*
 * Some BIOSes insist on assuming the GPU's pipe A is enabled at suspend,
 * resume, or other times.  This quirk makes sure that's the case for
 * affected systems.
 */
static void quirk_pipea_force(struct drm_device *dev)
{
	struct drm_i915_private *dev_priv = dev->dev_private;

	dev_priv->quirks |= QUIRK_PIPEA_FORCE;
	DRM_INFO("applying pipe a force quirk\n");
}

static void quirk_pipeb_force(struct drm_device *dev)
{
	struct drm_i915_private *dev_priv = dev->dev_private;

	dev_priv->quirks |= QUIRK_PIPEB_FORCE;
	DRM_INFO("applying pipe b force quirk\n");
}

/*
 * Some machines (Lenovo U160) do not work with SSC on LVDS for some reason
 */
static void quirk_ssc_force_disable(struct drm_device *dev)
{
	struct drm_i915_private *dev_priv = dev->dev_private;
	dev_priv->quirks |= QUIRK_LVDS_SSC_DISABLE;
	DRM_INFO("applying lvds SSC disable quirk\n");
}

/*
 * A machine (e.g. Acer Aspire 5734Z) may need to invert the panel backlight
 * brightness value
 */
static void quirk_invert_brightness(struct drm_device *dev)
{
	struct drm_i915_private *dev_priv = dev->dev_private;
	dev_priv->quirks |= QUIRK_INVERT_BRIGHTNESS;
	DRM_INFO("applying inverted panel brightness quirk\n");
}

/* Some VBT's incorrectly indicate no backlight is present */
static void quirk_backlight_present(struct drm_device *dev)
{
	struct drm_i915_private *dev_priv = dev->dev_private;
	dev_priv->quirks |= QUIRK_BACKLIGHT_PRESENT;
	DRM_INFO("applying backlight present quirk\n");
}

struct intel_quirk {
	int device;
	int subsystem_vendor;
	int subsystem_device;
	void (*hook)(struct drm_device *dev);
};

/* For systems that don't have a meaningful PCI subdevice/subvendor ID */
struct intel_dmi_quirk {
	void (*hook)(struct drm_device *dev);
	const struct dmi_system_id (*dmi_id_list)[];
};

static int intel_dmi_reverse_brightness(const struct dmi_system_id *id)
{
	DRM_INFO("Backlight polarity reversed on %s\n", id->ident);
	return 1;
}

static const struct intel_dmi_quirk intel_dmi_quirks[] = {
	{
		.dmi_id_list = &(const struct dmi_system_id[]) {
			{
				.callback = intel_dmi_reverse_brightness,
				.ident = "NCR Corporation",
				.matches = {DMI_MATCH(DMI_SYS_VENDOR, "NCR Corporation"),
					    DMI_MATCH(DMI_PRODUCT_NAME, ""),
				},
			},
			{ }  /* terminating entry */
		},
		.hook = quirk_invert_brightness,
	},
};

static struct intel_quirk intel_quirks[] = {
	/* Toshiba Protege R-205, S-209 needs pipe A force quirk */
	{ 0x2592, 0x1179, 0x0001, quirk_pipea_force },

	/* ThinkPad T60 needs pipe A force quirk (bug #16494) */
	{ 0x2782, 0x17aa, 0x201a, quirk_pipea_force },

	/* 830 needs to leave pipe A & dpll A up */
	{ 0x3577, PCI_ANY_ID, PCI_ANY_ID, quirk_pipea_force },

	/* 830 needs to leave pipe B & dpll B up */
	{ 0x3577, PCI_ANY_ID, PCI_ANY_ID, quirk_pipeb_force },

	/* Lenovo U160 cannot use SSC on LVDS */
	{ 0x0046, 0x17aa, 0x3920, quirk_ssc_force_disable },

	/* Sony Vaio Y cannot use SSC on LVDS */
	{ 0x0046, 0x104d, 0x9076, quirk_ssc_force_disable },

	/* Acer Aspire 5734Z must invert backlight brightness */
	{ 0x2a42, 0x1025, 0x0459, quirk_invert_brightness },

	/* Acer/eMachines G725 */
	{ 0x2a42, 0x1025, 0x0210, quirk_invert_brightness },

	/* Acer/eMachines e725 */
	{ 0x2a42, 0x1025, 0x0212, quirk_invert_brightness },

	/* Acer/Packard Bell NCL20 */
	{ 0x2a42, 0x1025, 0x034b, quirk_invert_brightness },

	/* Acer Aspire 4736Z */
	{ 0x2a42, 0x1025, 0x0260, quirk_invert_brightness },

	/* Acer Aspire 5336 */
	{ 0x2a42, 0x1025, 0x048a, quirk_invert_brightness },

	/* Acer C720 and C720P Chromebooks (Celeron 2955U) have backlights */
	{ 0x0a06, 0x1025, 0x0a11, quirk_backlight_present },

	/* Acer C720 Chromebook (Core i3 4005U) */
	{ 0x0a16, 0x1025, 0x0a11, quirk_backlight_present },

	/* Apple Macbook 2,1 (Core 2 T7400) */
	{ 0x27a2, 0x8086, 0x7270, quirk_backlight_present },

	/* Apple Macbook 4,1 */
	{ 0x2a02, 0x106b, 0x00a1, quirk_backlight_present },

	/* Toshiba CB35 Chromebook (Celeron 2955U) */
	{ 0x0a06, 0x1179, 0x0a88, quirk_backlight_present },

	/* HP Chromebook 14 (Celeron 2955U) */
	{ 0x0a06, 0x103c, 0x21ed, quirk_backlight_present },

	/* Dell Chromebook 11 */
	{ 0x0a06, 0x1028, 0x0a35, quirk_backlight_present },

	/* Dell Chromebook 11 (2015 version) */
	{ 0x0a16, 0x1028, 0x0a35, quirk_backlight_present },
};

static void intel_init_quirks(struct drm_device *dev)
{
	struct pci_dev *d = dev->pdev;
	int i;

	for (i = 0; i < ARRAY_SIZE(intel_quirks); i++) {
		struct intel_quirk *q = &intel_quirks[i];

		if (d->device == q->device &&
		    (d->subsystem_vendor == q->subsystem_vendor ||
		     q->subsystem_vendor == PCI_ANY_ID) &&
		    (d->subsystem_device == q->subsystem_device ||
		     q->subsystem_device == PCI_ANY_ID))
			q->hook(dev);
	}
	for (i = 0; i < ARRAY_SIZE(intel_dmi_quirks); i++) {
		if (dmi_check_system(*intel_dmi_quirks[i].dmi_id_list) != 0)
			intel_dmi_quirks[i].hook(dev);
	}
}

/* Disable the VGA plane that we never use */
static void i915_disable_vga(struct drm_device *dev)
{
	struct drm_i915_private *dev_priv = dev->dev_private;
	u8 sr1;
	i915_reg_t vga_reg = i915_vgacntrl_reg(dev);

	/* WaEnableVGAAccessThroughIOPort:ctg,elk,ilk,snb,ivb,vlv,hsw */
	vga_get_uninterruptible(dev->pdev, VGA_RSRC_LEGACY_IO);
	outb(SR01, VGA_SR_INDEX);
	sr1 = inb(VGA_SR_DATA);
	outb(sr1 | 1<<5, VGA_SR_DATA);
	vga_put(dev->pdev, VGA_RSRC_LEGACY_IO);
	udelay(300);

	I915_WRITE(vga_reg, VGA_DISP_DISABLE);
	POSTING_READ(vga_reg);
}

void intel_modeset_init_hw(struct drm_device *dev)
{
	struct drm_i915_private *dev_priv = dev->dev_private;

	intel_update_cdclk(dev);

	dev_priv->atomic_cdclk_freq = dev_priv->cdclk_freq;

	intel_init_clock_gating(dev);
	intel_enable_gt_powersave(dev);
}

/*
 * Calculate what we think the watermarks should be for the state we've read
 * out of the hardware and then immediately program those watermarks so that
 * we ensure the hardware settings match our internal state.
 *
 * We can calculate what we think WM's should be by creating a duplicate of the
 * current state (which was constructed during hardware readout) and running it
 * through the atomic check code to calculate new watermark values in the
 * state object.
 */
static void sanitize_watermarks(struct drm_device *dev)
{
	struct drm_i915_private *dev_priv = to_i915(dev);
	struct drm_atomic_state *state;
	struct drm_crtc *crtc;
	struct drm_crtc_state *cstate;
	struct drm_modeset_acquire_ctx ctx;
	int ret;
	int i;

	/* Only supported on platforms that use atomic watermark design */
	if (!dev_priv->display.optimize_watermarks)
		return;

	/*
	 * We need to hold connection_mutex before calling duplicate_state so
	 * that the connector loop is protected.
	 */
	drm_modeset_acquire_init(&ctx, 0);
retry:
	ret = drm_modeset_lock_all_ctx(dev, &ctx);
	if (ret == -EDEADLK) {
		drm_modeset_backoff(&ctx);
		goto retry;
	} else if (WARN_ON(ret)) {
		goto fail;
	}

	state = drm_atomic_helper_duplicate_state(dev, &ctx);
	if (WARN_ON(IS_ERR(state)))
		goto fail;

	/*
	 * Hardware readout is the only time we don't want to calculate
	 * intermediate watermarks (since we don't trust the current
	 * watermarks).
	 */
	to_intel_atomic_state(state)->skip_intermediate_wm = true;

	ret = intel_atomic_check(dev, state);
	if (ret) {
		/*
		 * If we fail here, it means that the hardware appears to be
		 * programmed in a way that shouldn't be possible, given our
		 * understanding of watermark requirements.  This might mean a
		 * mistake in the hardware readout code or a mistake in the
		 * watermark calculations for a given platform.  Raise a WARN
		 * so that this is noticeable.
		 *
		 * If this actually happens, we'll have to just leave the
		 * BIOS-programmed watermarks untouched and hope for the best.
		 */
		WARN(true, "Could not determine valid watermarks for inherited state\n");
		goto fail;
	}

	/* Write calculated watermark values back */
	to_i915(dev)->wm.config = to_intel_atomic_state(state)->wm_config;
	for_each_crtc_in_state(state, crtc, cstate, i) {
		struct intel_crtc_state *cs = to_intel_crtc_state(cstate);

		cs->wm.need_postvbl_update = true;
		dev_priv->display.optimize_watermarks(cs);
	}

	drm_atomic_state_free(state);
fail:
	drm_modeset_drop_locks(&ctx);
	drm_modeset_acquire_fini(&ctx);
}

void intel_modeset_init(struct drm_device *dev)
{
	struct drm_i915_private *dev_priv = to_i915(dev);
	struct i915_ggtt *ggtt = &dev_priv->ggtt;
	int sprite, ret;
	enum pipe pipe;
	struct intel_crtc *crtc;

	drm_mode_config_init(dev);

	dev->mode_config.min_width = 0;
	dev->mode_config.min_height = 0;

	dev->mode_config.preferred_depth = 24;
	dev->mode_config.prefer_shadow = 1;

	dev->mode_config.allow_fb_modifiers = true;

	dev->mode_config.funcs = &intel_mode_funcs;

	intel_init_quirks(dev);

	intel_init_pm(dev);

	if (INTEL_INFO(dev)->num_pipes == 0)
		return;

	/*
	 * There may be no VBT; and if the BIOS enabled SSC we can
	 * just keep using it to avoid unnecessary flicker.  Whereas if the
	 * BIOS isn't using it, don't assume it will work even if the VBT
	 * indicates as much.
	 */
	if (HAS_PCH_IBX(dev) || HAS_PCH_CPT(dev)) {
		bool bios_lvds_use_ssc = !!(I915_READ(PCH_DREF_CONTROL) &
					    DREF_SSC1_ENABLE);

		if (dev_priv->vbt.lvds_use_ssc != bios_lvds_use_ssc) {
			DRM_DEBUG_KMS("SSC %sabled by BIOS, overriding VBT which says %sabled\n",
				     bios_lvds_use_ssc ? "en" : "dis",
				     dev_priv->vbt.lvds_use_ssc ? "en" : "dis");
			dev_priv->vbt.lvds_use_ssc = bios_lvds_use_ssc;
		}
	}

	if (IS_GEN2(dev)) {
		dev->mode_config.max_width = 2048;
		dev->mode_config.max_height = 2048;
	} else if (IS_GEN3(dev)) {
		dev->mode_config.max_width = 4096;
		dev->mode_config.max_height = 4096;
	} else {
		dev->mode_config.max_width = 8192;
		dev->mode_config.max_height = 8192;
	}

	if (IS_845G(dev) || IS_I865G(dev)) {
		dev->mode_config.cursor_width = IS_845G(dev) ? 64 : 512;
		dev->mode_config.cursor_height = 1023;
	} else if (IS_GEN2(dev)) {
		dev->mode_config.cursor_width = GEN2_CURSOR_WIDTH;
		dev->mode_config.cursor_height = GEN2_CURSOR_HEIGHT;
	} else {
		dev->mode_config.cursor_width = MAX_CURSOR_WIDTH;
		dev->mode_config.cursor_height = MAX_CURSOR_HEIGHT;
	}

<<<<<<< HEAD
	dev->mode_config.fb_base = dev_priv->ggtt.mappable_base;
=======
	dev->mode_config.fb_base = ggtt->mappable_base;
>>>>>>> ba3150ac

	DRM_DEBUG_KMS("%d display pipe%s available.\n",
		      INTEL_INFO(dev)->num_pipes,
		      INTEL_INFO(dev)->num_pipes > 1 ? "s" : "");

	for_each_pipe(dev_priv, pipe) {
		intel_crtc_init(dev, pipe);
		for_each_sprite(dev_priv, pipe, sprite) {
			ret = intel_plane_init(dev, pipe, sprite);
			if (ret)
				DRM_DEBUG_KMS("pipe %c sprite %c init failed: %d\n",
					      pipe_name(pipe), sprite_name(pipe, sprite), ret);
		}
	}

	intel_update_czclk(dev_priv);
	intel_update_rawclk(dev_priv);
	intel_update_cdclk(dev);

	intel_shared_dpll_init(dev);

	/* Just disable it once at startup */
	i915_disable_vga(dev);
	intel_setup_outputs(dev);

	drm_modeset_lock_all(dev);
	intel_modeset_setup_hw_state(dev);
	drm_modeset_unlock_all(dev);

	for_each_intel_crtc(dev, crtc) {
		struct intel_initial_plane_config plane_config = {};

		if (!crtc->active)
			continue;

		/*
		 * Note that reserving the BIOS fb up front prevents us
		 * from stuffing other stolen allocations like the ring
		 * on top.  This prevents some ugliness at boot time, and
		 * can even allow for smooth boot transitions if the BIOS
		 * fb is large enough for the active pipe configuration.
		 */
		dev_priv->display.get_initial_plane_config(crtc,
							   &plane_config);

		/*
		 * If the fb is shared between multiple heads, we'll
		 * just get the first one.
		 */
		intel_find_initial_plane_obj(crtc, &plane_config);
	}

	/*
	 * Make sure hardware watermarks really match the state we read out.
	 * Note that we need to do this after reconstructing the BIOS fb's
	 * since the watermark calculation done here will use pstate->fb.
	 */
	sanitize_watermarks(dev);
}

static void intel_enable_pipe_a(struct drm_device *dev)
{
	struct intel_connector *connector;
	struct drm_connector *crt = NULL;
	struct intel_load_detect_pipe load_detect_temp;
	struct drm_modeset_acquire_ctx *ctx = dev->mode_config.acquire_ctx;

	/* We can't just switch on the pipe A, we need to set things up with a
	 * proper mode and output configuration. As a gross hack, enable pipe A
	 * by enabling the load detect pipe once. */
	for_each_intel_connector(dev, connector) {
		if (connector->encoder->type == INTEL_OUTPUT_ANALOG) {
			crt = &connector->base;
			break;
		}
	}

	if (!crt)
		return;

	if (intel_get_load_detect_pipe(crt, NULL, &load_detect_temp, ctx))
		intel_release_load_detect_pipe(crt, &load_detect_temp, ctx);
}

static bool
intel_check_plane_mapping(struct intel_crtc *crtc)
{
	struct drm_device *dev = crtc->base.dev;
	struct drm_i915_private *dev_priv = dev->dev_private;
	u32 val;

	if (INTEL_INFO(dev)->num_pipes == 1)
		return true;

	val = I915_READ(DSPCNTR(!crtc->plane));

	if ((val & DISPLAY_PLANE_ENABLE) &&
	    (!!(val & DISPPLANE_SEL_PIPE_MASK) == crtc->pipe))
		return false;

	return true;
}

static bool intel_crtc_has_encoders(struct intel_crtc *crtc)
{
	struct drm_device *dev = crtc->base.dev;
	struct intel_encoder *encoder;

	for_each_encoder_on_crtc(dev, &crtc->base, encoder)
		return true;

	return false;
}

static bool intel_encoder_has_connectors(struct intel_encoder *encoder)
{
	struct drm_device *dev = encoder->base.dev;
	struct intel_connector *connector;

	for_each_connector_on_encoder(dev, &encoder->base, connector)
		return true;

	return false;
}

static void intel_sanitize_crtc(struct intel_crtc *crtc)
{
	struct drm_device *dev = crtc->base.dev;
	struct drm_i915_private *dev_priv = dev->dev_private;
	enum transcoder cpu_transcoder = crtc->config->cpu_transcoder;

	/* Clear any frame start delays used for debugging left by the BIOS */
	if (!transcoder_is_dsi(cpu_transcoder)) {
		i915_reg_t reg = PIPECONF(cpu_transcoder);

		I915_WRITE(reg,
			   I915_READ(reg) & ~PIPECONF_FRAME_START_DELAY_MASK);
	}

	/* restore vblank interrupts to correct state */
	drm_crtc_vblank_reset(&crtc->base);
	if (crtc->active) {
		struct intel_plane *plane;

		drm_crtc_vblank_on(&crtc->base);

		/* Disable everything but the primary plane */
		for_each_intel_plane_on_crtc(dev, crtc, plane) {
			if (plane->base.type == DRM_PLANE_TYPE_PRIMARY)
				continue;

			plane->disable_plane(&plane->base, &crtc->base);
		}
	}

	/* We need to sanitize the plane -> pipe mapping first because this will
	 * disable the crtc (and hence change the state) if it is wrong. Note
	 * that gen4+ has a fixed plane -> pipe mapping.  */
	if (INTEL_INFO(dev)->gen < 4 && !intel_check_plane_mapping(crtc)) {
		bool plane;

		DRM_DEBUG_KMS("[CRTC:%d] wrong plane connection detected!\n",
			      crtc->base.base.id);

		/* Pipe has the wrong plane attached and the plane is active.
		 * Temporarily change the plane mapping and disable everything
		 * ...  */
		plane = crtc->plane;
		to_intel_plane_state(crtc->base.primary->state)->visible = true;
		crtc->plane = !plane;
		intel_crtc_disable_noatomic(&crtc->base);
		crtc->plane = plane;
	}

	if (dev_priv->quirks & QUIRK_PIPEA_FORCE &&
	    crtc->pipe == PIPE_A && !crtc->active) {
		/* BIOS forgot to enable pipe A, this mostly happens after
		 * resume. Force-enable the pipe to fix this, the update_dpms
		 * call below we restore the pipe to the right state, but leave
		 * the required bits on. */
		intel_enable_pipe_a(dev);
	}

	/* Adjust the state of the output pipe according to whether we
	 * have active connectors/encoders. */
	if (crtc->active && !intel_crtc_has_encoders(crtc))
		intel_crtc_disable_noatomic(&crtc->base);

	if (crtc->active || HAS_GMCH_DISPLAY(dev)) {
		/*
		 * We start out with underrun reporting disabled to avoid races.
		 * For correct bookkeeping mark this on active crtcs.
		 *
		 * Also on gmch platforms we dont have any hardware bits to
		 * disable the underrun reporting. Which means we need to start
		 * out with underrun reporting disabled also on inactive pipes,
		 * since otherwise we'll complain about the garbage we read when
		 * e.g. coming up after runtime pm.
		 *
		 * No protection against concurrent access is required - at
		 * worst a fifo underrun happens which also sets this to false.
		 */
		crtc->cpu_fifo_underrun_disabled = true;
		crtc->pch_fifo_underrun_disabled = true;
	}
}

static void intel_sanitize_encoder(struct intel_encoder *encoder)
{
	struct intel_connector *connector;
	struct drm_device *dev = encoder->base.dev;

	/* We need to check both for a crtc link (meaning that the
	 * encoder is active and trying to read from a pipe) and the
	 * pipe itself being active. */
	bool has_active_crtc = encoder->base.crtc &&
		to_intel_crtc(encoder->base.crtc)->active;

	if (intel_encoder_has_connectors(encoder) && !has_active_crtc) {
		DRM_DEBUG_KMS("[ENCODER:%d:%s] has active connectors but no active pipe!\n",
			      encoder->base.base.id,
			      encoder->base.name);

		/* Connector is active, but has no active pipe. This is
		 * fallout from our resume register restoring. Disable
		 * the encoder manually again. */
		if (encoder->base.crtc) {
			DRM_DEBUG_KMS("[ENCODER:%d:%s] manually disabled\n",
				      encoder->base.base.id,
				      encoder->base.name);
			encoder->disable(encoder);
			if (encoder->post_disable)
				encoder->post_disable(encoder);
		}
		encoder->base.crtc = NULL;

		/* Inconsistent output/port/pipe state happens presumably due to
		 * a bug in one of the get_hw_state functions. Or someplace else
		 * in our code, like the register restore mess on resume. Clamp
		 * things to off as a safer default. */
		for_each_intel_connector(dev, connector) {
			if (connector->encoder != encoder)
				continue;
			connector->base.dpms = DRM_MODE_DPMS_OFF;
			connector->base.encoder = NULL;
		}
	}
	/* Enabled encoders without active connectors will be fixed in
	 * the crtc fixup. */
}

void i915_redisable_vga_power_on(struct drm_device *dev)
{
	struct drm_i915_private *dev_priv = dev->dev_private;
	i915_reg_t vga_reg = i915_vgacntrl_reg(dev);

	if (!(I915_READ(vga_reg) & VGA_DISP_DISABLE)) {
		DRM_DEBUG_KMS("Something enabled VGA plane, disabling it\n");
		i915_disable_vga(dev);
	}
}

void i915_redisable_vga(struct drm_device *dev)
{
	struct drm_i915_private *dev_priv = dev->dev_private;

	/* This function can be called both from intel_modeset_setup_hw_state or
	 * at a very early point in our resume sequence, where the power well
	 * structures are not yet restored. Since this function is at a very
	 * paranoid "someone might have enabled VGA while we were not looking"
	 * level, just check if the power well is enabled instead of trying to
	 * follow the "don't touch the power well if we don't need it" policy
	 * the rest of the driver uses. */
	if (!intel_display_power_get_if_enabled(dev_priv, POWER_DOMAIN_VGA))
		return;

	i915_redisable_vga_power_on(dev);

	intel_display_power_put(dev_priv, POWER_DOMAIN_VGA);
}

static bool primary_get_hw_state(struct intel_plane *plane)
{
	struct drm_i915_private *dev_priv = to_i915(plane->base.dev);

	return I915_READ(DSPCNTR(plane->plane)) & DISPLAY_PLANE_ENABLE;
}

/* FIXME read out full plane state for all planes */
static void readout_plane_state(struct intel_crtc *crtc)
{
	struct drm_plane *primary = crtc->base.primary;
	struct intel_plane_state *plane_state =
		to_intel_plane_state(primary->state);

	plane_state->visible = crtc->active &&
		primary_get_hw_state(to_intel_plane(primary));

	if (plane_state->visible)
		crtc->base.state->plane_mask |= 1 << drm_plane_index(primary);
}

static void intel_modeset_readout_hw_state(struct drm_device *dev)
{
	struct drm_i915_private *dev_priv = dev->dev_private;
	enum pipe pipe;
	struct intel_crtc *crtc;
	struct intel_encoder *encoder;
	struct intel_connector *connector;
	int i;

	dev_priv->active_crtcs = 0;

	for_each_intel_crtc(dev, crtc) {
		struct intel_crtc_state *crtc_state = crtc->config;
		int pixclk = 0;

		__drm_atomic_helper_crtc_destroy_state(&crtc->base, &crtc_state->base);
		memset(crtc_state, 0, sizeof(*crtc_state));
		crtc_state->base.crtc = &crtc->base;

		crtc_state->base.active = crtc_state->base.enable =
			dev_priv->display.get_pipe_config(crtc, crtc_state);

		crtc->base.enabled = crtc_state->base.enable;
		crtc->active = crtc_state->base.active;

		if (crtc_state->base.active) {
			dev_priv->active_crtcs |= 1 << crtc->pipe;

			if (IS_BROADWELL(dev_priv)) {
				pixclk = ilk_pipe_pixel_rate(crtc_state);

				/* pixel rate mustn't exceed 95% of cdclk with IPS on BDW */
				if (crtc_state->ips_enabled)
					pixclk = DIV_ROUND_UP(pixclk * 100, 95);
			} else if (IS_VALLEYVIEW(dev_priv) ||
				   IS_CHERRYVIEW(dev_priv) ||
				   IS_BROXTON(dev_priv))
				pixclk = crtc_state->base.adjusted_mode.crtc_clock;
			else
				WARN_ON(dev_priv->display.modeset_calc_cdclk);
		}

		dev_priv->min_pixclk[crtc->pipe] = pixclk;

		readout_plane_state(crtc);

		DRM_DEBUG_KMS("[CRTC:%d] hw state readout: %s\n",
			      crtc->base.base.id,
			      crtc->active ? "enabled" : "disabled");
	}

	for (i = 0; i < dev_priv->num_shared_dpll; i++) {
		struct intel_shared_dpll *pll = &dev_priv->shared_dplls[i];

		pll->on = pll->funcs.get_hw_state(dev_priv, pll,
						  &pll->config.hw_state);
		pll->config.crtc_mask = 0;
		for_each_intel_crtc(dev, crtc) {
			if (crtc->active && crtc->config->shared_dpll == pll)
				pll->config.crtc_mask |= 1 << crtc->pipe;
		}
		pll->active_mask = pll->config.crtc_mask;

		DRM_DEBUG_KMS("%s hw state readout: crtc_mask 0x%08x, on %i\n",
			      pll->name, pll->config.crtc_mask, pll->on);
	}

	for_each_intel_encoder(dev, encoder) {
		pipe = 0;

		if (encoder->get_hw_state(encoder, &pipe)) {
			crtc = to_intel_crtc(dev_priv->pipe_to_crtc_mapping[pipe]);
			encoder->base.crtc = &crtc->base;
			encoder->get_config(encoder, crtc->config);
		} else {
			encoder->base.crtc = NULL;
		}

		DRM_DEBUG_KMS("[ENCODER:%d:%s] hw state readout: %s, pipe %c\n",
			      encoder->base.base.id,
			      encoder->base.name,
			      encoder->base.crtc ? "enabled" : "disabled",
			      pipe_name(pipe));
	}

	for_each_intel_connector(dev, connector) {
		if (connector->get_hw_state(connector)) {
			connector->base.dpms = DRM_MODE_DPMS_ON;

			encoder = connector->encoder;
			connector->base.encoder = &encoder->base;

			if (encoder->base.crtc &&
			    encoder->base.crtc->state->active) {
				/*
				 * This has to be done during hardware readout
				 * because anything calling .crtc_disable may
				 * rely on the connector_mask being accurate.
				 */
				encoder->base.crtc->state->connector_mask |=
					1 << drm_connector_index(&connector->base);
				encoder->base.crtc->state->encoder_mask |=
					1 << drm_encoder_index(&encoder->base);
			}

		} else {
			connector->base.dpms = DRM_MODE_DPMS_OFF;
			connector->base.encoder = NULL;
		}
		DRM_DEBUG_KMS("[CONNECTOR:%d:%s] hw state readout: %s\n",
			      connector->base.base.id,
			      connector->base.name,
			      connector->base.encoder ? "enabled" : "disabled");
	}

	for_each_intel_crtc(dev, crtc) {
		crtc->base.hwmode = crtc->config->base.adjusted_mode;

		memset(&crtc->base.mode, 0, sizeof(crtc->base.mode));
		if (crtc->base.state->active) {
			intel_mode_from_pipe_config(&crtc->base.mode, crtc->config);
			intel_mode_from_pipe_config(&crtc->base.state->adjusted_mode, crtc->config);
			WARN_ON(drm_atomic_set_mode_for_crtc(crtc->base.state, &crtc->base.mode));

			/*
			 * The initial mode needs to be set in order to keep
			 * the atomic core happy. It wants a valid mode if the
			 * crtc's enabled, so we do the above call.
			 *
			 * At this point some state updated by the connectors
			 * in their ->detect() callback has not run yet, so
			 * no recalculation can be done yet.
			 *
			 * Even if we could do a recalculation and modeset
			 * right now it would cause a double modeset if
			 * fbdev or userspace chooses a different initial mode.
			 *
			 * If that happens, someone indicated they wanted a
			 * mode change, which means it's safe to do a full
			 * recalculation.
			 */
			crtc->base.state->mode.private_flags = I915_MODE_FLAG_INHERITED;

			drm_calc_timestamping_constants(&crtc->base, &crtc->base.hwmode);
			update_scanline_offset(crtc);
		}

		intel_pipe_config_sanity_check(dev_priv, crtc->config);
	}
}

/* Scan out the current hw modeset state,
 * and sanitizes it to the current state
 */
static void
intel_modeset_setup_hw_state(struct drm_device *dev)
{
	struct drm_i915_private *dev_priv = dev->dev_private;
	enum pipe pipe;
	struct intel_crtc *crtc;
	struct intel_encoder *encoder;
	int i;

	intel_modeset_readout_hw_state(dev);

	/* HW state is read out, now we need to sanitize this mess. */
	for_each_intel_encoder(dev, encoder) {
		intel_sanitize_encoder(encoder);
	}

	for_each_pipe(dev_priv, pipe) {
		crtc = to_intel_crtc(dev_priv->pipe_to_crtc_mapping[pipe]);
		intel_sanitize_crtc(crtc);
		intel_dump_pipe_config(crtc, crtc->config,
				       "[setup_hw_state]");
	}

	intel_modeset_update_connector_atomic_state(dev);

	for (i = 0; i < dev_priv->num_shared_dpll; i++) {
		struct intel_shared_dpll *pll = &dev_priv->shared_dplls[i];

		if (!pll->on || pll->active_mask)
			continue;

		DRM_DEBUG_KMS("%s enabled but not in use, disabling\n", pll->name);

		pll->funcs.disable(dev_priv, pll);
		pll->on = false;
	}

	if (IS_VALLEYVIEW(dev) || IS_CHERRYVIEW(dev))
		vlv_wm_get_hw_state(dev);
	else if (IS_GEN9(dev))
		skl_wm_get_hw_state(dev);
	else if (HAS_PCH_SPLIT(dev))
		ilk_wm_get_hw_state(dev);

	for_each_intel_crtc(dev, crtc) {
		unsigned long put_domains;

		put_domains = modeset_get_crtc_power_domains(&crtc->base, crtc->config);
		if (WARN_ON(put_domains))
			modeset_put_power_domains(dev_priv, put_domains);
	}
	intel_display_set_init_power(dev_priv, false);

	intel_fbc_init_pipe_state(dev_priv);
}

void intel_display_resume(struct drm_device *dev)
{
	struct drm_i915_private *dev_priv = to_i915(dev);
	struct drm_atomic_state *state = dev_priv->modeset_restore_state;
	struct drm_modeset_acquire_ctx ctx;
	int ret;
	bool setup = false;

	dev_priv->modeset_restore_state = NULL;

	/*
	 * This is a cludge because with real atomic modeset mode_config.mutex
	 * won't be taken. Unfortunately some probed state like
	 * audio_codec_enable is still protected by mode_config.mutex, so lock
	 * it here for now.
	 */
	mutex_lock(&dev->mode_config.mutex);
	drm_modeset_acquire_init(&ctx, 0);

retry:
	ret = drm_modeset_lock_all_ctx(dev, &ctx);

	if (ret == 0 && !setup) {
		setup = true;

		intel_modeset_setup_hw_state(dev);
		i915_redisable_vga(dev);
	}

	if (ret == 0 && state) {
		struct drm_crtc_state *crtc_state;
		struct drm_crtc *crtc;
		int i;

		state->acquire_ctx = &ctx;

		for_each_crtc_in_state(state, crtc, crtc_state, i) {
			/*
			 * Force recalculation even if we restore
			 * current state. With fast modeset this may not result
			 * in a modeset when the state is compatible.
			 */
			crtc_state->mode_changed = true;
		}

		ret = drm_atomic_commit(state);
	}

	if (ret == -EDEADLK) {
		drm_modeset_backoff(&ctx);
		goto retry;
	}

	drm_modeset_drop_locks(&ctx);
	drm_modeset_acquire_fini(&ctx);
	mutex_unlock(&dev->mode_config.mutex);

	if (ret) {
		DRM_ERROR("Restoring old state failed with %i\n", ret);
		drm_atomic_state_free(state);
	}
}

void intel_modeset_gem_init(struct drm_device *dev)
{
	struct drm_crtc *c;
	struct drm_i915_gem_object *obj;
	int ret;

	intel_init_gt_powersave(dev);

	intel_modeset_init_hw(dev);

	intel_setup_overlay(dev);

	/*
	 * Make sure any fbs we allocated at startup are properly
	 * pinned & fenced.  When we do the allocation it's too early
	 * for this.
	 */
	for_each_crtc(dev, c) {
		obj = intel_fb_obj(c->primary->fb);
		if (obj == NULL)
			continue;

		mutex_lock(&dev->struct_mutex);
		ret = intel_pin_and_fence_fb_obj(c->primary->fb,
						 c->primary->state->rotation);
		mutex_unlock(&dev->struct_mutex);
		if (ret) {
			DRM_ERROR("failed to pin boot fb on pipe %d\n",
				  to_intel_crtc(c)->pipe);
			drm_framebuffer_unreference(c->primary->fb);
			c->primary->fb = NULL;
			c->primary->crtc = c->primary->state->crtc = NULL;
			update_state_fb(c->primary);
			c->state->plane_mask &= ~(1 << drm_plane_index(c->primary));
		}
	}

	intel_backlight_register(dev);
}

void intel_connector_unregister(struct intel_connector *intel_connector)
{
	struct drm_connector *connector = &intel_connector->base;

	intel_panel_destroy_backlight(connector);
	drm_connector_unregister(connector);
}

void intel_modeset_cleanup(struct drm_device *dev)
{
	struct drm_i915_private *dev_priv = dev->dev_private;
	struct intel_connector *connector;

	intel_disable_gt_powersave(dev);

	intel_backlight_unregister(dev);

	/*
	 * Interrupts and polling as the first thing to avoid creating havoc.
	 * Too much stuff here (turning of connectors, ...) would
	 * experience fancy races otherwise.
	 */
	intel_irq_uninstall(dev_priv);

	/*
	 * Due to the hpd irq storm handling the hotplug work can re-arm the
	 * poll handlers. Hence disable polling after hpd handling is shut down.
	 */
	drm_kms_helper_poll_fini(dev);

	intel_unregister_dsm_handler();

	intel_fbc_global_disable(dev_priv);

	/* flush any delayed tasks or pending work */
	flush_scheduled_work();

	/* destroy the backlight and sysfs files before encoders/connectors */
	for_each_intel_connector(dev, connector)
		connector->unregister(connector);

	drm_mode_config_cleanup(dev);

	intel_cleanup_overlay(dev);

	intel_cleanup_gt_powersave(dev);

	intel_teardown_gmbus(dev);
}

/*
 * Return which encoder is currently attached for connector.
 */
struct drm_encoder *intel_best_encoder(struct drm_connector *connector)
{
	return &intel_attached_encoder(connector)->base;
}

void intel_connector_attach_encoder(struct intel_connector *connector,
				    struct intel_encoder *encoder)
{
	connector->encoder = encoder;
	drm_mode_connector_attach_encoder(&connector->base,
					  &encoder->base);
}

/*
 * set vga decode state - true == enable VGA decode
 */
int intel_modeset_vga_set_state(struct drm_device *dev, bool state)
{
	struct drm_i915_private *dev_priv = dev->dev_private;
	unsigned reg = INTEL_INFO(dev)->gen >= 6 ? SNB_GMCH_CTRL : INTEL_GMCH_CTRL;
	u16 gmch_ctrl;

	if (pci_read_config_word(dev_priv->bridge_dev, reg, &gmch_ctrl)) {
		DRM_ERROR("failed to read control word\n");
		return -EIO;
	}

	if (!!(gmch_ctrl & INTEL_GMCH_VGA_DISABLE) == !state)
		return 0;

	if (state)
		gmch_ctrl &= ~INTEL_GMCH_VGA_DISABLE;
	else
		gmch_ctrl |= INTEL_GMCH_VGA_DISABLE;

	if (pci_write_config_word(dev_priv->bridge_dev, reg, gmch_ctrl)) {
		DRM_ERROR("failed to write control word\n");
		return -EIO;
	}

	return 0;
}

struct intel_display_error_state {

	u32 power_well_driver;

	int num_transcoders;

	struct intel_cursor_error_state {
		u32 control;
		u32 position;
		u32 base;
		u32 size;
	} cursor[I915_MAX_PIPES];

	struct intel_pipe_error_state {
		bool power_domain_on;
		u32 source;
		u32 stat;
	} pipe[I915_MAX_PIPES];

	struct intel_plane_error_state {
		u32 control;
		u32 stride;
		u32 size;
		u32 pos;
		u32 addr;
		u32 surface;
		u32 tile_offset;
	} plane[I915_MAX_PIPES];

	struct intel_transcoder_error_state {
		bool power_domain_on;
		enum transcoder cpu_transcoder;

		u32 conf;

		u32 htotal;
		u32 hblank;
		u32 hsync;
		u32 vtotal;
		u32 vblank;
		u32 vsync;
	} transcoder[4];
};

struct intel_display_error_state *
intel_display_capture_error_state(struct drm_device *dev)
{
	struct drm_i915_private *dev_priv = dev->dev_private;
	struct intel_display_error_state *error;
	int transcoders[] = {
		TRANSCODER_A,
		TRANSCODER_B,
		TRANSCODER_C,
		TRANSCODER_EDP,
	};
	int i;

	if (INTEL_INFO(dev)->num_pipes == 0)
		return NULL;

	error = kzalloc(sizeof(*error), GFP_ATOMIC);
	if (error == NULL)
		return NULL;

	if (IS_HASWELL(dev) || IS_BROADWELL(dev))
		error->power_well_driver = I915_READ(HSW_PWR_WELL_DRIVER);

	for_each_pipe(dev_priv, i) {
		error->pipe[i].power_domain_on =
			__intel_display_power_is_enabled(dev_priv,
							 POWER_DOMAIN_PIPE(i));
		if (!error->pipe[i].power_domain_on)
			continue;

		error->cursor[i].control = I915_READ(CURCNTR(i));
		error->cursor[i].position = I915_READ(CURPOS(i));
		error->cursor[i].base = I915_READ(CURBASE(i));

		error->plane[i].control = I915_READ(DSPCNTR(i));
		error->plane[i].stride = I915_READ(DSPSTRIDE(i));
		if (INTEL_INFO(dev)->gen <= 3) {
			error->plane[i].size = I915_READ(DSPSIZE(i));
			error->plane[i].pos = I915_READ(DSPPOS(i));
		}
		if (INTEL_INFO(dev)->gen <= 7 && !IS_HASWELL(dev))
			error->plane[i].addr = I915_READ(DSPADDR(i));
		if (INTEL_INFO(dev)->gen >= 4) {
			error->plane[i].surface = I915_READ(DSPSURF(i));
			error->plane[i].tile_offset = I915_READ(DSPTILEOFF(i));
		}

		error->pipe[i].source = I915_READ(PIPESRC(i));

		if (HAS_GMCH_DISPLAY(dev))
			error->pipe[i].stat = I915_READ(PIPESTAT(i));
	}

	/* Note: this does not include DSI transcoders. */
	error->num_transcoders = INTEL_INFO(dev)->num_pipes;
	if (HAS_DDI(dev_priv))
		error->num_transcoders++; /* Account for eDP. */

	for (i = 0; i < error->num_transcoders; i++) {
		enum transcoder cpu_transcoder = transcoders[i];

		error->transcoder[i].power_domain_on =
			__intel_display_power_is_enabled(dev_priv,
				POWER_DOMAIN_TRANSCODER(cpu_transcoder));
		if (!error->transcoder[i].power_domain_on)
			continue;

		error->transcoder[i].cpu_transcoder = cpu_transcoder;

		error->transcoder[i].conf = I915_READ(PIPECONF(cpu_transcoder));
		error->transcoder[i].htotal = I915_READ(HTOTAL(cpu_transcoder));
		error->transcoder[i].hblank = I915_READ(HBLANK(cpu_transcoder));
		error->transcoder[i].hsync = I915_READ(HSYNC(cpu_transcoder));
		error->transcoder[i].vtotal = I915_READ(VTOTAL(cpu_transcoder));
		error->transcoder[i].vblank = I915_READ(VBLANK(cpu_transcoder));
		error->transcoder[i].vsync = I915_READ(VSYNC(cpu_transcoder));
	}

	return error;
}

#define err_printf(e, ...) i915_error_printf(e, __VA_ARGS__)

void
intel_display_print_error_state(struct drm_i915_error_state_buf *m,
				struct drm_device *dev,
				struct intel_display_error_state *error)
{
	struct drm_i915_private *dev_priv = dev->dev_private;
	int i;

	if (!error)
		return;

	err_printf(m, "Num Pipes: %d\n", INTEL_INFO(dev)->num_pipes);
	if (IS_HASWELL(dev) || IS_BROADWELL(dev))
		err_printf(m, "PWR_WELL_CTL2: %08x\n",
			   error->power_well_driver);
	for_each_pipe(dev_priv, i) {
		err_printf(m, "Pipe [%d]:\n", i);
		err_printf(m, "  Power: %s\n",
			   onoff(error->pipe[i].power_domain_on));
		err_printf(m, "  SRC: %08x\n", error->pipe[i].source);
		err_printf(m, "  STAT: %08x\n", error->pipe[i].stat);

		err_printf(m, "Plane [%d]:\n", i);
		err_printf(m, "  CNTR: %08x\n", error->plane[i].control);
		err_printf(m, "  STRIDE: %08x\n", error->plane[i].stride);
		if (INTEL_INFO(dev)->gen <= 3) {
			err_printf(m, "  SIZE: %08x\n", error->plane[i].size);
			err_printf(m, "  POS: %08x\n", error->plane[i].pos);
		}
		if (INTEL_INFO(dev)->gen <= 7 && !IS_HASWELL(dev))
			err_printf(m, "  ADDR: %08x\n", error->plane[i].addr);
		if (INTEL_INFO(dev)->gen >= 4) {
			err_printf(m, "  SURF: %08x\n", error->plane[i].surface);
			err_printf(m, "  TILEOFF: %08x\n", error->plane[i].tile_offset);
		}

		err_printf(m, "Cursor [%d]:\n", i);
		err_printf(m, "  CNTR: %08x\n", error->cursor[i].control);
		err_printf(m, "  POS: %08x\n", error->cursor[i].position);
		err_printf(m, "  BASE: %08x\n", error->cursor[i].base);
	}

	for (i = 0; i < error->num_transcoders; i++) {
		err_printf(m, "CPU transcoder: %s\n",
			   transcoder_name(error->transcoder[i].cpu_transcoder));
		err_printf(m, "  Power: %s\n",
			   onoff(error->transcoder[i].power_domain_on));
		err_printf(m, "  CONF: %08x\n", error->transcoder[i].conf);
		err_printf(m, "  HTOTAL: %08x\n", error->transcoder[i].htotal);
		err_printf(m, "  HBLANK: %08x\n", error->transcoder[i].hblank);
		err_printf(m, "  HSYNC: %08x\n", error->transcoder[i].hsync);
		err_printf(m, "  VTOTAL: %08x\n", error->transcoder[i].vtotal);
		err_printf(m, "  VBLANK: %08x\n", error->transcoder[i].vblank);
		err_printf(m, "  VSYNC: %08x\n", error->transcoder[i].vsync);
	}
}<|MERGE_RESOLUTION|>--- conflicted
+++ resolved
@@ -166,7 +166,16 @@
 	return DIV_ROUND_CLOSEST(ref_freq << 1, divider + 1);
 }
 
-<<<<<<< HEAD
+static int vlv_get_cck_clock_hpll(struct drm_i915_private *dev_priv,
+				  const char *name, u32 reg)
+{
+	if (dev_priv->hpll_freq == 0)
+		dev_priv->hpll_freq = valleyview_get_vco(dev_priv);
+
+	return vlv_get_cck_clock(dev_priv, name, reg,
+				 dev_priv->hpll_freq);
+}
+
 static int
 intel_pch_rawclk(struct drm_i915_private *dev_priv)
 {
@@ -185,36 +194,6 @@
 {
 	uint32_t clkcfg;
 
-=======
-static int vlv_get_cck_clock_hpll(struct drm_i915_private *dev_priv,
-				  const char *name, u32 reg)
-{
-	if (dev_priv->hpll_freq == 0)
-		dev_priv->hpll_freq = valleyview_get_vco(dev_priv);
-
-	return vlv_get_cck_clock(dev_priv, name, reg,
-				 dev_priv->hpll_freq);
-}
-
-static int
-intel_pch_rawclk(struct drm_i915_private *dev_priv)
-{
-	return (I915_READ(PCH_RAWCLK_FREQ) & RAWCLK_FREQ_MASK) * 1000;
-}
-
-static int
-intel_vlv_hrawclk(struct drm_i915_private *dev_priv)
-{
-	return vlv_get_cck_clock_hpll(dev_priv, "hrawclk",
-				      CCK_DISPLAY_REF_CLOCK_CONTROL);
-}
-
-static int
-intel_g4x_hrawclk(struct drm_i915_private *dev_priv)
-{
-	uint32_t clkcfg;
-
->>>>>>> ba3150ac
 	/* hrawclock is 1/4 the FSB frequency */
 	clkcfg = I915_READ(CLKCFG);
 	switch (clkcfg & CLKCFG_FSB_MASK) {
@@ -2161,17 +2140,10 @@
 {
 	unsigned int size = 0;
 	int i;
-<<<<<<< HEAD
 
 	for (i = 0 ; i < ARRAY_SIZE(rot_info->plane); i++)
 		size += rot_info->plane[i].width * rot_info->plane[i].height;
 
-=======
-
-	for (i = 0 ; i < ARRAY_SIZE(rot_info->plane); i++)
-		size += rot_info->plane[i].width * rot_info->plane[i].height;
-
->>>>>>> ba3150ac
 	return size;
 }
 
@@ -2493,11 +2465,7 @@
 	/* If the FB is too big, just don't use it since fbdev is not very
 	 * important and we should probably use that space with FBC or other
 	 * features. */
-<<<<<<< HEAD
-	if (size_aligned * 2 > dev_priv->ggtt.stolen_usable_size)
-=======
 	if (size_aligned * 2 > ggtt->stolen_usable_size)
->>>>>>> ba3150ac
 		return false;
 
 	mutex_lock(&dev->struct_mutex);
@@ -3260,12 +3228,6 @@
 		      old_crtc_state->pipe_src_w, old_crtc_state->pipe_src_h,
 		      pipe_config->pipe_src_w, pipe_config->pipe_src_h);
 
-<<<<<<< HEAD
-	if (HAS_DDI(dev))
-		intel_color_set_csc(&crtc->base);
-
-=======
->>>>>>> ba3150ac
 	/*
 	 * Update pipe size and adjust fitter if needed: the reason for this is
 	 * that in compute_mode_changes we check the native mode (not the pfit
@@ -4696,7 +4658,6 @@
 			dev_priv->wm.vlv.cxsr = false;
 			intel_wait_for_vblank(dev, crtc->pipe);
 		}
-<<<<<<< HEAD
 	}
 
 	/*
@@ -4712,23 +4673,6 @@
 	}
 
 	/*
-=======
-	}
-
-	/*
-	 * IVB workaround: must disable low power watermarks for at least
-	 * one frame before enabling scaling.  LP watermarks can be re-enabled
-	 * when scaling is disabled.
-	 *
-	 * WaCxSRDisabledForSpriteScaling:ivb
-	 */
-	if (pipe_config->disable_lp_wm) {
-		ilk_disable_lp_wm(dev);
-		intel_wait_for_vblank(dev, crtc->pipe);
-	}
-
-	/*
->>>>>>> ba3150ac
 	 * If we're doing a modeset, we're done.  No need to do any pre-vblank
 	 * watermark programming here.
 	 */
@@ -4831,11 +4775,7 @@
 	 * On ILK+ LUT must be loaded before the pipe is running but with
 	 * clocks enabled
 	 */
-<<<<<<< HEAD
-	intel_color_load_luts(crtc);
-=======
 	intel_color_load_luts(&pipe_config->base);
->>>>>>> ba3150ac
 
 	if (dev_priv->display.initial_watermarks != NULL)
 		dev_priv->display.initial_watermarks(intel_crtc->config);
@@ -4910,11 +4850,7 @@
 
 	haswell_set_pipemisc(crtc);
 
-<<<<<<< HEAD
-	intel_color_set_csc(crtc);
-=======
 	intel_color_set_csc(&pipe_config->base);
->>>>>>> ba3150ac
 
 	intel_crtc->active = true;
 
@@ -4943,11 +4879,7 @@
 	 * On ILK+ LUT must be loaded before the pipe is running but with
 	 * clocks enabled
 	 */
-<<<<<<< HEAD
-	intel_color_load_luts(crtc);
-=======
 	intel_color_load_luts(&pipe_config->base);
->>>>>>> ba3150ac
 
 	intel_ddi_set_pipe_settings(crtc);
 	if (!intel_crtc->config->has_dsi_encoder)
@@ -6156,11 +6088,7 @@
 
 	i9xx_pfit_enable(intel_crtc);
 
-<<<<<<< HEAD
-	intel_color_load_luts(crtc);
-=======
 	intel_color_load_luts(&pipe_config->base);
->>>>>>> ba3150ac
 
 	intel_update_watermarks(crtc);
 	intel_enable_pipe(intel_crtc);
@@ -6217,11 +6145,7 @@
 
 	i9xx_pfit_enable(intel_crtc);
 
-<<<<<<< HEAD
-	intel_color_load_luts(crtc);
-=======
 	intel_color_load_luts(&pipe_config->base);
->>>>>>> ba3150ac
 
 	intel_update_watermarks(crtc);
 	intel_enable_pipe(intel_crtc);
@@ -7864,7 +7788,6 @@
 		if (intel_panel_use_ssc(dev_priv)) {
 			refclk = dev_priv->vbt.lvds_ssc_freq;
 			DRM_DEBUG_KMS("using SSC reference clock of %d kHz\n", refclk);
-<<<<<<< HEAD
 		}
 
 		limit = &intel_limits_i8xx_lvds;
@@ -7875,17 +7798,6 @@
 	}
 
 	if (!crtc_state->clock_set &&
-=======
-		}
-
-		limit = &intel_limits_i8xx_lvds;
-	} else if (intel_pipe_will_have_type(crtc_state, INTEL_OUTPUT_DVO)) {
-		limit = &intel_limits_i8xx_dvo;
-	} else {
-		limit = &intel_limits_i8xx_dac;
-	}
-
-	if (!crtc_state->clock_set &&
 	    !i9xx_find_best_dpll(limit, crtc_state, crtc_state->port_clock,
 				 refclk, NULL, &crtc_state->dpll)) {
 		DRM_ERROR("Couldn't find PLL settings for mode!\n");
@@ -7893,172 +7805,6 @@
 	}
 
 	i8xx_compute_dpll(crtc, crtc_state, NULL);
-
-	return 0;
-}
-
-static int g4x_crtc_compute_clock(struct intel_crtc *crtc,
-				  struct intel_crtc_state *crtc_state)
-{
-	struct drm_device *dev = crtc->base.dev;
-	struct drm_i915_private *dev_priv = dev->dev_private;
-	const intel_limit_t *limit;
-	int refclk = 96000;
-
-	memset(&crtc_state->dpll_hw_state, 0,
-	       sizeof(crtc_state->dpll_hw_state));
-
-	if (intel_pipe_will_have_type(crtc_state, INTEL_OUTPUT_LVDS)) {
-		if (intel_panel_use_ssc(dev_priv)) {
-			refclk = dev_priv->vbt.lvds_ssc_freq;
-			DRM_DEBUG_KMS("using SSC reference clock of %d kHz\n", refclk);
-		}
-
-		if (intel_is_dual_link_lvds(dev))
-			limit = &intel_limits_g4x_dual_channel_lvds;
-		else
-			limit = &intel_limits_g4x_single_channel_lvds;
-	} else if (intel_pipe_will_have_type(crtc_state, INTEL_OUTPUT_HDMI) ||
-		   intel_pipe_will_have_type(crtc_state, INTEL_OUTPUT_ANALOG)) {
-		limit = &intel_limits_g4x_hdmi;
-	} else if (intel_pipe_will_have_type(crtc_state, INTEL_OUTPUT_SDVO)) {
-		limit = &intel_limits_g4x_sdvo;
-	} else {
-		/* The option is for other outputs */
-		limit = &intel_limits_i9xx_sdvo;
-	}
-
-	if (!crtc_state->clock_set &&
-	    !g4x_find_best_dpll(limit, crtc_state, crtc_state->port_clock,
-				refclk, NULL, &crtc_state->dpll)) {
-		DRM_ERROR("Couldn't find PLL settings for mode!\n");
-		return -EINVAL;
-	}
-
-	i9xx_compute_dpll(crtc, crtc_state, NULL);
-
-	return 0;
-}
-
-static int pnv_crtc_compute_clock(struct intel_crtc *crtc,
-				  struct intel_crtc_state *crtc_state)
-{
-	struct drm_device *dev = crtc->base.dev;
-	struct drm_i915_private *dev_priv = dev->dev_private;
-	const intel_limit_t *limit;
-	int refclk = 96000;
-
-	memset(&crtc_state->dpll_hw_state, 0,
-	       sizeof(crtc_state->dpll_hw_state));
-
-	if (intel_pipe_will_have_type(crtc_state, INTEL_OUTPUT_LVDS)) {
-		if (intel_panel_use_ssc(dev_priv)) {
-			refclk = dev_priv->vbt.lvds_ssc_freq;
-			DRM_DEBUG_KMS("using SSC reference clock of %d kHz\n", refclk);
-		}
-
-		limit = &intel_limits_pineview_lvds;
-	} else {
-		limit = &intel_limits_pineview_sdvo;
-	}
-
-	if (!crtc_state->clock_set &&
-	    !pnv_find_best_dpll(limit, crtc_state, crtc_state->port_clock,
-				refclk, NULL, &crtc_state->dpll)) {
-		DRM_ERROR("Couldn't find PLL settings for mode!\n");
-		return -EINVAL;
-	}
-
-	i9xx_compute_dpll(crtc, crtc_state, NULL);
-
-	return 0;
-}
-
-static int i9xx_crtc_compute_clock(struct intel_crtc *crtc,
-				   struct intel_crtc_state *crtc_state)
-{
-	struct drm_device *dev = crtc->base.dev;
-	struct drm_i915_private *dev_priv = dev->dev_private;
-	const intel_limit_t *limit;
-	int refclk = 96000;
-
-	memset(&crtc_state->dpll_hw_state, 0,
-	       sizeof(crtc_state->dpll_hw_state));
-
-	if (intel_pipe_will_have_type(crtc_state, INTEL_OUTPUT_LVDS)) {
-		if (intel_panel_use_ssc(dev_priv)) {
-			refclk = dev_priv->vbt.lvds_ssc_freq;
-			DRM_DEBUG_KMS("using SSC reference clock of %d kHz\n", refclk);
-		}
-
-		limit = &intel_limits_i9xx_lvds;
-	} else {
-		limit = &intel_limits_i9xx_sdvo;
-	}
-
-	if (!crtc_state->clock_set &&
->>>>>>> ba3150ac
-	    !i9xx_find_best_dpll(limit, crtc_state, crtc_state->port_clock,
-				 refclk, NULL, &crtc_state->dpll)) {
-		DRM_ERROR("Couldn't find PLL settings for mode!\n");
-		return -EINVAL;
-<<<<<<< HEAD
-	}
-
-	i8xx_compute_dpll(crtc, crtc_state, NULL);
-=======
-	}
-
-	i9xx_compute_dpll(crtc, crtc_state, NULL);
-
-	return 0;
-}
-
-static int chv_crtc_compute_clock(struct intel_crtc *crtc,
-				  struct intel_crtc_state *crtc_state)
-{
-	int refclk = 100000;
-	const intel_limit_t *limit = &intel_limits_chv;
-
-	memset(&crtc_state->dpll_hw_state, 0,
-	       sizeof(crtc_state->dpll_hw_state));
-
-	if (crtc_state->has_dsi_encoder)
-		return 0;
-
-	if (!crtc_state->clock_set &&
-	    !chv_find_best_dpll(limit, crtc_state, crtc_state->port_clock,
-				refclk, NULL, &crtc_state->dpll)) {
-		DRM_ERROR("Couldn't find PLL settings for mode!\n");
-		return -EINVAL;
-	}
-
-	chv_compute_dpll(crtc, crtc_state);
-
-	return 0;
-}
-
-static int vlv_crtc_compute_clock(struct intel_crtc *crtc,
-				  struct intel_crtc_state *crtc_state)
-{
-	int refclk = 100000;
-	const intel_limit_t *limit = &intel_limits_vlv;
-
-	memset(&crtc_state->dpll_hw_state, 0,
-	       sizeof(crtc_state->dpll_hw_state));
-
-	if (crtc_state->has_dsi_encoder)
-		return 0;
-
-	if (!crtc_state->clock_set &&
-	    !vlv_find_best_dpll(limit, crtc_state, crtc_state->port_clock,
-				refclk, NULL, &crtc_state->dpll)) {
-		DRM_ERROR("Couldn't find PLL settings for mode!\n");
-		return -EINVAL;
-	}
-
-	vlv_compute_dpll(crtc, crtc_state);
->>>>>>> ba3150ac
 
 	return 0;
 }
@@ -9519,11 +9265,7 @@
 
 		ironlake_get_fdi_m_n_config(crtc, pipe_config);
 
-<<<<<<< HEAD
-		if (HAS_PCH_IBX(dev_priv->dev)) {
-=======
 		if (HAS_PCH_IBX(dev_priv)) {
->>>>>>> ba3150ac
 			pll_id = (enum intel_dpll_id) crtc->pipe;
 		} else {
 			tmp = I915_READ(PCH_DPLL_SEL);
@@ -10021,7 +9763,6 @@
 	default:
 		MISSING_CASE(pipe_config->ddi_pll_sel);
 		return;
-<<<<<<< HEAD
 	}
 
 	pipe_config->shared_dpll = intel_get_shared_dpll_by_id(dev_priv, id);
@@ -10154,140 +9895,6 @@
 		if ((tmp & BXT_PIPE_SELECT_MASK) != BXT_PIPE_SELECT(crtc->pipe))
 			continue;
 
-=======
-	}
-
-	pipe_config->shared_dpll = intel_get_shared_dpll_by_id(dev_priv, id);
-}
-
-static void haswell_get_ddi_pll(struct drm_i915_private *dev_priv,
-				enum port port,
-				struct intel_crtc_state *pipe_config)
-{
-	enum intel_dpll_id id;
-
-	pipe_config->ddi_pll_sel = I915_READ(PORT_CLK_SEL(port));
-
-	switch (pipe_config->ddi_pll_sel) {
-	case PORT_CLK_SEL_WRPLL1:
-		id = DPLL_ID_WRPLL1;
-		break;
-	case PORT_CLK_SEL_WRPLL2:
-		id = DPLL_ID_WRPLL2;
-		break;
-	case PORT_CLK_SEL_SPLL:
-		id = DPLL_ID_SPLL;
-		break;
-	case PORT_CLK_SEL_LCPLL_810:
-		id = DPLL_ID_LCPLL_810;
-		break;
-	case PORT_CLK_SEL_LCPLL_1350:
-		id = DPLL_ID_LCPLL_1350;
-		break;
-	case PORT_CLK_SEL_LCPLL_2700:
-		id = DPLL_ID_LCPLL_2700;
-		break;
-	default:
-		MISSING_CASE(pipe_config->ddi_pll_sel);
-		/* fall through */
-	case PORT_CLK_SEL_NONE:
-		return;
-	}
-
-	pipe_config->shared_dpll = intel_get_shared_dpll_by_id(dev_priv, id);
-}
-
-static bool hsw_get_transcoder_state(struct intel_crtc *crtc,
-				     struct intel_crtc_state *pipe_config,
-				     unsigned long *power_domain_mask)
-{
-	struct drm_device *dev = crtc->base.dev;
-	struct drm_i915_private *dev_priv = dev->dev_private;
-	enum intel_display_power_domain power_domain;
-	u32 tmp;
-
-	pipe_config->cpu_transcoder = (enum transcoder) crtc->pipe;
-
-	/*
-	 * XXX: Do intel_display_power_get_if_enabled before reading this (for
-	 * consistency and less surprising code; it's in always on power).
-	 */
-	tmp = I915_READ(TRANS_DDI_FUNC_CTL(TRANSCODER_EDP));
-	if (tmp & TRANS_DDI_FUNC_ENABLE) {
-		enum pipe trans_edp_pipe;
-		switch (tmp & TRANS_DDI_EDP_INPUT_MASK) {
-		default:
-			WARN(1, "unknown pipe linked to edp transcoder\n");
-		case TRANS_DDI_EDP_INPUT_A_ONOFF:
-		case TRANS_DDI_EDP_INPUT_A_ON:
-			trans_edp_pipe = PIPE_A;
-			break;
-		case TRANS_DDI_EDP_INPUT_B_ONOFF:
-			trans_edp_pipe = PIPE_B;
-			break;
-		case TRANS_DDI_EDP_INPUT_C_ONOFF:
-			trans_edp_pipe = PIPE_C;
-			break;
-		}
-
-		if (trans_edp_pipe == crtc->pipe)
-			pipe_config->cpu_transcoder = TRANSCODER_EDP;
-	}
-
-	power_domain = POWER_DOMAIN_TRANSCODER(pipe_config->cpu_transcoder);
-	if (!intel_display_power_get_if_enabled(dev_priv, power_domain))
-		return false;
-	*power_domain_mask |= BIT(power_domain);
-
-	tmp = I915_READ(PIPECONF(pipe_config->cpu_transcoder));
-
-	return tmp & PIPECONF_ENABLE;
-}
-
-static bool bxt_get_dsi_transcoder_state(struct intel_crtc *crtc,
-					 struct intel_crtc_state *pipe_config,
-					 unsigned long *power_domain_mask)
-{
-	struct drm_device *dev = crtc->base.dev;
-	struct drm_i915_private *dev_priv = dev->dev_private;
-	enum intel_display_power_domain power_domain;
-	enum port port;
-	enum transcoder cpu_transcoder;
-	u32 tmp;
-
-	pipe_config->has_dsi_encoder = false;
-
-	for_each_port_masked(port, BIT(PORT_A) | BIT(PORT_C)) {
-		if (port == PORT_A)
-			cpu_transcoder = TRANSCODER_DSI_A;
-		else
-			cpu_transcoder = TRANSCODER_DSI_C;
-
-		power_domain = POWER_DOMAIN_TRANSCODER(cpu_transcoder);
-		if (!intel_display_power_get_if_enabled(dev_priv, power_domain))
-			continue;
-		*power_domain_mask |= BIT(power_domain);
-
-		/*
-		 * The PLL needs to be enabled with a valid divider
-		 * configuration, otherwise accessing DSI registers will hang
-		 * the machine. See BSpec North Display Engine
-		 * registers/MIPI[BXT]. We can break out here early, since we
-		 * need the same DSI PLL to be enabled for both DSI ports.
-		 */
-		if (!intel_dsi_pll_is_enabled(dev_priv))
-			break;
-
-		/* XXX: this works for video mode only */
-		tmp = I915_READ(BXT_MIPI_PORT_CTRL(port));
-		if (!(tmp & DPI_ENABLE))
-			continue;
-
-		tmp = I915_READ(MIPI_CTRL(port));
-		if ((tmp & BXT_PIPE_SELECT_MASK) != BXT_PIPE_SELECT(crtc->pipe))
-			continue;
-
->>>>>>> ba3150ac
 		pipe_config->cpu_transcoder = cpu_transcoder;
 		pipe_config->has_dsi_encoder = true;
 		break;
@@ -13123,10 +12730,6 @@
 #undef PIPE_CONF_CHECK_X
 #undef PIPE_CONF_CHECK_I
 #undef PIPE_CONF_CHECK_P
-<<<<<<< HEAD
-#undef PIPE_CONF_CHECK_I_ALT
-=======
->>>>>>> ba3150ac
 #undef PIPE_CONF_CHECK_FLAGS
 #undef PIPE_CONF_CHECK_CLOCK_FUZZY
 #undef PIPE_CONF_QUIRK
@@ -13153,12 +12756,8 @@
 	}
 }
 
-<<<<<<< HEAD
-static void check_wm_state(struct drm_device *dev)
-=======
 static void verify_wm_state(struct drm_crtc *crtc,
 			    struct drm_crtc_state *new_state)
->>>>>>> ba3150ac
 {
 	struct drm_device *dev = crtc->dev;
 	struct drm_i915_private *dev_priv = dev->dev_private;
@@ -13319,19 +12918,6 @@
 
 	intel_pipe_config_sanity_check(dev_priv, pipe_config);
 
-<<<<<<< HEAD
-		intel_pipe_config_sanity_check(dev_priv, pipe_config);
-
-		sw_config = to_intel_crtc_state(crtc->state);
-		if (!intel_pipe_config_compare(dev, sw_config,
-					       pipe_config, false)) {
-			I915_STATE_WARN(1, "pipe state doesn't match!\n");
-			intel_dump_pipe_config(intel_crtc, pipe_config,
-					       "[hw state]");
-			intel_dump_pipe_config(intel_crtc, sw_config,
-					       "[sw state]");
-		}
-=======
 	sw_config = to_intel_crtc_state(crtc->state);
 	if (!intel_pipe_config_compare(dev, sw_config,
 				       pipe_config, false)) {
@@ -13340,7 +12926,6 @@
 				       "[hw state]");
 		intel_dump_pipe_config(intel_crtc, sw_config,
 				       "[sw state]");
->>>>>>> ba3150ac
 	}
 }
 
@@ -13351,54 +12936,13 @@
 			 struct drm_crtc_state *new_state)
 {
 	struct intel_dpll_hw_state dpll_hw_state;
-<<<<<<< HEAD
-	int i;
-
-	for (i = 0; i < dev_priv->num_shared_dpll; i++) {
-		struct intel_shared_dpll *pll =
-			intel_get_shared_dpll_by_id(dev_priv, i);
-		unsigned enabled_crtcs = 0, active_crtcs = 0;
-		bool active;
-=======
 	unsigned crtc_mask;
 	bool active;
->>>>>>> ba3150ac
 
 	memset(&dpll_hw_state, 0, sizeof(dpll_hw_state));
 
 	DRM_DEBUG_KMS("%s\n", pll->name);
 
-<<<<<<< HEAD
-		active = pll->funcs.get_hw_state(dev_priv, pll, &dpll_hw_state);
-
-		I915_STATE_WARN(pll->active_mask & ~pll->config.crtc_mask,
-		     "more active pll users than references: %x vs %x\n",
-		     pll->active_mask, pll->config.crtc_mask);
-
-		if (!(pll->flags & INTEL_DPLL_ALWAYS_ON)) {
-			I915_STATE_WARN(!pll->on && pll->active_mask,
-			     "pll in active use but not on in sw tracking\n");
-			I915_STATE_WARN(pll->on && !pll->active_mask,
-			     "pll is on but not used by any active crtc\n");
-			I915_STATE_WARN(pll->on != active,
-			     "pll on state mismatch (expected %i, found %i)\n",
-			     pll->on, active);
-		}
-
-		for_each_intel_crtc(dev, crtc) {
-			if (crtc->base.state->enable && crtc->config->shared_dpll == pll)
-				enabled_crtcs |= 1 << drm_crtc_index(&crtc->base);
-			if (crtc->base.state->active && crtc->config->shared_dpll == pll)
-				active_crtcs |= 1 << drm_crtc_index(&crtc->base);
-		}
-
-		I915_STATE_WARN(pll->active_mask != active_crtcs,
-		     "pll active crtcs mismatch (expected %x, found %x)\n",
-		     pll->active_mask, active_crtcs);
-		I915_STATE_WARN(pll->config.crtc_mask != enabled_crtcs,
-		     "pll enabled crtcs mismatch (expected %x, found %x)\n",
-		     pll->config.crtc_mask, enabled_crtcs);
-=======
 	active = pll->funcs.get_hw_state(dev_priv, pll, &dpll_hw_state);
 
 	if (!(pll->flags & INTEL_DPLL_ALWAYS_ON)) {
@@ -13451,7 +12995,6 @@
 
 	if (new_state->shared_dpll)
 		verify_single_dpll_state(dev_priv, new_state->shared_dpll, crtc, new_crtc_state);
->>>>>>> ba3150ac
 
 	if (old_state->shared_dpll &&
 	    old_state->shared_dpll != new_state->shared_dpll) {
@@ -13482,8 +13025,6 @@
 	verify_shared_dpll_state(crtc->dev, crtc, old_state, new_state);
 }
 
-<<<<<<< HEAD
-=======
 static void
 verify_disabled_dpll_state(struct drm_device *dev)
 {
@@ -13502,7 +13043,6 @@
 	verify_disabled_dpll_state(dev);
 }
 
->>>>>>> ba3150ac
 static void update_scanline_offset(struct intel_crtc *crtc)
 {
 	struct drm_device *dev = crtc->base.dev;
@@ -14085,18 +13625,6 @@
 		if (modeset && crtc->state->active) {
 			update_scanline_offset(to_intel_crtc(crtc));
 			dev_priv->display.crtc_enable(crtc);
-		}
-
-		if (!modeset &&
-		    crtc->state->active &&
-		    crtc->state->color_mgmt_changed) {
-			/*
-			 * Only update color management when not doing
-			 * a modeset as this will be done by
-			 * crtc_enable already.
-			 */
-			intel_color_set_csc(crtc);
-			intel_color_load_luts(crtc);
 		}
 
 		if (!modeset)
@@ -15871,11 +15399,7 @@
 		dev->mode_config.cursor_height = MAX_CURSOR_HEIGHT;
 	}
 
-<<<<<<< HEAD
-	dev->mode_config.fb_base = dev_priv->ggtt.mappable_base;
-=======
 	dev->mode_config.fb_base = ggtt->mappable_base;
->>>>>>> ba3150ac
 
 	DRM_DEBUG_KMS("%d display pipe%s available.\n",
 		      INTEL_INFO(dev)->num_pipes,
