--- conflicted
+++ resolved
@@ -944,8 +944,6 @@
 	case HostCmd_CMD_802_11_SUBSCRIBE_EVENT:
 		ret = mwifiex_ret_subsc_evt(priv, resp, data_buf);
 		break;
-<<<<<<< HEAD
-=======
 	case HostCmd_CMD_UAP_SYS_CONFIG:
 		break;
 	case HostCmd_CMD_UAP_BSS_START:
@@ -954,7 +952,6 @@
 	case HostCmd_CMD_UAP_BSS_STOP:
 		priv->bss_started = 0;
 		break;
->>>>>>> 05f8f252
 	default:
 		dev_err(adapter->dev, "CMD_RESP: unknown cmd response %#x\n",
 			resp->command);
