--- conflicted
+++ resolved
@@ -866,11 +866,7 @@
 
 	/* List of pointers to port structures */
 	int port_count;
-<<<<<<< HEAD
-	struct mvpp2_port **port_list;
-=======
 	struct mvpp2_port *port_list[MVPP2_MAX_PORTS];
->>>>>>> 661e50bc
 
 	/* Aggregated TXQs */
 	struct mvpp2_tx_queue *aggr_txqs;
@@ -5817,9 +5813,6 @@
 		txq_pcpu->stop_threshold = txq->size - MVPP2_MAX_SKB_DESCS;
 		txq_pcpu->wake_threshold = txq_pcpu->stop_threshold / 2;
 
-		txq_pcpu->stop_threshold = txq->size - MVPP2_MAX_SKB_DESCS;
-		txq_pcpu->wake_threshold = txq_pcpu->stop_threshold / 2;
-
 		txq_pcpu->tso_headers =
 			dma_alloc_coherent(port->dev->dev.parent,
 					   txq_pcpu->size * TSO_HEADER_SIZE,
@@ -7909,11 +7902,6 @@
 
 	mutex_init(&port->gather_stats_lock);
 	INIT_DELAYED_WORK(&port->stats_work, mvpp2_gather_hw_statistics);
-<<<<<<< HEAD
-
-	mvpp2_port_copy_mac_addr(dev, priv, port_node, &mac_from);
-=======
->>>>>>> 661e50bc
 
 	mvpp2_port_copy_mac_addr(dev, priv, port_fwnode, &mac_from);
 
@@ -8379,9 +8367,6 @@
 		goto err_mg_clk;
 	}
 
-<<<<<<< HEAD
-	priv->port_count = of_get_available_child_count(dn);
-=======
 	/* Initialize ports */
 	fwnode_for_each_available_child_node(fwnode, port_fwnode) {
 		err = mvpp2_port_probe(pdev, port_fwnode, priv);
@@ -8389,30 +8374,12 @@
 			goto err_port_probe;
 	}
 
->>>>>>> 661e50bc
 	if (priv->port_count == 0) {
 		dev_err(&pdev->dev, "no ports enabled\n");
 		err = -ENODEV;
 		goto err_mg_clk;
 	}
 
-<<<<<<< HEAD
-	priv->port_list = devm_kcalloc(&pdev->dev, priv->port_count,
-				       sizeof(*priv->port_list),
-				       GFP_KERNEL);
-	if (!priv->port_list) {
-		err = -ENOMEM;
-		goto err_mg_clk;
-	}
-
-	/* Initialize ports */
-	i = 0;
-	for_each_available_child_of_node(dn, port_node) {
-		err = mvpp2_port_probe(pdev, port_node, priv, i);
-		if (err < 0)
-			goto err_port_probe;
-		i++;
-=======
 	/* Statistics must be gathered regularly because some of them (like
 	 * packets counters) are 32-bit registers and could overflow quite
 	 * quickly. For instance, a 10Gb link used at full bandwidth with the
@@ -8426,22 +8393,6 @@
 	if (!priv->stats_queue) {
 		err = -ENOMEM;
 		goto err_port_probe;
->>>>>>> 661e50bc
-	}
-
-	/* Statistics must be gathered regularly because some of them (like
-	 * packets counters) are 32-bit registers and could overflow quite
-	 * quickly. For instance, a 10Gb link used at full bandwidth with the
-	 * smallest packets (64B) will overflow a 32-bit counter in less than
-	 * 30 seconds. Then, use a workqueue to fill 64-bit counters.
-	 */
-	snprintf(priv->queue_name, sizeof(priv->queue_name),
-		 "stats-wq-%s%s", netdev_name(priv->port_list[0]->dev),
-		 priv->port_count > 1 ? "+" : "");
-	priv->stats_queue = create_singlethread_workqueue(priv->queue_name);
-	if (!priv->stats_queue) {
-		err = -ENOMEM;
-		goto err_port_probe;
 	}
 
 	platform_set_drvdata(pdev, priv);
@@ -8449,11 +8400,7 @@
 
 err_port_probe:
 	i = 0;
-<<<<<<< HEAD
-	for_each_available_child_of_node(dn, port_node) {
-=======
 	fwnode_for_each_available_child_node(fwnode, port_fwnode) {
->>>>>>> 661e50bc
 		if (priv->port_list[i])
 			mvpp2_port_remove(priv->port_list[i]);
 		i++;
@@ -8479,11 +8426,7 @@
 	flush_workqueue(priv->stats_queue);
 	destroy_workqueue(priv->stats_queue);
 
-<<<<<<< HEAD
-	for_each_available_child_of_node(dn, port_node) {
-=======
 	fwnode_for_each_available_child_node(fwnode, port_fwnode) {
->>>>>>> 661e50bc
 		if (priv->port_list[i]) {
 			mutex_destroy(&priv->port_list[i]->gather_stats_lock);
 			mvpp2_port_remove(priv->port_list[i]);
