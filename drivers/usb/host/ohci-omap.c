--- conflicted
+++ resolved
@@ -213,24 +213,14 @@
 
 #ifdef	CONFIG_USB_OTG
 	if (need_transceiver) {
-<<<<<<< HEAD
-		hcd->phy = usb_get_transceiver();
-		if (hcd->phy) {
+		hcd->phy = usb_get_phy(USB_PHY_TYPE_USB2);
+		if (!IS_ERR_OR_NULL(hcd->phy)) {
 			int	status = otg_set_host(hcd->phy->otg,
-=======
-		ohci->transceiver = usb_get_phy(USB_PHY_TYPE_USB2);
-		if (!IS_ERR_OR_NULL(ohci->transceiver)) {
-			int	status = otg_set_host(ohci->transceiver->otg,
->>>>>>> f8ecf829
 						&ohci_to_hcd(ohci)->self);
 			dev_dbg(hcd->self.controller, "init %s phy, status %d\n",
 					hcd->phy->label, status);
 			if (status) {
-<<<<<<< HEAD
-				usb_put_transceiver(hcd->phy);
-=======
-				usb_put_phy(ohci->transceiver);
->>>>>>> f8ecf829
+				usb_put_phy(hcd->phy);
 				return status;
 			}
 		} else {
@@ -415,15 +405,9 @@
 	struct ohci_hcd		*ohci = hcd_to_ohci (hcd);
 
 	usb_remove_hcd(hcd);
-<<<<<<< HEAD
-	if (hcd->phy) {
+	if (!IS_ERR_OR_NULL(hcd->phy)) {
 		(void) otg_set_host(hcd->phy->otg, 0);
-		usb_put_transceiver(hcd->phy);
-=======
-	if (!IS_ERR_OR_NULL(ohci->transceiver)) {
-		(void) otg_set_host(ohci->transceiver->otg, 0);
-		usb_put_phy(ohci->transceiver);
->>>>>>> f8ecf829
+		usb_put_phy(hcd->phy);
 	}
 	if (machine_is_omap_osk())
 		gpio_free(9);
