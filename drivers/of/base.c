/*
 * Procedures for creating, accessing and interpreting the device tree.
 *
 * Paul Mackerras	August 1996.
 * Copyright (C) 1996-2005 Paul Mackerras.
 *
 *  Adapted for 64bit PowerPC by Dave Engebretsen and Peter Bergner.
 *    {engebret|bergner}@us.ibm.com
 *
 *  Adapted for sparc and sparc64 by David S. Miller davem@davemloft.net
 *
 *  Reconsolidated from arch/x/kernel/prom.c by Stephen Rothwell and
 *  Grant Likely.
 *
 *      This program is free software; you can redistribute it and/or
 *      modify it under the terms of the GNU General Public License
 *      as published by the Free Software Foundation; either version
 *      2 of the License, or (at your option) any later version.
 */
#include <linux/ctype.h>
#include <linux/cpu.h>
#include <linux/module.h>
#include <linux/of.h>
#include <linux/spinlock.h>
#include <linux/slab.h>
#include <linux/proc_fs.h>

#include "of_private.h"

LIST_HEAD(aliases_lookup);

struct device_node *of_allnodes;
EXPORT_SYMBOL(of_allnodes);
struct device_node *of_chosen;
struct device_node *of_aliases;
static struct device_node *of_stdout;

DEFINE_MUTEX(of_aliases_mutex);

/* use when traversing tree through the allnext, child, sibling,
 * or parent members of struct device_node.
 */
DEFINE_RAW_SPINLOCK(devtree_lock);

int of_n_addr_cells(struct device_node *np)
{
	const __be32 *ip;

	do {
		if (np->parent)
			np = np->parent;
		ip = of_get_property(np, "#address-cells", NULL);
		if (ip)
			return be32_to_cpup(ip);
	} while (np->parent);
	/* No #address-cells property for the root node */
	return OF_ROOT_NODE_ADDR_CELLS_DEFAULT;
}
EXPORT_SYMBOL(of_n_addr_cells);

int of_n_size_cells(struct device_node *np)
{
	const __be32 *ip;

	do {
		if (np->parent)
			np = np->parent;
		ip = of_get_property(np, "#size-cells", NULL);
		if (ip)
			return be32_to_cpup(ip);
	} while (np->parent);
	/* No #size-cells property for the root node */
	return OF_ROOT_NODE_SIZE_CELLS_DEFAULT;
}
EXPORT_SYMBOL(of_n_size_cells);

#ifdef CONFIG_NUMA
int __weak of_node_to_nid(struct device_node *np)
{
	return numa_node_id();
}
#endif

#if defined(CONFIG_OF_DYNAMIC)
/**
 *	of_node_get - Increment refcount of a node
 *	@node:	Node to inc refcount, NULL is supported to
 *		simplify writing of callers
 *
 *	Returns node.
 */
struct device_node *of_node_get(struct device_node *node)
{
	if (node)
		kref_get(&node->kref);
	return node;
}
EXPORT_SYMBOL(of_node_get);

static inline struct device_node *kref_to_device_node(struct kref *kref)
{
	return container_of(kref, struct device_node, kref);
}

/**
 *	of_node_release - release a dynamically allocated node
 *	@kref:  kref element of the node to be released
 *
 *	In of_node_put() this function is passed to kref_put()
 *	as the destructor.
 */
static void of_node_release(struct kref *kref)
{
	struct device_node *node = kref_to_device_node(kref);
	struct property *prop = node->properties;

	/* We should never be releasing nodes that haven't been detached. */
	if (!of_node_check_flag(node, OF_DETACHED)) {
		pr_err("ERROR: Bad of_node_put() on %s\n", node->full_name);
		dump_stack();
		kref_init(&node->kref);
		return;
	}

	if (!of_node_check_flag(node, OF_DYNAMIC))
		return;

	while (prop) {
		struct property *next = prop->next;
		kfree(prop->name);
		kfree(prop->value);
		kfree(prop);
		prop = next;

		if (!prop) {
			prop = node->deadprops;
			node->deadprops = NULL;
		}
	}
	kfree(node->full_name);
	kfree(node->data);
	kfree(node);
}

/**
 *	of_node_put - Decrement refcount of a node
 *	@node:	Node to dec refcount, NULL is supported to
 *		simplify writing of callers
 *
 */
void of_node_put(struct device_node *node)
{
	if (node)
		kref_put(&node->kref, of_node_release);
}
EXPORT_SYMBOL(of_node_put);
#endif /* CONFIG_OF_DYNAMIC */

static struct property *__of_find_property(const struct device_node *np,
					   const char *name, int *lenp)
{
	struct property *pp;

	if (!np)
		return NULL;

	for (pp = np->properties; pp; pp = pp->next) {
		if (of_prop_cmp(pp->name, name) == 0) {
			if (lenp)
				*lenp = pp->length;
			break;
		}
	}

	return pp;
}

struct property *of_find_property(const struct device_node *np,
				  const char *name,
				  int *lenp)
{
	struct property *pp;
	unsigned long flags;

	raw_spin_lock_irqsave(&devtree_lock, flags);
	pp = __of_find_property(np, name, lenp);
	raw_spin_unlock_irqrestore(&devtree_lock, flags);

	return pp;
}
EXPORT_SYMBOL(of_find_property);

/**
 * of_find_all_nodes - Get next node in global list
 * @prev:	Previous node or NULL to start iteration
 *		of_node_put() will be called on it
 *
 * Returns a node pointer with refcount incremented, use
 * of_node_put() on it when done.
 */
struct device_node *of_find_all_nodes(struct device_node *prev)
{
	struct device_node *np;
	unsigned long flags;

	raw_spin_lock_irqsave(&devtree_lock, flags);
	np = prev ? prev->allnext : of_allnodes;
	for (; np != NULL; np = np->allnext)
		if (of_node_get(np))
			break;
	of_node_put(prev);
	raw_spin_unlock_irqrestore(&devtree_lock, flags);
	return np;
}
EXPORT_SYMBOL(of_find_all_nodes);

/*
 * Find a property with a given name for a given node
 * and return the value.
 */
static const void *__of_get_property(const struct device_node *np,
				     const char *name, int *lenp)
{
	struct property *pp = __of_find_property(np, name, lenp);

	return pp ? pp->value : NULL;
}

/*
 * Find a property with a given name for a given node
 * and return the value.
 */
const void *of_get_property(const struct device_node *np, const char *name,
			    int *lenp)
{
	struct property *pp = of_find_property(np, name, lenp);

	return pp ? pp->value : NULL;
}
EXPORT_SYMBOL(of_get_property);

/*
 * arch_match_cpu_phys_id - Match the given logical CPU and physical id
 *
 * @cpu: logical cpu index of a core/thread
 * @phys_id: physical identifier of a core/thread
 *
 * CPU logical to physical index mapping is architecture specific.
 * However this __weak function provides a default match of physical
 * id to logical cpu index. phys_id provided here is usually values read
 * from the device tree which must match the hardware internal registers.
 *
 * Returns true if the physical identifier and the logical cpu index
 * correspond to the same core/thread, false otherwise.
 */
bool __weak arch_match_cpu_phys_id(int cpu, u64 phys_id)
{
	return (u32)phys_id == cpu;
}

/**
 * Checks if the given "prop_name" property holds the physical id of the
 * core/thread corresponding to the logical cpu 'cpu'. If 'thread' is not
 * NULL, local thread number within the core is returned in it.
 */
static bool __of_find_n_match_cpu_property(struct device_node *cpun,
			const char *prop_name, int cpu, unsigned int *thread)
{
	const __be32 *cell;
	int ac, prop_len, tid;
	u64 hwid;

	ac = of_n_addr_cells(cpun);
	cell = of_get_property(cpun, prop_name, &prop_len);
	if (!cell || !ac)
		return false;
	prop_len /= sizeof(*cell) * ac;
	for (tid = 0; tid < prop_len; tid++) {
		hwid = of_read_number(cell, ac);
		if (arch_match_cpu_phys_id(cpu, hwid)) {
			if (thread)
				*thread = tid;
			return true;
		}
		cell += ac;
	}
	return false;
}

/*
 * arch_find_n_match_cpu_physical_id - See if the given device node is
 * for the cpu corresponding to logical cpu 'cpu'.  Return true if so,
 * else false.  If 'thread' is non-NULL, the local thread number within the
 * core is returned in it.
 */
bool __weak arch_find_n_match_cpu_physical_id(struct device_node *cpun,
					      int cpu, unsigned int *thread)
{
	/* Check for non-standard "ibm,ppc-interrupt-server#s" property
	 * for thread ids on PowerPC. If it doesn't exist fallback to
	 * standard "reg" property.
	 */
	if (IS_ENABLED(CONFIG_PPC) &&
	    __of_find_n_match_cpu_property(cpun,
					   "ibm,ppc-interrupt-server#s",
					   cpu, thread))
		return true;

	if (__of_find_n_match_cpu_property(cpun, "reg", cpu, thread))
		return true;

	return false;
}

/**
 * of_get_cpu_node - Get device node associated with the given logical CPU
 *
 * @cpu: CPU number(logical index) for which device node is required
 * @thread: if not NULL, local thread number within the physical core is
 *          returned
 *
 * The main purpose of this function is to retrieve the device node for the
 * given logical CPU index. It should be used to initialize the of_node in
 * cpu device. Once of_node in cpu device is populated, all the further
 * references can use that instead.
 *
 * CPU logical to physical index mapping is architecture specific and is built
 * before booting secondary cores. This function uses arch_match_cpu_phys_id
 * which can be overridden by architecture specific implementation.
 *
 * Returns a node pointer for the logical cpu if found, else NULL.
 */
struct device_node *of_get_cpu_node(int cpu, unsigned int *thread)
{
	struct device_node *cpun;

	for_each_node_by_type(cpun, "cpu") {
		if (arch_find_n_match_cpu_physical_id(cpun, cpu, thread))
			return cpun;
	}
	return NULL;
}
EXPORT_SYMBOL(of_get_cpu_node);

/** Checks if the given "compat" string matches one of the strings in
 * the device's "compatible" property
 */
static int __of_device_is_compatible(const struct device_node *device,
				     const char *compat)
{
	const char* cp;
	int cplen, l;

	cp = __of_get_property(device, "compatible", &cplen);
	if (cp == NULL)
		return 0;
	while (cplen > 0) {
		if (of_compat_cmp(cp, compat, strlen(compat)) == 0)
			return 1;
		l = strlen(cp) + 1;
		cp += l;
		cplen -= l;
	}

	return 0;
}

/** Checks if the given "compat" string matches one of the strings in
 * the device's "compatible" property
 */
int of_device_is_compatible(const struct device_node *device,
		const char *compat)
{
	unsigned long flags;
	int res;

	raw_spin_lock_irqsave(&devtree_lock, flags);
	res = __of_device_is_compatible(device, compat);
	raw_spin_unlock_irqrestore(&devtree_lock, flags);
	return res;
}
EXPORT_SYMBOL(of_device_is_compatible);

/**
 * of_machine_is_compatible - Test root of device tree for a given compatible value
 * @compat: compatible string to look for in root node's compatible property.
 *
 * Returns true if the root node has the given value in its
 * compatible property.
 */
int of_machine_is_compatible(const char *compat)
{
	struct device_node *root;
	int rc = 0;

	root = of_find_node_by_path("/");
	if (root) {
		rc = of_device_is_compatible(root, compat);
		of_node_put(root);
	}
	return rc;
}
EXPORT_SYMBOL(of_machine_is_compatible);

/**
 *  __of_device_is_available - check if a device is available for use
 *
 *  @device: Node to check for availability, with locks already held
 *
 *  Returns 1 if the status property is absent or set to "okay" or "ok",
 *  0 otherwise
 */
static int __of_device_is_available(const struct device_node *device)
{
	const char *status;
	int statlen;

	if (!device)
		return 0;

	status = __of_get_property(device, "status", &statlen);
	if (status == NULL)
		return 1;

	if (statlen > 0) {
		if (!strcmp(status, "okay") || !strcmp(status, "ok"))
			return 1;
	}

	return 0;
}

/**
 *  of_device_is_available - check if a device is available for use
 *
 *  @device: Node to check for availability
 *
 *  Returns 1 if the status property is absent or set to "okay" or "ok",
 *  0 otherwise
 */
int of_device_is_available(const struct device_node *device)
{
	unsigned long flags;
	int res;

	raw_spin_lock_irqsave(&devtree_lock, flags);
	res = __of_device_is_available(device);
	raw_spin_unlock_irqrestore(&devtree_lock, flags);
	return res;

}
EXPORT_SYMBOL(of_device_is_available);

/**
 *	of_get_parent - Get a node's parent if any
 *	@node:	Node to get parent
 *
 *	Returns a node pointer with refcount incremented, use
 *	of_node_put() on it when done.
 */
struct device_node *of_get_parent(const struct device_node *node)
{
	struct device_node *np;
	unsigned long flags;

	if (!node)
		return NULL;

	raw_spin_lock_irqsave(&devtree_lock, flags);
	np = of_node_get(node->parent);
	raw_spin_unlock_irqrestore(&devtree_lock, flags);
	return np;
}
EXPORT_SYMBOL(of_get_parent);

/**
 *	of_get_next_parent - Iterate to a node's parent
 *	@node:	Node to get parent of
 *
 * 	This is like of_get_parent() except that it drops the
 * 	refcount on the passed node, making it suitable for iterating
 * 	through a node's parents.
 *
 *	Returns a node pointer with refcount incremented, use
 *	of_node_put() on it when done.
 */
struct device_node *of_get_next_parent(struct device_node *node)
{
	struct device_node *parent;
	unsigned long flags;

	if (!node)
		return NULL;

	raw_spin_lock_irqsave(&devtree_lock, flags);
	parent = of_node_get(node->parent);
	of_node_put(node);
	raw_spin_unlock_irqrestore(&devtree_lock, flags);
	return parent;
}
EXPORT_SYMBOL(of_get_next_parent);

/**
 *	of_get_next_child - Iterate a node childs
 *	@node:	parent node
 *	@prev:	previous child of the parent node, or NULL to get first
 *
 *	Returns a node pointer with refcount incremented, use
 *	of_node_put() on it when done.
 */
struct device_node *of_get_next_child(const struct device_node *node,
	struct device_node *prev)
{
	struct device_node *next;
	unsigned long flags;

	raw_spin_lock_irqsave(&devtree_lock, flags);
	next = prev ? prev->sibling : node->child;
	for (; next; next = next->sibling)
		if (of_node_get(next))
			break;
	of_node_put(prev);
	raw_spin_unlock_irqrestore(&devtree_lock, flags);
	return next;
}
EXPORT_SYMBOL(of_get_next_child);

/**
 *	of_get_next_available_child - Find the next available child node
 *	@node:	parent node
 *	@prev:	previous child of the parent node, or NULL to get first
 *
 *      This function is like of_get_next_child(), except that it
 *      automatically skips any disabled nodes (i.e. status = "disabled").
 */
struct device_node *of_get_next_available_child(const struct device_node *node,
	struct device_node *prev)
{
	struct device_node *next;
	unsigned long flags;

	raw_spin_lock_irqsave(&devtree_lock, flags);
	next = prev ? prev->sibling : node->child;
	for (; next; next = next->sibling) {
		if (!__of_device_is_available(next))
			continue;
		if (of_node_get(next))
			break;
	}
	of_node_put(prev);
	raw_spin_unlock_irqrestore(&devtree_lock, flags);
	return next;
}
EXPORT_SYMBOL(of_get_next_available_child);

/**
 *	of_get_child_by_name - Find the child node by name for a given parent
 *	@node:	parent node
 *	@name:	child name to look for.
 *
 *      This function looks for child node for given matching name
 *
 *	Returns a node pointer if found, with refcount incremented, use
 *	of_node_put() on it when done.
 *	Returns NULL if node is not found.
 */
struct device_node *of_get_child_by_name(const struct device_node *node,
				const char *name)
{
	struct device_node *child;

	for_each_child_of_node(node, child)
		if (child->name && (of_node_cmp(child->name, name) == 0))
			break;
	return child;
}
EXPORT_SYMBOL(of_get_child_by_name);

/**
 *	of_find_node_by_path - Find a node matching a full OF path
 *	@path:	The full path to match
 *
 *	Returns a node pointer with refcount incremented, use
 *	of_node_put() on it when done.
 */
struct device_node *of_find_node_by_path(const char *path)
{
	struct device_node *np = of_allnodes;
	unsigned long flags;

	raw_spin_lock_irqsave(&devtree_lock, flags);
	for (; np; np = np->allnext) {
		if (np->full_name && (of_node_cmp(np->full_name, path) == 0)
		    && of_node_get(np))
			break;
	}
	raw_spin_unlock_irqrestore(&devtree_lock, flags);
	return np;
}
EXPORT_SYMBOL(of_find_node_by_path);

/**
 *	of_find_node_by_name - Find a node by its "name" property
 *	@from:	The node to start searching from or NULL, the node
 *		you pass will not be searched, only the next one
 *		will; typically, you pass what the previous call
 *		returned. of_node_put() will be called on it
 *	@name:	The name string to match against
 *
 *	Returns a node pointer with refcount incremented, use
 *	of_node_put() on it when done.
 */
struct device_node *of_find_node_by_name(struct device_node *from,
	const char *name)
{
	struct device_node *np;
	unsigned long flags;

	raw_spin_lock_irqsave(&devtree_lock, flags);
	np = from ? from->allnext : of_allnodes;
	for (; np; np = np->allnext)
		if (np->name && (of_node_cmp(np->name, name) == 0)
		    && of_node_get(np))
			break;
	of_node_put(from);
	raw_spin_unlock_irqrestore(&devtree_lock, flags);
	return np;
}
EXPORT_SYMBOL(of_find_node_by_name);

/**
 *	of_find_node_by_type - Find a node by its "device_type" property
 *	@from:	The node to start searching from, or NULL to start searching
 *		the entire device tree. The node you pass will not be
 *		searched, only the next one will; typically, you pass
 *		what the previous call returned. of_node_put() will be
 *		called on from for you.
 *	@type:	The type string to match against
 *
 *	Returns a node pointer with refcount incremented, use
 *	of_node_put() on it when done.
 */
struct device_node *of_find_node_by_type(struct device_node *from,
	const char *type)
{
	struct device_node *np;
	unsigned long flags;

	raw_spin_lock_irqsave(&devtree_lock, flags);
	np = from ? from->allnext : of_allnodes;
	for (; np; np = np->allnext)
		if (np->type && (of_node_cmp(np->type, type) == 0)
		    && of_node_get(np))
			break;
	of_node_put(from);
	raw_spin_unlock_irqrestore(&devtree_lock, flags);
	return np;
}
EXPORT_SYMBOL(of_find_node_by_type);

/**
 *	of_find_compatible_node - Find a node based on type and one of the
 *                                tokens in its "compatible" property
 *	@from:		The node to start searching from or NULL, the node
 *			you pass will not be searched, only the next one
 *			will; typically, you pass what the previous call
 *			returned. of_node_put() will be called on it
 *	@type:		The type string to match "device_type" or NULL to ignore
 *	@compatible:	The string to match to one of the tokens in the device
 *			"compatible" list.
 *
 *	Returns a node pointer with refcount incremented, use
 *	of_node_put() on it when done.
 */
struct device_node *of_find_compatible_node(struct device_node *from,
	const char *type, const char *compatible)
{
	struct device_node *np;
	unsigned long flags;

	raw_spin_lock_irqsave(&devtree_lock, flags);
	np = from ? from->allnext : of_allnodes;
	for (; np; np = np->allnext) {
		if (type
		    && !(np->type && (of_node_cmp(np->type, type) == 0)))
			continue;
		if (__of_device_is_compatible(np, compatible) &&
		    of_node_get(np))
			break;
	}
	of_node_put(from);
	raw_spin_unlock_irqrestore(&devtree_lock, flags);
	return np;
}
EXPORT_SYMBOL(of_find_compatible_node);

/**
 *	of_find_node_with_property - Find a node which has a property with
 *                                   the given name.
 *	@from:		The node to start searching from or NULL, the node
 *			you pass will not be searched, only the next one
 *			will; typically, you pass what the previous call
 *			returned. of_node_put() will be called on it
 *	@prop_name:	The name of the property to look for.
 *
 *	Returns a node pointer with refcount incremented, use
 *	of_node_put() on it when done.
 */
struct device_node *of_find_node_with_property(struct device_node *from,
	const char *prop_name)
{
	struct device_node *np;
	struct property *pp;
	unsigned long flags;

	raw_spin_lock_irqsave(&devtree_lock, flags);
	np = from ? from->allnext : of_allnodes;
	for (; np; np = np->allnext) {
		for (pp = np->properties; pp; pp = pp->next) {
			if (of_prop_cmp(pp->name, prop_name) == 0) {
				of_node_get(np);
				goto out;
			}
		}
	}
out:
	of_node_put(from);
	raw_spin_unlock_irqrestore(&devtree_lock, flags);
	return np;
}
EXPORT_SYMBOL(of_find_node_with_property);

static const struct of_device_id *
of_match_compatible(const struct of_device_id *matches,
			const struct device_node *node)
{
	const char *cp;
	int cplen, l;
	const struct of_device_id *m;

	cp = __of_get_property(node, "compatible", &cplen);
	while (cp && (cplen > 0)) {
		m = matches;
		while (m->name[0] || m->type[0] || m->compatible[0]) {
			/* Only match for the entries without type and name */
			if (m->name[0] || m->type[0] ||
				of_compat_cmp(m->compatible, cp,
					 strlen(m->compatible)))
				m++;
			else
				return m;
		}

		/* Get node's next compatible string */
		l = strlen(cp) + 1;
		cp += l;
		cplen -= l;
	}

	return NULL;
}

static
const struct of_device_id *__of_match_node(const struct of_device_id *matches,
					   const struct device_node *node)
{
<<<<<<< HEAD
	const char *cp;
	int cplen, l;
=======
	const struct of_device_id *m;
>>>>>>> 56041bf9

	if (!matches)
		return NULL;

<<<<<<< HEAD
	cp = __of_get_property(node, "compatible", &cplen);
	do {
		const struct of_device_id *m = matches;

		/* Check against matches with current compatible string */
		while (m->name[0] || m->type[0] || m->compatible[0]) {
			int match = 1;
			if (m->name[0])
				match &= node->name
					&& !strcmp(m->name, node->name);
			if (m->type[0])
				match &= node->type
					&& !strcmp(m->type, node->type);
			if (m->compatible[0])
				match &= cp
					&& !of_compat_cmp(m->compatible, cp,
							strlen(m->compatible));
			if (match)
				return m;
			m++;
		}

		/* Get node's next compatible string */ 
		if (cp) {
			l = strlen(cp) + 1;
			cp += l;
			cplen -= l;
		}
	} while (cp && (cplen > 0));

=======
	m = of_match_compatible(matches, node);
	if (m)
		return m;

	while (matches->name[0] || matches->type[0] || matches->compatible[0]) {
		int match = 1;
		if (matches->name[0])
			match &= node->name
				&& !strcmp(matches->name, node->name);
		if (matches->type[0])
			match &= node->type
				&& !strcmp(matches->type, node->type);
		if (matches->compatible[0])
			match &= __of_device_is_compatible(node,
							   matches->compatible);
		if (match)
			return matches;
		matches++;
	}
>>>>>>> 56041bf9
	return NULL;
}

/**
 * of_match_node - Tell if an device_node has a matching of_match structure
 *	@matches:	array of of device match structures to search in
 *	@node:		the of device structure to match against
 *
<<<<<<< HEAD
 *	Low level utility function used by device matching. Matching order
 *	is to compare each of the node's compatibles with all given matches
 *	first. This implies node's compatible is sorted from specific to
 *	generic while matches can be in any order.
=======
 *	Low level utility function used by device matching. We have two ways
 *	of matching:
 *	- Try to find the best compatible match by comparing each compatible
 *	  string of device node with all the given matches respectively.
 *	- If the above method failed, then try to match the compatible by using
 *	  __of_device_is_compatible() besides the match in type and name.
>>>>>>> 56041bf9
 */
const struct of_device_id *of_match_node(const struct of_device_id *matches,
					 const struct device_node *node)
{
	const struct of_device_id *match;
	unsigned long flags;

	raw_spin_lock_irqsave(&devtree_lock, flags);
	match = __of_match_node(matches, node);
	raw_spin_unlock_irqrestore(&devtree_lock, flags);
	return match;
}
EXPORT_SYMBOL(of_match_node);

/**
 *	of_find_matching_node_and_match - Find a node based on an of_device_id
 *					  match table.
 *	@from:		The node to start searching from or NULL, the node
 *			you pass will not be searched, only the next one
 *			will; typically, you pass what the previous call
 *			returned. of_node_put() will be called on it
 *	@matches:	array of of device match structures to search in
 *	@match		Updated to point at the matches entry which matched
 *
 *	Returns a node pointer with refcount incremented, use
 *	of_node_put() on it when done.
 */
struct device_node *of_find_matching_node_and_match(struct device_node *from,
					const struct of_device_id *matches,
					const struct of_device_id **match)
{
	struct device_node *np;
	const struct of_device_id *m;
	unsigned long flags;

	if (match)
		*match = NULL;

	raw_spin_lock_irqsave(&devtree_lock, flags);
	np = from ? from->allnext : of_allnodes;
	for (; np; np = np->allnext) {
		m = __of_match_node(matches, np);
		if (m && of_node_get(np)) {
			if (match)
				*match = m;
			break;
		}
	}
	of_node_put(from);
	raw_spin_unlock_irqrestore(&devtree_lock, flags);
	return np;
}
EXPORT_SYMBOL(of_find_matching_node_and_match);

/**
 * of_modalias_node - Lookup appropriate modalias for a device node
 * @node:	pointer to a device tree node
 * @modalias:	Pointer to buffer that modalias value will be copied into
 * @len:	Length of modalias value
 *
 * Based on the value of the compatible property, this routine will attempt
 * to choose an appropriate modalias value for a particular device tree node.
 * It does this by stripping the manufacturer prefix (as delimited by a ',')
 * from the first entry in the compatible list property.
 *
 * This routine returns 0 on success, <0 on failure.
 */
int of_modalias_node(struct device_node *node, char *modalias, int len)
{
	const char *compatible, *p;
	int cplen;

	compatible = of_get_property(node, "compatible", &cplen);
	if (!compatible || strlen(compatible) > cplen)
		return -ENODEV;
	p = strchr(compatible, ',');
	strlcpy(modalias, p ? p + 1 : compatible, len);
	return 0;
}
EXPORT_SYMBOL_GPL(of_modalias_node);

/**
 * of_find_node_by_phandle - Find a node given a phandle
 * @handle:	phandle of the node to find
 *
 * Returns a node pointer with refcount incremented, use
 * of_node_put() on it when done.
 */
struct device_node *of_find_node_by_phandle(phandle handle)
{
	struct device_node *np;
	unsigned long flags;

	raw_spin_lock_irqsave(&devtree_lock, flags);
	for (np = of_allnodes; np; np = np->allnext)
		if (np->phandle == handle)
			break;
	of_node_get(np);
	raw_spin_unlock_irqrestore(&devtree_lock, flags);
	return np;
}
EXPORT_SYMBOL(of_find_node_by_phandle);

/**
 * of_find_property_value_of_size
 *
 * @np:		device node from which the property value is to be read.
 * @propname:	name of the property to be searched.
 * @len:	requested length of property value
 *
 * Search for a property in a device node and valid the requested size.
 * Returns the property value on success, -EINVAL if the property does not
 *  exist, -ENODATA if property does not have a value, and -EOVERFLOW if the
 * property data isn't large enough.
 *
 */
static void *of_find_property_value_of_size(const struct device_node *np,
			const char *propname, u32 len)
{
	struct property *prop = of_find_property(np, propname, NULL);

	if (!prop)
		return ERR_PTR(-EINVAL);
	if (!prop->value)
		return ERR_PTR(-ENODATA);
	if (len > prop->length)
		return ERR_PTR(-EOVERFLOW);

	return prop->value;
}

/**
 * of_property_read_u32_index - Find and read a u32 from a multi-value property.
 *
 * @np:		device node from which the property value is to be read.
 * @propname:	name of the property to be searched.
 * @index:	index of the u32 in the list of values
 * @out_value:	pointer to return value, modified only if no error.
 *
 * Search for a property in a device node and read nth 32-bit value from
 * it. Returns 0 on success, -EINVAL if the property does not exist,
 * -ENODATA if property does not have a value, and -EOVERFLOW if the
 * property data isn't large enough.
 *
 * The out_value is modified only if a valid u32 value can be decoded.
 */
int of_property_read_u32_index(const struct device_node *np,
				       const char *propname,
				       u32 index, u32 *out_value)
{
	const u32 *val = of_find_property_value_of_size(np, propname,
					((index + 1) * sizeof(*out_value)));

	if (IS_ERR(val))
		return PTR_ERR(val);

	*out_value = be32_to_cpup(((__be32 *)val) + index);
	return 0;
}
EXPORT_SYMBOL_GPL(of_property_read_u32_index);

/**
 * of_property_read_u8_array - Find and read an array of u8 from a property.
 *
 * @np:		device node from which the property value is to be read.
 * @propname:	name of the property to be searched.
 * @out_values:	pointer to return value, modified only if return value is 0.
 * @sz:		number of array elements to read
 *
 * Search for a property in a device node and read 8-bit value(s) from
 * it. Returns 0 on success, -EINVAL if the property does not exist,
 * -ENODATA if property does not have a value, and -EOVERFLOW if the
 * property data isn't large enough.
 *
 * dts entry of array should be like:
 *	property = /bits/ 8 <0x50 0x60 0x70>;
 *
 * The out_values is modified only if a valid u8 value can be decoded.
 */
int of_property_read_u8_array(const struct device_node *np,
			const char *propname, u8 *out_values, size_t sz)
{
	const u8 *val = of_find_property_value_of_size(np, propname,
						(sz * sizeof(*out_values)));

	if (IS_ERR(val))
		return PTR_ERR(val);

	while (sz--)
		*out_values++ = *val++;
	return 0;
}
EXPORT_SYMBOL_GPL(of_property_read_u8_array);

/**
 * of_property_read_u16_array - Find and read an array of u16 from a property.
 *
 * @np:		device node from which the property value is to be read.
 * @propname:	name of the property to be searched.
 * @out_values:	pointer to return value, modified only if return value is 0.
 * @sz:		number of array elements to read
 *
 * Search for a property in a device node and read 16-bit value(s) from
 * it. Returns 0 on success, -EINVAL if the property does not exist,
 * -ENODATA if property does not have a value, and -EOVERFLOW if the
 * property data isn't large enough.
 *
 * dts entry of array should be like:
 *	property = /bits/ 16 <0x5000 0x6000 0x7000>;
 *
 * The out_values is modified only if a valid u16 value can be decoded.
 */
int of_property_read_u16_array(const struct device_node *np,
			const char *propname, u16 *out_values, size_t sz)
{
	const __be16 *val = of_find_property_value_of_size(np, propname,
						(sz * sizeof(*out_values)));

	if (IS_ERR(val))
		return PTR_ERR(val);

	while (sz--)
		*out_values++ = be16_to_cpup(val++);
	return 0;
}
EXPORT_SYMBOL_GPL(of_property_read_u16_array);

/**
 * of_property_read_u32_array - Find and read an array of 32 bit integers
 * from a property.
 *
 * @np:		device node from which the property value is to be read.
 * @propname:	name of the property to be searched.
 * @out_values:	pointer to return value, modified only if return value is 0.
 * @sz:		number of array elements to read
 *
 * Search for a property in a device node and read 32-bit value(s) from
 * it. Returns 0 on success, -EINVAL if the property does not exist,
 * -ENODATA if property does not have a value, and -EOVERFLOW if the
 * property data isn't large enough.
 *
 * The out_values is modified only if a valid u32 value can be decoded.
 */
int of_property_read_u32_array(const struct device_node *np,
			       const char *propname, u32 *out_values,
			       size_t sz)
{
	const __be32 *val = of_find_property_value_of_size(np, propname,
						(sz * sizeof(*out_values)));

	if (IS_ERR(val))
		return PTR_ERR(val);

	while (sz--)
		*out_values++ = be32_to_cpup(val++);
	return 0;
}
EXPORT_SYMBOL_GPL(of_property_read_u32_array);

/**
 * of_property_read_u64 - Find and read a 64 bit integer from a property
 * @np:		device node from which the property value is to be read.
 * @propname:	name of the property to be searched.
 * @out_value:	pointer to return value, modified only if return value is 0.
 *
 * Search for a property in a device node and read a 64-bit value from
 * it. Returns 0 on success, -EINVAL if the property does not exist,
 * -ENODATA if property does not have a value, and -EOVERFLOW if the
 * property data isn't large enough.
 *
 * The out_value is modified only if a valid u64 value can be decoded.
 */
int of_property_read_u64(const struct device_node *np, const char *propname,
			 u64 *out_value)
{
	const __be32 *val = of_find_property_value_of_size(np, propname,
						sizeof(*out_value));

	if (IS_ERR(val))
		return PTR_ERR(val);

	*out_value = of_read_number(val, 2);
	return 0;
}
EXPORT_SYMBOL_GPL(of_property_read_u64);

/**
 * of_property_read_string - Find and read a string from a property
 * @np:		device node from which the property value is to be read.
 * @propname:	name of the property to be searched.
 * @out_string:	pointer to null terminated return string, modified only if
 *		return value is 0.
 *
 * Search for a property in a device tree node and retrieve a null
 * terminated string value (pointer to data, not a copy). Returns 0 on
 * success, -EINVAL if the property does not exist, -ENODATA if property
 * does not have a value, and -EILSEQ if the string is not null-terminated
 * within the length of the property data.
 *
 * The out_string pointer is modified only if a valid string can be decoded.
 */
int of_property_read_string(struct device_node *np, const char *propname,
				const char **out_string)
{
	struct property *prop = of_find_property(np, propname, NULL);
	if (!prop)
		return -EINVAL;
	if (!prop->value)
		return -ENODATA;
	if (strnlen(prop->value, prop->length) >= prop->length)
		return -EILSEQ;
	*out_string = prop->value;
	return 0;
}
EXPORT_SYMBOL_GPL(of_property_read_string);

/**
 * of_property_read_string_index - Find and read a string from a multiple
 * strings property.
 * @np:		device node from which the property value is to be read.
 * @propname:	name of the property to be searched.
 * @index:	index of the string in the list of strings
 * @out_string:	pointer to null terminated return string, modified only if
 *		return value is 0.
 *
 * Search for a property in a device tree node and retrieve a null
 * terminated string value (pointer to data, not a copy) in the list of strings
 * contained in that property.
 * Returns 0 on success, -EINVAL if the property does not exist, -ENODATA if
 * property does not have a value, and -EILSEQ if the string is not
 * null-terminated within the length of the property data.
 *
 * The out_string pointer is modified only if a valid string can be decoded.
 */
int of_property_read_string_index(struct device_node *np, const char *propname,
				  int index, const char **output)
{
	struct property *prop = of_find_property(np, propname, NULL);
	int i = 0;
	size_t l = 0, total = 0;
	const char *p;

	if (!prop)
		return -EINVAL;
	if (!prop->value)
		return -ENODATA;
	if (strnlen(prop->value, prop->length) >= prop->length)
		return -EILSEQ;

	p = prop->value;

	for (i = 0; total < prop->length; total += l, p += l) {
		l = strlen(p) + 1;
		if (i++ == index) {
			*output = p;
			return 0;
		}
	}
	return -ENODATA;
}
EXPORT_SYMBOL_GPL(of_property_read_string_index);

/**
 * of_property_match_string() - Find string in a list and return index
 * @np: pointer to node containing string list property
 * @propname: string list property name
 * @string: pointer to string to search for in string list
 *
 * This function searches a string list property and returns the index
 * of a specific string value.
 */
int of_property_match_string(struct device_node *np, const char *propname,
			     const char *string)
{
	struct property *prop = of_find_property(np, propname, NULL);
	size_t l;
	int i;
	const char *p, *end;

	if (!prop)
		return -EINVAL;
	if (!prop->value)
		return -ENODATA;

	p = prop->value;
	end = p + prop->length;

	for (i = 0; p < end; i++, p += l) {
		l = strlen(p) + 1;
		if (p + l > end)
			return -EILSEQ;
		pr_debug("comparing %s with %s\n", string, p);
		if (strcmp(string, p) == 0)
			return i; /* Found it; return index */
	}
	return -ENODATA;
}
EXPORT_SYMBOL_GPL(of_property_match_string);

/**
 * of_property_count_strings - Find and return the number of strings from a
 * multiple strings property.
 * @np:		device node from which the property value is to be read.
 * @propname:	name of the property to be searched.
 *
 * Search for a property in a device tree node and retrieve the number of null
 * terminated string contain in it. Returns the number of strings on
 * success, -EINVAL if the property does not exist, -ENODATA if property
 * does not have a value, and -EILSEQ if the string is not null-terminated
 * within the length of the property data.
 */
int of_property_count_strings(struct device_node *np, const char *propname)
{
	struct property *prop = of_find_property(np, propname, NULL);
	int i = 0;
	size_t l = 0, total = 0;
	const char *p;

	if (!prop)
		return -EINVAL;
	if (!prop->value)
		return -ENODATA;
	if (strnlen(prop->value, prop->length) >= prop->length)
		return -EILSEQ;

	p = prop->value;

	for (i = 0; total < prop->length; total += l, p += l, i++)
		l = strlen(p) + 1;

	return i;
}
EXPORT_SYMBOL_GPL(of_property_count_strings);

void of_print_phandle_args(const char *msg, const struct of_phandle_args *args)
{
	int i;
	printk("%s %s", msg, of_node_full_name(args->np));
	for (i = 0; i < args->args_count; i++)
		printk(i ? ",%08x" : ":%08x", args->args[i]);
	printk("\n");
}

static int __of_parse_phandle_with_args(const struct device_node *np,
					const char *list_name,
					const char *cells_name,
					int cell_count, int index,
					struct of_phandle_args *out_args)
{
	const __be32 *list, *list_end;
	int rc = 0, size, cur_index = 0;
	uint32_t count = 0;
	struct device_node *node = NULL;
	phandle phandle;

	/* Retrieve the phandle list property */
	list = of_get_property(np, list_name, &size);
	if (!list)
		return -ENOENT;
	list_end = list + size / sizeof(*list);

	/* Loop over the phandles until all the requested entry is found */
	while (list < list_end) {
		rc = -EINVAL;
		count = 0;

		/*
		 * If phandle is 0, then it is an empty entry with no
		 * arguments.  Skip forward to the next entry.
		 */
		phandle = be32_to_cpup(list++);
		if (phandle) {
			/*
			 * Find the provider node and parse the #*-cells
			 * property to determine the argument length.
			 *
			 * This is not needed if the cell count is hard-coded
			 * (i.e. cells_name not set, but cell_count is set),
			 * except when we're going to return the found node
			 * below.
			 */
			if (cells_name || cur_index == index) {
				node = of_find_node_by_phandle(phandle);
				if (!node) {
					pr_err("%s: could not find phandle\n",
						np->full_name);
					goto err;
				}
			}

			if (cells_name) {
				if (of_property_read_u32(node, cells_name,
							 &count)) {
					pr_err("%s: could not get %s for %s\n",
						np->full_name, cells_name,
						node->full_name);
					goto err;
				}
			} else {
				count = cell_count;
			}

			/*
			 * Make sure that the arguments actually fit in the
			 * remaining property data length
			 */
			if (list + count > list_end) {
				pr_err("%s: arguments longer than property\n",
					 np->full_name);
				goto err;
			}
		}

		/*
		 * All of the error cases above bail out of the loop, so at
		 * this point, the parsing is successful. If the requested
		 * index matches, then fill the out_args structure and return,
		 * or return -ENOENT for an empty entry.
		 */
		rc = -ENOENT;
		if (cur_index == index) {
			if (!phandle)
				goto err;

			if (out_args) {
				int i;
				if (WARN_ON(count > MAX_PHANDLE_ARGS))
					count = MAX_PHANDLE_ARGS;
				out_args->np = node;
				out_args->args_count = count;
				for (i = 0; i < count; i++)
					out_args->args[i] = be32_to_cpup(list++);
			} else {
				of_node_put(node);
			}

			/* Found it! return success */
			return 0;
		}

		of_node_put(node);
		node = NULL;
		list += count;
		cur_index++;
	}

	/*
	 * Unlock node before returning result; will be one of:
	 * -ENOENT : index is for empty phandle
	 * -EINVAL : parsing error on data
	 * [1..n]  : Number of phandle (count mode; when index = -1)
	 */
	rc = index < 0 ? cur_index : -ENOENT;
 err:
	if (node)
		of_node_put(node);
	return rc;
}

/**
 * of_parse_phandle - Resolve a phandle property to a device_node pointer
 * @np: Pointer to device node holding phandle property
 * @phandle_name: Name of property holding a phandle value
 * @index: For properties holding a table of phandles, this is the index into
 *         the table
 *
 * Returns the device_node pointer with refcount incremented.  Use
 * of_node_put() on it when done.
 */
struct device_node *of_parse_phandle(const struct device_node *np,
				     const char *phandle_name, int index)
{
	struct of_phandle_args args;

	if (index < 0)
		return NULL;

	if (__of_parse_phandle_with_args(np, phandle_name, NULL, 0,
					 index, &args))
		return NULL;

	return args.np;
}
EXPORT_SYMBOL(of_parse_phandle);

/**
 * of_parse_phandle_with_args() - Find a node pointed by phandle in a list
 * @np:		pointer to a device tree node containing a list
 * @list_name:	property name that contains a list
 * @cells_name:	property name that specifies phandles' arguments count
 * @index:	index of a phandle to parse out
 * @out_args:	optional pointer to output arguments structure (will be filled)
 *
 * This function is useful to parse lists of phandles and their arguments.
 * Returns 0 on success and fills out_args, on error returns appropriate
 * errno value.
 *
 * Caller is responsible to call of_node_put() on the returned out_args->node
 * pointer.
 *
 * Example:
 *
 * phandle1: node1 {
 * 	#list-cells = <2>;
 * }
 *
 * phandle2: node2 {
 * 	#list-cells = <1>;
 * }
 *
 * node3 {
 * 	list = <&phandle1 1 2 &phandle2 3>;
 * }
 *
 * To get a device_node of the `node2' node you may call this:
 * of_parse_phandle_with_args(node3, "list", "#list-cells", 1, &args);
 */
int of_parse_phandle_with_args(const struct device_node *np, const char *list_name,
				const char *cells_name, int index,
				struct of_phandle_args *out_args)
{
	if (index < 0)
		return -EINVAL;
	return __of_parse_phandle_with_args(np, list_name, cells_name, 0,
					    index, out_args);
}
EXPORT_SYMBOL(of_parse_phandle_with_args);

/**
 * of_parse_phandle_with_fixed_args() - Find a node pointed by phandle in a list
 * @np:		pointer to a device tree node containing a list
 * @list_name:	property name that contains a list
 * @cell_count: number of argument cells following the phandle
 * @index:	index of a phandle to parse out
 * @out_args:	optional pointer to output arguments structure (will be filled)
 *
 * This function is useful to parse lists of phandles and their arguments.
 * Returns 0 on success and fills out_args, on error returns appropriate
 * errno value.
 *
 * Caller is responsible to call of_node_put() on the returned out_args->node
 * pointer.
 *
 * Example:
 *
 * phandle1: node1 {
 * }
 *
 * phandle2: node2 {
 * }
 *
 * node3 {
 * 	list = <&phandle1 0 2 &phandle2 2 3>;
 * }
 *
 * To get a device_node of the `node2' node you may call this:
 * of_parse_phandle_with_fixed_args(node3, "list", 2, 1, &args);
 */
int of_parse_phandle_with_fixed_args(const struct device_node *np,
				const char *list_name, int cell_count,
				int index, struct of_phandle_args *out_args)
{
	if (index < 0)
		return -EINVAL;
	return __of_parse_phandle_with_args(np, list_name, NULL, cell_count,
					   index, out_args);
}
EXPORT_SYMBOL(of_parse_phandle_with_fixed_args);

/**
 * of_count_phandle_with_args() - Find the number of phandles references in a property
 * @np:		pointer to a device tree node containing a list
 * @list_name:	property name that contains a list
 * @cells_name:	property name that specifies phandles' arguments count
 *
 * Returns the number of phandle + argument tuples within a property. It
 * is a typical pattern to encode a list of phandle and variable
 * arguments into a single property. The number of arguments is encoded
 * by a property in the phandle-target node. For example, a gpios
 * property would contain a list of GPIO specifies consisting of a
 * phandle and 1 or more arguments. The number of arguments are
 * determined by the #gpio-cells property in the node pointed to by the
 * phandle.
 */
int of_count_phandle_with_args(const struct device_node *np, const char *list_name,
				const char *cells_name)
{
	return __of_parse_phandle_with_args(np, list_name, cells_name, 0, -1,
					    NULL);
}
EXPORT_SYMBOL(of_count_phandle_with_args);

#if defined(CONFIG_OF_DYNAMIC)
static int of_property_notify(int action, struct device_node *np,
			      struct property *prop)
{
	struct of_prop_reconfig pr;

	pr.dn = np;
	pr.prop = prop;
	return of_reconfig_notify(action, &pr);
}
#else
static int of_property_notify(int action, struct device_node *np,
			      struct property *prop)
{
	return 0;
}
#endif

/**
 * of_add_property - Add a property to a node
 */
int of_add_property(struct device_node *np, struct property *prop)
{
	struct property **next;
	unsigned long flags;
	int rc;

	rc = of_property_notify(OF_RECONFIG_ADD_PROPERTY, np, prop);
	if (rc)
		return rc;

	prop->next = NULL;
	raw_spin_lock_irqsave(&devtree_lock, flags);
	next = &np->properties;
	while (*next) {
		if (strcmp(prop->name, (*next)->name) == 0) {
			/* duplicate ! don't insert it */
			raw_spin_unlock_irqrestore(&devtree_lock, flags);
			return -1;
		}
		next = &(*next)->next;
	}
	*next = prop;
	raw_spin_unlock_irqrestore(&devtree_lock, flags);

#ifdef CONFIG_PROC_DEVICETREE
	/* try to add to proc as well if it was initialized */
	if (np->pde)
		proc_device_tree_add_prop(np->pde, prop);
#endif /* CONFIG_PROC_DEVICETREE */

	return 0;
}

/**
 * of_remove_property - Remove a property from a node.
 *
 * Note that we don't actually remove it, since we have given out
 * who-knows-how-many pointers to the data using get-property.
 * Instead we just move the property to the "dead properties"
 * list, so it won't be found any more.
 */
int of_remove_property(struct device_node *np, struct property *prop)
{
	struct property **next;
	unsigned long flags;
	int found = 0;
	int rc;

	rc = of_property_notify(OF_RECONFIG_REMOVE_PROPERTY, np, prop);
	if (rc)
		return rc;

	raw_spin_lock_irqsave(&devtree_lock, flags);
	next = &np->properties;
	while (*next) {
		if (*next == prop) {
			/* found the node */
			*next = prop->next;
			prop->next = np->deadprops;
			np->deadprops = prop;
			found = 1;
			break;
		}
		next = &(*next)->next;
	}
	raw_spin_unlock_irqrestore(&devtree_lock, flags);

	if (!found)
		return -ENODEV;

#ifdef CONFIG_PROC_DEVICETREE
	/* try to remove the proc node as well */
	if (np->pde)
		proc_device_tree_remove_prop(np->pde, prop);
#endif /* CONFIG_PROC_DEVICETREE */

	return 0;
}

/*
 * of_update_property - Update a property in a node, if the property does
 * not exist, add it.
 *
 * Note that we don't actually remove it, since we have given out
 * who-knows-how-many pointers to the data using get-property.
 * Instead we just move the property to the "dead properties" list,
 * and add the new property to the property list
 */
int of_update_property(struct device_node *np, struct property *newprop)
{
	struct property **next, *oldprop;
	unsigned long flags;
	int rc, found = 0;

	rc = of_property_notify(OF_RECONFIG_UPDATE_PROPERTY, np, newprop);
	if (rc)
		return rc;

	if (!newprop->name)
		return -EINVAL;

	oldprop = of_find_property(np, newprop->name, NULL);
	if (!oldprop)
		return of_add_property(np, newprop);

	raw_spin_lock_irqsave(&devtree_lock, flags);
	next = &np->properties;
	while (*next) {
		if (*next == oldprop) {
			/* found the node */
			newprop->next = oldprop->next;
			*next = newprop;
			oldprop->next = np->deadprops;
			np->deadprops = oldprop;
			found = 1;
			break;
		}
		next = &(*next)->next;
	}
	raw_spin_unlock_irqrestore(&devtree_lock, flags);

	if (!found)
		return -ENODEV;

#ifdef CONFIG_PROC_DEVICETREE
	/* try to add to proc as well if it was initialized */
	if (np->pde)
		proc_device_tree_update_prop(np->pde, newprop, oldprop);
#endif /* CONFIG_PROC_DEVICETREE */

	return 0;
}

#if defined(CONFIG_OF_DYNAMIC)
/*
 * Support for dynamic device trees.
 *
 * On some platforms, the device tree can be manipulated at runtime.
 * The routines in this section support adding, removing and changing
 * device tree nodes.
 */

static BLOCKING_NOTIFIER_HEAD(of_reconfig_chain);

int of_reconfig_notifier_register(struct notifier_block *nb)
{
	return blocking_notifier_chain_register(&of_reconfig_chain, nb);
}
EXPORT_SYMBOL_GPL(of_reconfig_notifier_register);

int of_reconfig_notifier_unregister(struct notifier_block *nb)
{
	return blocking_notifier_chain_unregister(&of_reconfig_chain, nb);
}
EXPORT_SYMBOL_GPL(of_reconfig_notifier_unregister);

int of_reconfig_notify(unsigned long action, void *p)
{
	int rc;

	rc = blocking_notifier_call_chain(&of_reconfig_chain, action, p);
	return notifier_to_errno(rc);
}

#ifdef CONFIG_PROC_DEVICETREE
static void of_add_proc_dt_entry(struct device_node *dn)
{
	struct proc_dir_entry *ent;

	ent = proc_mkdir(strrchr(dn->full_name, '/') + 1, dn->parent->pde);
	if (ent)
		proc_device_tree_add_node(dn, ent);
}
#else
static void of_add_proc_dt_entry(struct device_node *dn)
{
	return;
}
#endif

/**
 * of_attach_node - Plug a device node into the tree and global list.
 */
int of_attach_node(struct device_node *np)
{
	unsigned long flags;
	int rc;

	rc = of_reconfig_notify(OF_RECONFIG_ATTACH_NODE, np);
	if (rc)
		return rc;

	raw_spin_lock_irqsave(&devtree_lock, flags);
	np->sibling = np->parent->child;
	np->allnext = of_allnodes;
	np->parent->child = np;
	of_allnodes = np;
	raw_spin_unlock_irqrestore(&devtree_lock, flags);

	of_add_proc_dt_entry(np);
	return 0;
}

#ifdef CONFIG_PROC_DEVICETREE
static void of_remove_proc_dt_entry(struct device_node *dn)
{
	proc_remove(dn->pde);
}
#else
static void of_remove_proc_dt_entry(struct device_node *dn)
{
	return;
}
#endif

/**
 * of_detach_node - "Unplug" a node from the device tree.
 *
 * The caller must hold a reference to the node.  The memory associated with
 * the node is not freed until its refcount goes to zero.
 */
int of_detach_node(struct device_node *np)
{
	struct device_node *parent;
	unsigned long flags;
	int rc = 0;

	rc = of_reconfig_notify(OF_RECONFIG_DETACH_NODE, np);
	if (rc)
		return rc;

	raw_spin_lock_irqsave(&devtree_lock, flags);

	if (of_node_check_flag(np, OF_DETACHED)) {
		/* someone already detached it */
		raw_spin_unlock_irqrestore(&devtree_lock, flags);
		return rc;
	}

	parent = np->parent;
	if (!parent) {
		raw_spin_unlock_irqrestore(&devtree_lock, flags);
		return rc;
	}

	if (of_allnodes == np)
		of_allnodes = np->allnext;
	else {
		struct device_node *prev;
		for (prev = of_allnodes;
		     prev->allnext != np;
		     prev = prev->allnext)
			;
		prev->allnext = np->allnext;
	}

	if (parent->child == np)
		parent->child = np->sibling;
	else {
		struct device_node *prevsib;
		for (prevsib = np->parent->child;
		     prevsib->sibling != np;
		     prevsib = prevsib->sibling)
			;
		prevsib->sibling = np->sibling;
	}

	of_node_set_flag(np, OF_DETACHED);
	raw_spin_unlock_irqrestore(&devtree_lock, flags);

	of_remove_proc_dt_entry(np);
	return rc;
}
#endif /* defined(CONFIG_OF_DYNAMIC) */

static void of_alias_add(struct alias_prop *ap, struct device_node *np,
			 int id, const char *stem, int stem_len)
{
	ap->np = np;
	ap->id = id;
	strncpy(ap->stem, stem, stem_len);
	ap->stem[stem_len] = 0;
	list_add_tail(&ap->link, &aliases_lookup);
	pr_debug("adding DT alias:%s: stem=%s id=%i node=%s\n",
		 ap->alias, ap->stem, ap->id, of_node_full_name(np));
}

/**
 * of_alias_scan - Scan all properties of 'aliases' node
 *
 * The function scans all the properties of 'aliases' node and populate
 * the the global lookup table with the properties.  It returns the
 * number of alias_prop found, or error code in error case.
 *
 * @dt_alloc:	An allocator that provides a virtual address to memory
 *		for the resulting tree
 */
void of_alias_scan(void * (*dt_alloc)(u64 size, u64 align))
{
	struct property *pp;

	of_chosen = of_find_node_by_path("/chosen");
	if (of_chosen == NULL)
		of_chosen = of_find_node_by_path("/chosen@0");

	if (of_chosen) {
		const char *name;

		name = of_get_property(of_chosen, "linux,stdout-path", NULL);
		if (name)
			of_stdout = of_find_node_by_path(name);
	}

	of_aliases = of_find_node_by_path("/aliases");
	if (!of_aliases)
		return;

	for_each_property_of_node(of_aliases, pp) {
		const char *start = pp->name;
		const char *end = start + strlen(start);
		struct device_node *np;
		struct alias_prop *ap;
		int id, len;

		/* Skip those we do not want to proceed */
		if (!strcmp(pp->name, "name") ||
		    !strcmp(pp->name, "phandle") ||
		    !strcmp(pp->name, "linux,phandle"))
			continue;

		np = of_find_node_by_path(pp->value);
		if (!np)
			continue;

		/* walk the alias backwards to extract the id and work out
		 * the 'stem' string */
		while (isdigit(*(end-1)) && end > start)
			end--;
		len = end - start;

		if (kstrtoint(end, 10, &id) < 0)
			continue;

		/* Allocate an alias_prop with enough space for the stem */
		ap = dt_alloc(sizeof(*ap) + len + 1, 4);
		if (!ap)
			continue;
		memset(ap, 0, sizeof(*ap) + len + 1);
		ap->alias = start;
		of_alias_add(ap, np, id, start, len);
	}
}

/**
 * of_alias_get_id - Get alias id for the given device_node
 * @np:		Pointer to the given device_node
 * @stem:	Alias stem of the given device_node
 *
 * The function travels the lookup table to get alias id for the given
 * device_node and alias stem.  It returns the alias id if find it.
 */
int of_alias_get_id(struct device_node *np, const char *stem)
{
	struct alias_prop *app;
	int id = -ENODEV;

	mutex_lock(&of_aliases_mutex);
	list_for_each_entry(app, &aliases_lookup, link) {
		if (strcmp(app->stem, stem) != 0)
			continue;

		if (np == app->np) {
			id = app->id;
			break;
		}
	}
	mutex_unlock(&of_aliases_mutex);

	return id;
}
EXPORT_SYMBOL_GPL(of_alias_get_id);

const __be32 *of_prop_next_u32(struct property *prop, const __be32 *cur,
			       u32 *pu)
{
	const void *curv = cur;

	if (!prop)
		return NULL;

	if (!cur) {
		curv = prop->value;
		goto out_val;
	}

	curv += sizeof(*cur);
	if (curv >= prop->value + prop->length)
		return NULL;

out_val:
	*pu = be32_to_cpup(curv);
	return curv;
}
EXPORT_SYMBOL_GPL(of_prop_next_u32);

const char *of_prop_next_string(struct property *prop, const char *cur)
{
	const void *curv = cur;

	if (!prop)
		return NULL;

	if (!cur)
		return prop->value;

	curv += strlen(cur) + 1;
	if (curv >= prop->value + prop->length)
		return NULL;

	return curv;
}
EXPORT_SYMBOL_GPL(of_prop_next_string);

/**
 * of_device_is_stdout_path - check if a device node matches the
 *                            linux,stdout-path property
 *
 * Check if this device node matches the linux,stdout-path property
 * in the chosen node. return true if yes, false otherwise.
 */
int of_device_is_stdout_path(struct device_node *dn)
{
	if (!of_stdout)
		return false;

	return of_stdout == dn;
}
EXPORT_SYMBOL_GPL(of_device_is_stdout_path);

/**
 *	of_find_next_cache_node - Find a node's subsidiary cache
 *	@np:	node of type "cpu" or "cache"
 *
 *	Returns a node pointer with refcount incremented, use
 *	of_node_put() on it when done.  Caller should hold a reference
 *	to np.
 */
struct device_node *of_find_next_cache_node(const struct device_node *np)
{
	struct device_node *child;
	const phandle *handle;

	handle = of_get_property(np, "l2-cache", NULL);
	if (!handle)
		handle = of_get_property(np, "next-level-cache", NULL);

	if (handle)
		return of_find_node_by_phandle(be32_to_cpup(handle));

	/* OF on pmac has nodes instead of properties named "l2-cache"
	 * beneath CPU nodes.
	 */
	if (!strcmp(np->type, "cpu"))
		for_each_child_of_node(np, child)
			if (!strcmp(child->type, "cache"))
				return child;

	return NULL;
}<|MERGE_RESOLUTION|>--- conflicted
+++ resolved
@@ -764,48 +764,11 @@
 const struct of_device_id *__of_match_node(const struct of_device_id *matches,
 					   const struct device_node *node)
 {
-<<<<<<< HEAD
-	const char *cp;
-	int cplen, l;
-=======
 	const struct of_device_id *m;
->>>>>>> 56041bf9
 
 	if (!matches)
 		return NULL;
 
-<<<<<<< HEAD
-	cp = __of_get_property(node, "compatible", &cplen);
-	do {
-		const struct of_device_id *m = matches;
-
-		/* Check against matches with current compatible string */
-		while (m->name[0] || m->type[0] || m->compatible[0]) {
-			int match = 1;
-			if (m->name[0])
-				match &= node->name
-					&& !strcmp(m->name, node->name);
-			if (m->type[0])
-				match &= node->type
-					&& !strcmp(m->type, node->type);
-			if (m->compatible[0])
-				match &= cp
-					&& !of_compat_cmp(m->compatible, cp,
-							strlen(m->compatible));
-			if (match)
-				return m;
-			m++;
-		}
-
-		/* Get node's next compatible string */ 
-		if (cp) {
-			l = strlen(cp) + 1;
-			cp += l;
-			cplen -= l;
-		}
-	} while (cp && (cplen > 0));
-
-=======
 	m = of_match_compatible(matches, node);
 	if (m)
 		return m;
@@ -825,7 +788,6 @@
 			return matches;
 		matches++;
 	}
->>>>>>> 56041bf9
 	return NULL;
 }
 
@@ -834,19 +796,12 @@
  *	@matches:	array of of device match structures to search in
  *	@node:		the of device structure to match against
  *
-<<<<<<< HEAD
- *	Low level utility function used by device matching. Matching order
- *	is to compare each of the node's compatibles with all given matches
- *	first. This implies node's compatible is sorted from specific to
- *	generic while matches can be in any order.
-=======
  *	Low level utility function used by device matching. We have two ways
  *	of matching:
  *	- Try to find the best compatible match by comparing each compatible
  *	  string of device node with all the given matches respectively.
  *	- If the above method failed, then try to match the compatible by using
  *	  __of_device_is_compatible() besides the match in type and name.
->>>>>>> 56041bf9
  */
 const struct of_device_id *of_match_node(const struct of_device_id *matches,
 					 const struct device_node *node)
