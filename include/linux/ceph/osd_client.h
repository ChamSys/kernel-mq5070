--- conflicted
+++ resolved
@@ -258,11 +258,8 @@
 	struct ceph_entity_addr addr;
 };
 
-<<<<<<< HEAD
-=======
 #define CEPH_LINGER_ID_START	0xffff000000000000ULL
 
->>>>>>> d06e622d
 struct ceph_osd_client {
 	struct ceph_client     *client;
 
