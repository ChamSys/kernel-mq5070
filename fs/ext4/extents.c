--- conflicted
+++ resolved
@@ -326,13 +326,6 @@
 
 static int ext4_valid_extent(struct inode *inode, struct ext4_extent *ext)
 {
-<<<<<<< HEAD
-	ext4_fsblk_t block = ext_pblock(ext);
-	int len = ext4_ext_get_actual_len(ext);
-	struct ext4_super_block *es = EXT4_SB(inode->i_sb)->s_es;
-	if (unlikely(block < le32_to_cpu(es->s_first_data_block) ||
-			((block + len) > ext4_blocks_count(es))))
-=======
 	ext4_fsblk_t block = ext_pblock(ext), valid_block;
 	int len = ext4_ext_get_actual_len(ext);
 	struct ext4_super_block *es = EXT4_SB(inode->i_sb)->s_es;
@@ -341,7 +334,6 @@
 		EXT4_SB(inode->i_sb)->s_gdb_count;
 	if (unlikely(block <= valid_block ||
 		     ((block + len) > ext4_blocks_count(es))))
->>>>>>> 6574612f
 		return 0;
 	else
 		return 1;
@@ -350,12 +342,6 @@
 static int ext4_valid_extent_idx(struct inode *inode,
 				struct ext4_extent_idx *ext_idx)
 {
-<<<<<<< HEAD
-	ext4_fsblk_t block = idx_pblock(ext_idx);
-	struct ext4_super_block *es = EXT4_SB(inode->i_sb)->s_es;
-	if (unlikely(block < le32_to_cpu(es->s_first_data_block) ||
-			(block > ext4_blocks_count(es))))
-=======
 	ext4_fsblk_t block = idx_pblock(ext_idx), valid_block;
 	struct ext4_super_block *es = EXT4_SB(inode->i_sb)->s_es;
 
@@ -363,7 +349,6 @@
 		EXT4_SB(inode->i_sb)->s_gdb_count;
 	if (unlikely(block <= valid_block ||
 		     (block >= ext4_blocks_count(es))))
->>>>>>> 6574612f
 		return 0;
 	else
 		return 1;
